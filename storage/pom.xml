--- conflicted
+++ resolved
@@ -158,11 +158,7 @@
     <module>sis-storage</module>
     <module>sis-shapefile</module>
     <module>sis-netcdf</module>
-<<<<<<< HEAD
-=======
     <module>sis-geotiff</module>
-    <module>sis-xmlstore</module>
->>>>>>> 1e7632fb
   </modules>
 
 </project>