--- conflicted
+++ resolved
@@ -320,11 +320,7 @@
 
         // Handle multiple polygon parts.
         if (numParts > 1) {
-<<<<<<< HEAD
-            Logger log = Logging.getLogger(ShapefileByteReader.class.getName());
-=======
             Logger log = Logging.getLogger(ShapefileByteReader.class);
->>>>>>> 5db8d268
 
             if (log.isLoggable(Level.FINER)) {
                 String format = "Polygon with multiple linear rings encountered at position {0,number} with {1,number} parts.";
@@ -350,10 +346,6 @@
     @Deprecated // As soon as the readMultiplePolygonParts method proofs working well, this readUniquePolygonPart method can be removed and all calls be deferred to readMultiplePolygonParts.
     private Polygon readUniquePolygonPart(int numPoints) {
         /*int part = */ getByteBuffer().getInt();
-<<<<<<< HEAD
-=======
-
->>>>>>> 5db8d268
         Polygon poly = new Polygon();
 
         // create a line from the points
