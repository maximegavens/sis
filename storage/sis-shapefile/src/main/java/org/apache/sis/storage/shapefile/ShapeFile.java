/*
 * Licensed to the Apache Software Foundation (ASF) under one or more
 * contributor license agreements.  See the NOTICE file distributed with
 * this work for additional information regarding copyright ownership.
 * The ASF licenses this file to You under the Apache License, Version 2.0
 * (the "License"); you may not use this file except in compliance with
 * the License.  You may obtain a copy of the License at
 *
 *     http://www.apache.org/licenses/LICENSE-2.0
 *
 * Unless required by applicable law or agreed to in writing, software
 * distributed under the License is distributed on an "AS IS" BASIS,
 * WITHOUT WARRANTIES OR CONDITIONS OF ANY KIND, either express or implied.
 * See the License for the specific language governing permissions and
 * limitations under the License.
 */
package org.apache.sis.storage.shapefile;

import java.io.IOException;
import java.nio.ByteOrder;
import java.nio.MappedByteBuffer;
import java.nio.channels.FileChannel;
import java.io.FileInputStream;
import java.util.HashMap;
import java.util.Map;
import java.text.MessageFormat;
import com.esri.core.geometry.Point;
import com.esri.core.geometry.Polygon;
import com.esri.core.geometry.Polyline;
import com.esri.core.geometry.Geometry;

import org.apache.sis.feature.DefaultFeatureType;
import org.apache.sis.feature.DefaultAttributeType;
import org.apache.sis.storage.DataStoreException;

// Branch-dependent imports
<<<<<<< HEAD
import org.apache.sis.feature.AbstractFeature;
=======
import org.apache.sis.internal.jdk7.Objects;
import org.opengis.feature.Feature;
>>>>>>> 649526ef

/**
 * Provides a ShapeFile Reader.
 *
 * @author  Travis L. Pinney
 * @since   0.5
 * @version 0.5
 * @module
 *
 * @see <a href="http://www.esri.com/library/whitepapers/pdfs/shapefile.pdf">ESRI Shapefile Specification</a>
 * @see <a href="http://ulisse.elettra.trieste.it/services/doc/dbase/DBFstruct.htm">dBASE III File Structure</a>
 */
public class ShapeFile {
    /** Name of the Geometry field. */
    private static final String GEOMETRY_NAME = "geometry";

    /** File code. */
    public int FileCode; // big

    /** File length. */
    public int FileLength; // big // The value for file length is the total length of the file in 16-bit words

    /** File version. */
    public int Version; // little

    /** Shapefile type. */
    public ShapeTypeEnum ShapeType; // little

    /** X Min. */
    public double xmin; // little

    /** Y Min. */
    public double ymin; // little

    /** X Max. */
    public double xmax; // little

    /** Y Max. */
    public double ymax; // little

    /** Z Min. */
    public double zmin; // little

    /** Z Max. */
    public double zmax; // little

    /** M Min. */
    public double mmin; // little

    /** M Max. */
    public double mmax; // little

    /** Underlying databasefile content. */
    private Database dbf;

<<<<<<< HEAD
    public ArrayList<FieldDescriptor> FDArray = new ArrayList<FieldDescriptor>();
    public Map<Integer, AbstractFeature> FeatureMap = new HashMap<Integer, AbstractFeature>();
=======
    /** Features existing in the shapefile. */
    public Map<Integer, Feature> FeatureMap = new HashMap<Integer, Feature>();
>>>>>>> 649526ef

    /**
     * Construct a Shapefile from a file.
     * @param shpfile file to read.
     * @throws IOException if the file cannot be opened.
     * @throws DataStoreException if the shapefile is not valid.
     */
    public ShapeFile(String shpfile) throws IOException, DataStoreException {
        Objects.requireNonNull(shpfile, "The shapefile to load cannot be null.");

        // Deduct database file name.
        StringBuilder b = new StringBuilder(shpfile);
        b.replace(shpfile.length() - 3, shpfile.length(), "dbf");

        dbf = new Database(b.toString());

        FileInputStream fis = new FileInputStream(shpfile);
        FileChannel fc = fis.getChannel();
        try {
            int fsize = (int) fc.size();
            MappedByteBuffer rf = fc.map(FileChannel.MapMode.READ_ONLY, 0, fsize);

            this.FileCode = rf.getInt();
            rf.getInt();
            rf.getInt();
            rf.getInt();
            rf.getInt();
            rf.getInt();
            this.FileLength = rf.getInt() * 2;

            rf.order(ByteOrder.LITTLE_ENDIAN);
            this.Version = rf.getInt();
            this.ShapeType = ShapeTypeEnum.get(rf.getInt());
            this.xmin = rf.getDouble();
            this.ymin = rf.getDouble();
            this.xmax = rf.getDouble();
            this.ymax = rf.getDouble();
            this.zmin = rf.getDouble();
            this.zmax = rf.getDouble();
            this.mmin = rf.getDouble();
            this.mmax = rf.getDouble();
            rf.order(ByteOrder.BIG_ENDIAN);

            dbf.loadDescriptor();
            final DefaultFeatureType featureType = getFeatureType(shpfile);

            dbf.getByteBuffer().get(); // should be 0d for field terminator
            loadFeatures(featureType, rf);
        } finally {
            dbf.close();
            fc.close();
            fis.close();
        }
    }

    /**
     * Returns the underlying database file.
     * @return Underlying database file.
     */
    public Database getDatabase() {
        return this.dbf;
    }

    /**
     * Returns the feature count of the shapefile.
     * @return Feature count.
     */
    public int getFeatureCount() {
        return this.dbf.getRecordCount();
    }

    /**
     * Load the features of a shapefile.
     * @param featureType Features descriptor.
     * @param rf byte buffer mapper.
     * @throws DataStoreException if a validation problem occurs.
     */
    private void loadFeatures(DefaultFeatureType featureType, MappedByteBuffer rf) throws DataStoreException {
        for (Integer i = 0; i < this.dbf.getRecordCount(); i++) {
            // insert points into some type of list
            int RecordNumber = rf.getInt();
            @SuppressWarnings("unused")
            int ContentLength = rf.getInt();

            rf.order(ByteOrder.LITTLE_ENDIAN);
<<<<<<< HEAD
            int ShapeType = rf.getInt();
            final AbstractFeature f = featureType.newInstance();
=======
            int iShapeType = rf.getInt();
            final Feature f = featureType.newInstance();
>>>>>>> 649526ef

            ShapeTypeEnum type = ShapeTypeEnum.get(iShapeType);

            if (type == null)
                throw new DataStoreException(MessageFormat.format("The shapefile feature type {0} doesn''t match to any known feature type.", featureType));

            switch (type) {
            case Point:
                loadPointFeature(rf, f);
                break;

            case Polygon:
                loadPolygonFeature(rf, f);
                break;

            case PolyLine:
                loadPolylineFeature(rf, f);
                break;

            default:
                throw new DataStoreException("Unsupported shapefile type: " + iShapeType);
            }

            rf.order(ByteOrder.BIG_ENDIAN);
            // read in each Record and Populate the Feature

            dbf.loadRowIntoFeature(f);

            this.FeatureMap.put(RecordNumber, f);
        }
    }

    /**
     * Load point feature.
     * @param rf Byte buffer.
     * @param feature Feature to fill.
     */
    private void loadPointFeature(MappedByteBuffer rf, Feature feature) {
        double x = rf.getDouble();
        double y = rf.getDouble();
        Point pnt = new Point(x, y);
        feature.setPropertyValue(GEOMETRY_NAME, pnt);
    }

    /**
     * Load polygon feature.
     * @param rf Byte buffer.
     * @param feature Feature to fill.
     * @throws DataStoreException if the polygon cannot be handled.
     */
    private void loadPolygonFeature(MappedByteBuffer rf, Feature feature) throws DataStoreException {
        /* double xmin = */rf.getDouble();
        /* double ymin = */rf.getDouble();
        /* double xmax = */rf.getDouble();
        /* double ymax = */rf.getDouble();
        int NumParts = rf.getInt();
        int NumPoints = rf.getInt();

        if (NumParts > 1) {
            throw new DataStoreException("Polygons with multiple linear rings have not implemented yet.");
        }

        // read the one part
        @SuppressWarnings("unused")
        int Part = rf.getInt();
        Polygon poly = new Polygon();

        // create a line from the points
        double xpnt = rf.getDouble();
        double ypnt = rf.getDouble();
        // Point oldpnt = new Point(xpnt, ypnt);
        poly.startPath(xpnt, ypnt);

        for (int j = 0; j < NumPoints - 1; j++) {
            xpnt = rf.getDouble();
            ypnt = rf.getDouble();
            poly.lineTo(xpnt, ypnt);
        }

        feature.setPropertyValue(GEOMETRY_NAME, poly);
    }

    /**
     * Load polyline feature.
     * @param rf Byte buffer.
     * @param feature Feature to fill.
     */
    private void loadPolylineFeature(MappedByteBuffer rf, Feature feature) {
        /* double xmin = */rf.getDouble();
        /* double ymin = */rf.getDouble();
        /* double xmax = */rf.getDouble();
        /* double ymax = */rf.getDouble();

        int NumParts = rf.getInt();
        int NumPoints = rf.getInt();

        int[] NumPartArr = new int[NumParts + 1];

        for (int n = 0; n < NumParts; n++) {
            int idx = rf.getInt();
            NumPartArr[n] = idx;
        }
        NumPartArr[NumParts] = NumPoints;

        double xpnt, ypnt;
        Polyline ply = new Polyline();

        for (int m = 0; m < NumParts; m++) {
            xpnt = rf.getDouble();
            ypnt = rf.getDouble();
            ply.startPath(xpnt, ypnt);

            for (int j = NumPartArr[m]; j < NumPartArr[m + 1] - 1; j++) {
                xpnt = rf.getDouble();
                ypnt = rf.getDouble();
                ply.lineTo(xpnt, ypnt);
            }
        }

        feature.setPropertyValue(GEOMETRY_NAME, ply);
    }

    /**
     * Create a feature descriptor.
     * @param name Name of the field.
     * @return The feature type.
     */
    private DefaultFeatureType getFeatureType(final String name) {
        Objects.requireNonNull(name, "The feature name cannot be null.");

        final int n = dbf.getFieldsDescriptor().size();
        final DefaultAttributeType<?>[] attributes = new DefaultAttributeType<?>[n + 1];
        final Map<String, Object> properties = new HashMap<String, Object>(4);

        // Load data field.
        for (int i = 0; i < n; i++) {
            properties.put(DefaultAttributeType.NAME_KEY, dbf.getFieldsDescriptor().get(i).getName());
            attributes[i] = new DefaultAttributeType<String>(properties, String.class, 1, 1, null);
        }

        // Add geometry field.
        properties.put(DefaultAttributeType.NAME_KEY, GEOMETRY_NAME);
        attributes[n] = new DefaultAttributeType<Geometry>(properties, Geometry.class, 1, 1, null);

        // Add name.
        properties.put(DefaultAttributeType.NAME_KEY, name);
        return new DefaultFeatureType(properties, false, null, attributes);
    }

    /**
     * @see java.lang.Object#toString()
     */
    @Override
    public String toString() {
        StringBuilder s = new StringBuilder();
        String lineSeparator = System.getProperty("line.separator", "\n");

        s.append("FileCode: ").append(FileCode).append(lineSeparator);
        s.append("FileLength: ").append(FileLength).append(lineSeparator);
        s.append("Version: ").append(Version).append(lineSeparator);
        s.append("ShapeType: ").append(ShapeType).append(lineSeparator);
        s.append("xmin: ").append(xmin).append(lineSeparator);
        s.append("ymin: ").append(ymin).append(lineSeparator);
        s.append("xmax: ").append(xmax).append(lineSeparator);
        s.append("ymax: ").append(ymax).append(lineSeparator);
        s.append("zmin: ").append(zmin).append(lineSeparator);
        s.append("zmax: ").append(zmax).append(lineSeparator);
        s.append("mmin: ").append(mmin).append(lineSeparator);
        s.append("mmax: ").append(mmax).append(lineSeparator);
        s.append("------------------------").append(lineSeparator);
        s.append(dbf.toString());

        return s.toString();
    }
}<|MERGE_RESOLUTION|>--- conflicted
+++ resolved
@@ -34,12 +34,8 @@
 import org.apache.sis.storage.DataStoreException;
 
 // Branch-dependent imports
-<<<<<<< HEAD
+import org.apache.sis.internal.jdk7.Objects;
 import org.apache.sis.feature.AbstractFeature;
-=======
-import org.apache.sis.internal.jdk7.Objects;
-import org.opengis.feature.Feature;
->>>>>>> 649526ef
 
 /**
  * Provides a ShapeFile Reader.
@@ -95,13 +91,8 @@
     /** Underlying databasefile content. */
     private Database dbf;
 
-<<<<<<< HEAD
-    public ArrayList<FieldDescriptor> FDArray = new ArrayList<FieldDescriptor>();
+    /** Features existing in the shapefile. */
     public Map<Integer, AbstractFeature> FeatureMap = new HashMap<Integer, AbstractFeature>();
-=======
-    /** Features existing in the shapefile. */
-    public Map<Integer, Feature> FeatureMap = new HashMap<Integer, Feature>();
->>>>>>> 649526ef
 
     /**
      * Construct a Shapefile from a file.
@@ -187,13 +178,8 @@
             int ContentLength = rf.getInt();
 
             rf.order(ByteOrder.LITTLE_ENDIAN);
-<<<<<<< HEAD
-            int ShapeType = rf.getInt();
+            int iShapeType = rf.getInt();
             final AbstractFeature f = featureType.newInstance();
-=======
-            int iShapeType = rf.getInt();
-            final Feature f = featureType.newInstance();
->>>>>>> 649526ef
 
             ShapeTypeEnum type = ShapeTypeEnum.get(iShapeType);
 
@@ -231,7 +217,7 @@
      * @param rf Byte buffer.
      * @param feature Feature to fill.
      */
-    private void loadPointFeature(MappedByteBuffer rf, Feature feature) {
+    private void loadPointFeature(MappedByteBuffer rf, AbstractFeature feature) {
         double x = rf.getDouble();
         double y = rf.getDouble();
         Point pnt = new Point(x, y);
@@ -244,7 +230,7 @@
      * @param feature Feature to fill.
      * @throws DataStoreException if the polygon cannot be handled.
      */
-    private void loadPolygonFeature(MappedByteBuffer rf, Feature feature) throws DataStoreException {
+    private void loadPolygonFeature(MappedByteBuffer rf, AbstractFeature feature) throws DataStoreException {
         /* double xmin = */rf.getDouble();
         /* double ymin = */rf.getDouble();
         /* double xmax = */rf.getDouble();
@@ -281,7 +267,7 @@
      * @param rf Byte buffer.
      * @param feature Feature to fill.
      */
-    private void loadPolylineFeature(MappedByteBuffer rf, Feature feature) {
+    private void loadPolylineFeature(MappedByteBuffer rf, AbstractFeature feature) {
         /* double xmin = */rf.getDouble();
         /* double ymin = */rf.getDouble();
         /* double xmax = */rf.getDouble();
