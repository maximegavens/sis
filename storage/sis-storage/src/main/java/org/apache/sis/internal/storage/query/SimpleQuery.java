--- conflicted
+++ resolved
@@ -16,39 +16,12 @@
  */
 package org.apache.sis.internal.storage.query;
 
-<<<<<<< HEAD
 import org.apache.sis.storage.FeatureSet;
 import org.apache.sis.storage.Query;
 import org.apache.sis.util.ArgumentChecks;
 
 // Branch-dependent imports
 import org.apache.sis.feature.DefaultFeatureType;
-=======
-import java.util.Arrays;
-import java.util.Map;
-import java.util.List;
-import java.util.LinkedHashMap;
-import java.util.Objects;
-import org.opengis.util.GenericName;
-import org.apache.sis.filter.InvalidExpressionException;
-import org.apache.sis.feature.builder.FeatureTypeBuilder;
-import org.apache.sis.feature.builder.PropertyTypeBuilder;
-import org.apache.sis.internal.feature.FeatureExpression;
-import org.apache.sis.internal.util.UnmodifiableArrayList;
-import org.apache.sis.internal.storage.Resources;
-import org.apache.sis.storage.FeatureSet;
-import org.apache.sis.storage.Query;
-import org.apache.sis.util.ArgumentChecks;
-import org.apache.sis.util.Classes;
-import org.apache.sis.util.collection.Containers;
-import org.apache.sis.util.iso.Names;
-
-// Branch-dependent imports
-import org.opengis.feature.FeatureType;
-import org.opengis.filter.Filter;
-import org.opengis.filter.expression.Expression;
-import org.opengis.filter.sort.SortBy;
->>>>>>> 38edbe5f
 
 
 /**
@@ -94,68 +67,6 @@
     }
 
     /**
-<<<<<<< HEAD
-=======
-     * Sets the columns to retrieve, or {@code null} if all columns shall be included in the query.
-     * A query column may use a simple or complex expression and an alias to create a new type of
-     * property in the returned features.
-     * This is equivalent to the column names in the {@code SELECT} clause of a SQL statement.
-     *
-     * @param  columns  columns to retrieve, or {@code null} to retrieve all properties.
-     * @throws IllegalArgumentException if a column or an alias is duplicated.
-     */
-    @SuppressWarnings("AssignmentToCollectionOrArrayFieldFromParameter")
-    public void setColumns(Column... columns) {
-        if (columns != null) {
-            columns = columns.clone();
-            final Map<Object,Integer> uniques = new LinkedHashMap<>(Containers.hashMapCapacity(columns.length));
-            for (int i=0; i<columns.length; i++) {
-                final Column c = columns[i];
-                ArgumentChecks.ensureNonNullElement("columns", i, c);
-                final Object key = c.alias != null ? c.alias : c.expression;
-                final Integer p = uniques.putIfAbsent(key, i);
-                if (p != null) {
-                    throw new IllegalArgumentException(Resources.format(Resources.Keys.DuplicatedQueryProperty_3, key, p, i));
-                }
-            }
-        }
-        this.columns = columns;
-    }
-
-    /**
-     * Returns the columns to retrieve, or {@code null} if all columns shall be included in the query.
-     * This is the columns specified in the last call to {@link #setColumns(Column...)}.
-     *
-     * @return columns to retrieve, or {@code null} to retrieve all feature properties.
-     */
-    public List<Column> getColumns() {
-        return UnmodifiableArrayList.wrap(columns);
-    }
-
-    /**
-     * Sets a filter for trimming feature instances.
-     * Features that do not pass the filter are discarded.
-     * Discarded features are not counted for the {@linkplain #setLimit(long) query limit}.
-     *
-     * @param  filter  the filter, or {@link Filter#INCLUDE} if none.
-     */
-    public void setFilter(final Filter filter) {
-        ArgumentChecks.ensureNonNull("filter", filter);
-        this.filter = filter;
-    }
-
-    /**
-     * Returns the filter for trimming feature instances.
-     * This is the value specified in the last call to {@link #setFilter(Filter)}.
-     *
-     * @return the filter, or {@link Filter#INCLUDE} if none.
-     */
-    public Filter getFilter() {
-        return filter;
-    }
-
-    /**
->>>>>>> 38edbe5f
      * Sets the number of records to skip from the beginning.
      * Offset and limit are often combined to obtain paging.
      * The offset can not be negative.
@@ -207,166 +118,6 @@
     }
 
     /**
-<<<<<<< HEAD
-=======
-     * Sets the expressions to use for sorting the feature instances.
-     * {@code SortBy} objects are used to order the {@link org.opengis.feature.Feature} instances
-     * returned by the {@link org.apache.sis.storage.FeatureSet}.
-     * {@code SortBy} clauses are applied in declaration order, like SQL.
-     *
-     * @param  sortBy  expressions to use for sorting the feature instances.
-     */
-    @SuppressWarnings("AssignmentToCollectionOrArrayFieldFromParameter")
-    public void setSortBy(SortBy... sortBy) {
-        if (sortBy == null || sortBy.length == 0) {
-            sortBy = SortBy.UNSORTED;
-        } else {
-            sortBy = sortBy.clone();
-            for (int i=0; i < sortBy.length; i++) {
-                ArgumentChecks.ensureNonNullElement("sortBy", i, sortBy[i]);
-            }
-        }
-        this.sortBy = sortBy;
-    }
-
-    /**
-     * Returns the expressions to use for sorting the feature instances.
-     * They are the values specified in the last call to {@link #setSortBy(SortBy...)}.
-     *
-     * @return expressions to use for sorting the feature instances, or an empty array if none.
-     */
-    public SortBy[] getSortBy() {
-        return (sortBy.length == 0) ? SortBy.UNSORTED : sortBy.clone();
-    }
-
-    /**
-     * A property or expression to be retrieved by a {@code Query}, together with the name to assign to it.
-     * Columns can be given to the {@link SimpleQuery#setColumns(Column...)} method.
-     */
-    public static class Column {
-        /**
-         * The literal, property name or more complex expression to be retrieved by a {@code Query}.
-         */
-        public final Expression expression;
-
-        /**
-         * The name to assign to the expression result, or {@code null} if unspecified.
-         */
-        public final GenericName alias;
-
-        /**
-         * Creates a new column with the given expression and no name.
-         *
-         * @param expression  the literal, property name or expression to be retrieved by a {@code Query}.
-         */
-        public Column(final Expression expression) {
-            ArgumentChecks.ensureNonNull("expression", expression);
-            this.expression = expression;
-            this.alias = null;
-        }
-
-        /**
-         * Creates a new column with the given expression and the given name.
-         *
-         * @param expression  the literal, property name or expression to be retrieved by a {@code Query}.
-         * @param alias       the name to assign to the expression result, or {@code null} if unspecified.
-         */
-        public Column(final Expression expression, final GenericName alias) {
-            ArgumentChecks.ensureNonNull("expression", expression);
-            this.expression = expression;
-            this.alias = alias;
-        }
-
-        /**
-         * Creates a new column with the given expression and the given name.
-         * This constructor creates a {@link org.opengis.util.LocalName} from the given string.
-         *
-         * @param expression  the literal, property name or expression to be retrieved by a {@code Query}.
-         * @param alias       the name to assign to the expression result, or {@code null} if unspecified.
-         */
-        public Column(final Expression expression, final String alias) {
-            ArgumentChecks.ensureNonNull("expression", expression);
-            this.expression = expression;
-            this.alias = (alias != null) ? Names.createLocalName(null, null, alias) : null;
-        }
-
-        /**
-         * Adds in the given builder the type of results computed by this column.
-         *
-         * @param  column     index of this column. Used for error message only.
-         * @param  valueType  the type of features to be evaluated by the expression in this column.
-         * @param  addTo      where to add the type of properties evaluated by expression in this column.
-         * @throws IllegalArgumentException if this method can operate only on some feature types
-         *         and the given type is not one of them.
-         * @throws InvalidExpressionException if this method can not determine the result type of the expression
-         *         in this column. It may be because that expression is backed by an unsupported implementation.
-         *
-         * @see SimpleQuery#expectedType(FeatureType)
-         */
-        final void expectedType(final int column, final FeatureType valueType, final FeatureTypeBuilder addTo) {
-            final PropertyTypeBuilder resultType = FeatureExpression.expectedType(expression, valueType, addTo);
-            if (resultType == null) {
-                throw new InvalidExpressionException(expression, column);
-            }
-            if (alias != null && !alias.equals(resultType.getName())) {
-                resultType.setName(alias);
-            }
-        }
-
-        /**
-         * Returns a hash code value for this column.
-         *
-         * @return a hash code value.
-         */
-        @Override
-        public int hashCode() {
-            return 37 * expression.hashCode() + Objects.hashCode(alias);
-        }
-
-        /**
-         * Compares this column with the given object for equality.
-         *
-         * @param  obj  the object to compare with this column.
-         * @return whether the two objects are equal.
-         */
-        @Override
-        public boolean equals(final Object obj) {
-            if (obj == this) {
-                return true;
-            }
-            if (obj != null && getClass() == obj.getClass()) {
-                final Column other = (Column) obj;
-                return expression.equals(other.expression) && Objects.equals(alias, other.alias);
-            }
-            return false;
-        }
-
-        /**
-         * Returns a string representation of this column for debugging purpose.
-         *
-         * @return a string representation of this column.
-         */
-        @Override
-        public String toString() {
-            final StringBuilder buffer = new StringBuilder();
-            buffer.append(getClass().getSimpleName()).append('[');      // Class name without enclosing class.
-            appendTo(buffer);
-            return buffer.append(']').toString();
-        }
-
-        /**
-         * Appends a string representation of this column in the given buffer.
-         */
-        final void appendTo(final StringBuilder buffer) {
-            buffer.append(Classes.getShortClassName(expression));       // Class name with enclosing class if any.
-            if (alias != null) {
-                buffer.append(" AS “").append(alias).append('”');
-            }
-        }
-    }
-
-    /**
->>>>>>> 38edbe5f
      * Applies this query on the given feature set. The default implementation executes the query using the default
      * {@link java.util.stream.Stream} methods.  Queries executed by this method may not benefit from accelerations
      * provided for example by databases. This method should be used only as a fallback when the query can not be
@@ -390,23 +141,9 @@
      * @return type resulting from expressions evaluation (never null).
      * @throws IllegalArgumentException if this method can operate only on some feature types
      *         and the given type is not one of them.
-     * @throws InvalidExpressionException if this method can not determine the result type of an expression
-     *         in this query. It may be because that expression is backed by an unsupported implementation.
      */
-<<<<<<< HEAD
-    final DefaultFeatureType expectedType(final DefaultFeatureType source) {
-        return source;          // More developped code in JDK8 branch.
-=======
-    final FeatureType expectedType(final FeatureType valueType) {
-        if (columns == null) {
-            return valueType;           // All columns included: result is of the same type.
-        }
-        final FeatureTypeBuilder ftb = new FeatureTypeBuilder().setName(valueType.getName());
-        for (int i=0; i<columns.length; i++) {
-            columns[i].expectedType(i, valueType, ftb);
-        }
-        return ftb.build();
->>>>>>> 38edbe5f
+    final DefaultFeatureType expectedType(final DefaultFeatureType valueType) {
+        return valueType;       // More elaborated code in geoapi-4.0 branch.
     }
 
     /**
@@ -447,24 +184,7 @@
     public String toString() {
         final StringBuilder sb = new StringBuilder(80);
         sb.append("SELECT ");
-        if (columns != null) {
-            for (int i=0; i<columns.length; i++) {
-                if (i != 0) sb.append(", ");
-                columns[i].appendTo(sb);
-            }
-        } else {
-            sb.append('*');
-        }
-        if (filter != Filter.INCLUDE) {
-            sb.append(" WHERE ").append(filter);
-        }
-        if (sortBy != SortBy.UNSORTED) {
-            sb.append(" ORDER BY ");
-            for (int i=0; i<sortBy.length; i++) {
-                if (i != 0) sb.append(", ");
-                sb.append(sortBy[i]);
-            }
-        }
+        sb.append('*');
         if (limit != UNLIMITED) {
             sb.append(" LIMIT ").append(limit);
         }
