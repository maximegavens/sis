--- conflicted
+++ resolved
@@ -17,7 +17,7 @@
 package org.apache.sis.internal.storage;
 
 import java.util.Set;
-import java.util.EnumSet;
+import java.util.List;
 import java.util.HashSet;
 import java.util.Collections;
 import java.util.Arrays;
@@ -40,19 +40,9 @@
 import org.apache.sis.util.resources.Errors;
 
 // Related to JDK7
-<<<<<<< HEAD
 import org.apache.sis.internal.jdk7.Files;
 import org.apache.sis.internal.jdk7.StandardCharsets;
-=======
-import java.nio.file.Path;
-import java.nio.file.Paths;
-import java.nio.file.Files;
-import java.nio.file.InvalidPathException;
-import java.nio.file.FileSystemNotFoundException;
-import java.nio.file.OpenOption;
-import java.nio.file.StandardOpenOption;
-import java.nio.charset.StandardCharsets;
->>>>>>> 2ab0547b
+import org.apache.sis.internal.jdk7.StandardOpenOption;
 
 
 /**
@@ -74,7 +64,7 @@
     /**
      * Options to be rejected by {@link #open(Object, String, OpenOption[])} for safety reasons.
      */
-    private static final Set<StandardOpenOption> ILLEGAL_OPTIONS = EnumSet.of(
+    private static final List<String> ILLEGAL_OPTIONS = Arrays.asList( // EnumSet of StandardOpenOption on JDK7 branch
             StandardOpenOption.APPEND, StandardOpenOption.TRUNCATE_EXISTING, StandardOpenOption.DELETE_ON_CLOSE);
 
     /**
@@ -310,54 +300,6 @@
     }
 
     /**
-<<<<<<< HEAD
-=======
-     * Converts a {@link URL} to a {@link Path}. This is equivalent to a call to the standard
-     * {@link URL#toURI()} method followed by a call to the {@link Paths#get(URI)} static method,
-     * except for the following functionalities:
-     *
-     * <ul>
-     *   <li>Optionally decodes the {@code "%XX"} sequences, where {@code "XX"} is a number.</li>
-     *   <li>Converts various exceptions into subclasses of {@link IOException}.</li>
-     * </ul>
-     *
-     * @param  url The URL to convert, or {@code null}.
-     * @param  encoding If the URL is encoded in a {@code application/x-www-form-urlencoded}
-     *         MIME format, the character encoding (normally {@code "UTF-8"}). If the URL is
-     *         not encoded, then {@code null}.
-     * @return The path for the given URL, or {@code null} if the given URL was null.
-     * @throws IOException if the URL can not be converted to a path.
-     *
-     * @see Paths#get(URI)
-     */
-    public static Path toPath(final URL url, final String encoding) throws IOException {
-        if (url == null) {
-            return null;
-        }
-        final URI uri = toURI(url, encoding);
-        try {
-            return Paths.get(uri);
-        } catch (IllegalArgumentException | FileSystemNotFoundException cause) {
-            final String message = Exceptions.formatChainedMessages(null,
-                    Errors.format(Errors.Keys.IllegalArgumentValue_2, "URL", url), cause);
-            /*
-             * If the exception is IllegalArgumentException, then the URI scheme has been recognized
-             * but the URI syntax is illegal for that file system. So we can consider that the URL is
-             * malformed in regard to the rules of that particular file system.
-             */
-            final IOException e;
-            if (cause instanceof IllegalArgumentException) {
-                e = new MalformedURLException(message);
-                e.initCause(cause);
-            } else {
-                e = new IOException(message, cause);
-            }
-            throw e;
-        }
-    }
-
-    /**
->>>>>>> 2ab0547b
      * Parses the following path as a {@link File} if possible, or a {@link URL} otherwise.
      * In the special case where the given {@code path} is a URL using the {@code "file"} protocol,
      * the URL is converted to a {@link File} object using the given {@code encoding} for decoding
@@ -440,18 +382,15 @@
      * @return The channel for the given input, or {@code null} if the given input is of unknown type.
      * @throws IOException If an error occurred while opening the given file.
      */
-<<<<<<< HEAD
     public static ReadableByteChannel open(Object input, final String encoding, Object... options) throws IOException {
-=======
-    public static ReadableByteChannel open(Object input, final String encoding, OpenOption... options) throws IOException {
         /*
          * Unconditionally verify the options, even if we may not use them.
          */
-        final Set<OpenOption> optionSet;
+        final Set<Object> optionSet;
         if (options == null || options.length == 0) {
             optionSet = Collections.emptySet();
         } else {
-            optionSet = new HashSet<>(Arrays.asList(options));
+            optionSet = new HashSet<Object>(Arrays.asList(options));
             optionSet.add(StandardOpenOption.READ);
             if (optionSet.removeAll(ILLEGAL_OPTIONS)) {
                 throw new IllegalArgumentException(Errors.format(Errors.Keys.IllegalArgumentValue_2,
@@ -464,7 +403,6 @@
          * Channels.newChannel(…) restricts itself to the exact FileInputStream class while we want to invoke
          * getChannel() for any subclasses.
          */
->>>>>>> 2ab0547b
         if (input instanceof ReadableByteChannel) {
             return (ReadableByteChannel) input;
         }
@@ -480,36 +418,9 @@
          * In the following cases, we will try hard to convert to Path objects before to fallback
          * on File, URL or URI, because only Path instances allow us to use the given OpenOptions.
          */
-<<<<<<< HEAD
-        if (input instanceof CharSequence) { // Needs to be before the check for File or URL.
-            input = toFileOrURL(input.toString(), encoding);
-        }
-        /*
-         * If the input is a File or a CharSequence that we have been able to convert to a File,
-         * try to convert to a Path in order to be able to use the OpenOptions. Only if we fail
-         * to convert to a Path (which is unlikely), we will use directly the File.
-         */
-        if (input instanceof File) {
-            return Files.newByteChannel((File) input, options);
-        }
-        /*
-         * If the user gave us a URI, try again to convert to a Path for the same reasons than the above File case.
-         * A failure here is much more likely than in the File case, because JDK7 does not provide file systems for
-         * HTTP or FTP protocols by default.
-         */
-        if (input instanceof URI) { // Needs to be before the check for URL.
-            final URI uri = (URI) input;
-            try {
-                return Files.newByteChannel(new File(uri), options);
-            } catch (IllegalArgumentException e) {
-                input = uri.toURL();
-                // We have been able to create a channel, maybe not with the given OpenOptions.
-                // Log the exception at a fine level and without stack trace, because it was probably normal.
-                Logging.recoverableException(Logging.getLogger("org.apache.sis.storage"), IOUtilities.class, "open", e);
-=======
         if (input instanceof URL) {
             try {
-                input = toPath((URL) input, encoding);
+                input = toFile((URL) input, encoding);
             } catch (IOException e) {
                 // This is normal if the URL uses HTTP or FTP protocol for instance.
                 // Log the exception at FINE level without stack trace. We will open
@@ -524,14 +435,9 @@
              */
             final URI uri = (URI) input;
             try {
-                input = Paths.get(uri);
-            } catch (IllegalArgumentException | FileSystemNotFoundException e) {
-                try {
-                    input = uri.toURL();
-                } catch (IOException ioe) {
-                    ioe.addSuppressed(e);
-                    throw ioe;
-                }
+                input = new File(uri);
+            } catch (IllegalArgumentException e) {
+                input = uri.toURL();
                 // We have been able to convert to URL, but the given OpenOptions may not be used.
                 // Log the exception at FINE level without stack trace, because the exception is
                 // probably a normal behavior in this context.
@@ -541,32 +447,6 @@
             if (input instanceof CharSequence) { // Needs to be before the check for File or URL.
                 input = toFileOrURL(input.toString(), encoding);
             }
-            /*
-             * If the input is a File or a CharSequence that we have been able to convert to a File,
-             * try to convert to a Path in order to be able to use the OpenOptions. Only if we fail
-             * to convert to a Path (which is unlikely), we will use directly the File.
-             */
-            if (input instanceof File) {
-                try {
-                    input = ((File) input).toPath();
-                } catch (InvalidPathException e) {
-                    // Unlikely to happen. But if it happens anyway, try to open the channel in a
-                    // way less surprising for the user (closer to the object he has specified).
-                    final ReadableByteChannel channel;
-                    try {
-                        channel = new FileInputStream((File) input).getChannel();
-                    } catch (IOException ioe) {
-                        ioe.addSuppressed(e);
-                        throw ioe;
-                    }
-                    // We have been able to create a channel, maybe not with the given OpenOptions.
-                    // But the exception was nevertheless unexpected, so log its stack trace in order
-                    // to allow the developer to check if there is something wrong.
-                    Logging.unexpectedException(Logging.getLogger("org.apache.sis.storage"), IOUtilities.class, "open", e);
-                    return channel;
-                }
->>>>>>> 2ab0547b
-            }
         }
         /*
          * One last check for URL. The URL may be either the given input if we have not been able
@@ -576,12 +456,9 @@
         if (input instanceof URL) {
             return Channels.newChannel(((URL) input).openStream());
         }
-<<<<<<< HEAD
-=======
-        if (input instanceof Path) {
-            return Files.newByteChannel((Path) input, optionSet);
-        }
->>>>>>> 2ab0547b
+        if (input instanceof File) {
+            return Files.newByteChannel((File) input, optionSet);
+        }
         return null;
     }
 
