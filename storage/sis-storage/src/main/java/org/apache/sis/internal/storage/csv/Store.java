--- conflicted
+++ resolved
@@ -68,22 +68,13 @@
 import org.apache.sis.measure.Units;
 
 // Branch-dependent imports
-<<<<<<< HEAD
 import org.apache.sis.internal.jdk8.Instant;
 import org.apache.sis.internal.jdk8.DateTimeException;
 import org.apache.sis.internal.jdk8.Consumer;
 import org.apache.sis.internal.jdk8.Spliterator;
 import org.apache.sis.internal.jdk8.Stream;
 import org.apache.sis.internal.jdk8.StreamSupport;
-=======
-import java.time.Instant;
-import java.time.DateTimeException;
-import java.util.function.Consumer;
-import java.util.Spliterator;
-import java.util.stream.Stream;
-import java.util.stream.StreamSupport;
 import org.opengis.feature.Attribute;
->>>>>>> fb685d0b
 import org.opengis.feature.Feature;
 import org.opengis.feature.FeatureType;
 import org.opengis.feature.PropertyType;
@@ -649,7 +640,7 @@
         } catch (IOException | IllegalArgumentException | DateTimeException e) {
             throw new DataStoreException(canNotParseFile(), e);
         }
-        return movingFeatures.stream();
+        return Stream.create(movingFeatures);
     }
 
     /**
@@ -812,7 +803,11 @@
                 if (!mfIdRef.equals(identifier)) {
                     publish    = identifier;
                     identifier = mfIdRef;
-                    builder    = builders.computeIfAbsent(mfIdRef, (k) -> new MovingFeature(np));
+                    builder = builders.get(mfIdRef);
+                    if (builder == null) {
+                        builder = new MovingFeature(np);
+                        builders.put(mfIdRef, builder);
+                    }
                 }
                 builder.addTimeRange(startTime, endTime);
                 for (int i=0; i<np; i++) {
