/*
 * Licensed to the Apache Software Foundation (ASF) under one or more
 * contributor license agreements.  See the NOTICE file distributed with
 * this work for additional information regarding copyright ownership.
 * The ASF licenses this file to You under the Apache License, Version 2.0
 * (the "License"); you may not use this file except in compliance with
 * the License.  You may obtain a copy of the License at
 *
 *     http://www.apache.org/licenses/LICENSE-2.0
 *
 * Unless required by applicable law or agreed to in writing, software
 * distributed under the License is distributed on an "AS IS" BASIS,
 * WITHOUT WARRANTIES OR CONDITIONS OF ANY KIND, either express or implied.
 * See the License for the specific language governing permissions and
 * limitations under the License.
 */
package org.apache.sis.internal.storage;

import java.util.Optional;
import java.util.OptionalLong;
import org.apache.sis.storage.DataStore;
import org.apache.sis.storage.DataStoreException;
import org.apache.sis.storage.FeatureSet;
import org.apache.sis.util.logging.WarningListeners;
import org.opengis.util.GenericName;

// Branch-dependent imports
import org.apache.sis.feature.DefaultFeatureType;


/**
 * Base implementation of feature sets contained in data stores. This class provides a {@link #getMetadata()}
 * which extracts information from other methods. Subclasses shall or should override the following methods:
 *
 * <ul>
 *   <li>{@link #getType()} (mandatory)</li>
 *   <li>{@link #getFeatureCount()} (recommended)</li>
 *   <li>{@link #getEnvelope()} (recommended)</li>
 *   <li>{@link #createMetadata(MetadataBuilder)} (optional)</li>
 *   <li>{@link #features(boolean parallel)} (mandatory)</li>
 * </ul>
 *
 * {@section Thread safety}
 * Default methods of this abstract class are thread-safe.
 * Synchronization, when needed, uses {@code this} lock.
 *
 * @author  Johann Sorel (Geomatys)
 * @author  Martin Desruisseaux (Geomatys)
 * @version 1.0
 * @since   0.8
 * @module
 */
public abstract class AbstractFeatureSet extends AbstractResource implements FeatureSet {
    /**
     * Creates a new resource.
     *
     * @param listeners  the set of registered warning listeners for the data store, or {@code null} if none.
     */
    protected AbstractFeatureSet(final WarningListeners<DataStore> listeners) {
        super(listeners);
    }

    /**
     * Creates a new feature set with the same warning listeners than the given resource,
     * or with {@code null} listeners if they are unknown.
     *
     * @param resource  the resources from which to get the listeners, or {@code null} if none.
     */
    protected AbstractFeatureSet(final FeatureSet resource) {
        super(resource);
    }

    /**
     * Returns the feature type name as the identifier for this resource.
     * Subclasses should override if they can provide a more specific identifier.
     *
     * @return the resource identifier inferred from feature type.
     * @throws DataStoreException if an error occurred while fetching the identifier.
     *
     * @see DataStore#getIdentifier()
     */
    @Override
<<<<<<< HEAD
    public GenericName getIdentifier() throws DataStoreException {
        final DefaultFeatureType type = getType();
        if (type != null) {
            return type.getName();
        }
        return null;
=======
    public Optional<GenericName> getIdentifier() throws DataStoreException {
        final FeatureType type = getType();
        return (type != null) ? Optional.of(type.getName()) : Optional.empty();
>>>>>>> 59b8d228
    }

    /**
     * Returns an estimation of the number of features in this set, or empty if unknown.
     * The default implementation returns an empty value.
     *
     * @return estimation of the number of features.
     */
    protected OptionalLong getFeatureCount() {
        return OptionalLong.empty();
    }

    /**
     * Invoked the first time that {@link #getMetadata()} is invoked. The default implementation populates metadata
     * based on information provided by {@link #getType()}, {@link #getIdentifier()} and {@link #getEnvelope()}.
     * Subclasses should override if they can provide more information.
     *
     * @param  metadata  the builder where to set metadata properties.
     * @throws DataStoreException if an error occurred while reading metadata from the data store.
     */
    @Override
    protected void createMetadata(final MetadataBuilder metadata) throws DataStoreException {
        super.createMetadata(metadata);
        metadata.addFeatureType(getType(), getFeatureCount().orElse(-1));
    }
}<|MERGE_RESOLUTION|>--- conflicted
+++ resolved
@@ -80,18 +80,9 @@
      * @see DataStore#getIdentifier()
      */
     @Override
-<<<<<<< HEAD
-    public GenericName getIdentifier() throws DataStoreException {
+    public Optional<GenericName> getIdentifier() throws DataStoreException {
         final DefaultFeatureType type = getType();
-        if (type != null) {
-            return type.getName();
-        }
-        return null;
-=======
-    public Optional<GenericName> getIdentifier() throws DataStoreException {
-        final FeatureType type = getType();
         return (type != null) ? Optional.of(type.getName()) : Optional.empty();
->>>>>>> 59b8d228
     }
 
     /**
