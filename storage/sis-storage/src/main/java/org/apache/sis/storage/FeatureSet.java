--- conflicted
+++ resolved
@@ -19,16 +19,8 @@
 import java.util.stream.Stream;
 
 // Branch-dependent imports
-<<<<<<< HEAD
-import java.util.function.Predicate;
-import java.util.function.UnaryOperator;
-import java.util.stream.Stream;
 import org.apache.sis.feature.AbstractFeature;
 import org.apache.sis.feature.DefaultFeatureType;
-=======
-import org.opengis.feature.Feature;
-import org.opengis.feature.FeatureType;
->>>>>>> 28b311db
 
 
 /**
@@ -143,68 +135,5 @@
      * @return all features contained in this dataset.
      * @throws DataStoreException if an error occurred while creating the stream.
      */
-<<<<<<< HEAD
     Stream<AbstractFeature> features(boolean parallel) throws DataStoreException;
-
-    /**
-     * Inserts new features in this {@code FeatureSet}.
-     * Any feature already present in the {@link FeatureSet} will remain unmodified.
-     *
-     * <div class="note"><b>API note:</b>
-     * this method expects an {@link Iterator} rather then a {@link java.util.stream.Stream} for easing
-     * inter-operability with various API. Implementing a custom {@link Iterator} requires less effort
-     * than implementing a {@link Stream}. On the other side if the user has a {@link Stream},
-     * obtaining an {@link Iterator} can be done by a call to {@link Stream#iterator()}.</div>
-     *
-     * <p>The default implementation throws {@link ReadOnlyStorageException}.</p>
-     *
-     * @param  features features to insert in this {@code FeatureSet}.
-     * @throws ReadOnlyStorageException if this instance does not support write operations.
-     * @throws DataStoreException if another error occurred while storing new features.
-     */
-    default void add(Iterator<? extends AbstractFeature> features) throws ReadOnlyStorageException, DataStoreException {
-        throw new ReadOnlyStorageException(this, Resources.Keys.StoreIsReadOnly);
-    }
-
-    /**
-     * Removes all features from this {@code FeatureSet} which matches the given predicate.
-     *
-     * <p>The default implementation throws {@link ReadOnlyStorageException}.</p>
-     *
-     * @param  filter  a predicate which returns true for resources to be removed.
-     * @return {@code true} if any elements were removed.
-     * @throws ReadOnlyStorageException if this instance does not support write operations.
-     * @throws DataStoreException if another error occurred while removing features.
-     */
-    default boolean removeIf(Predicate<? super AbstractFeature> filter) throws ReadOnlyStorageException, DataStoreException {
-        throw new ReadOnlyStorageException(this, Resources.Keys.StoreIsReadOnly);
-    }
-
-    /**
-     * Updates all features from this {@code FeatureSet} which matches the given predicate.
-     * For each {@code Feature} instance matching the given {@link Predicate},
-     * the <code>{@linkplain UnaryOperator#apply UnaryOperator.apply(Feature)}</code> method will be invoked.
-     * {@code UnaryOperator}s are free to modify the given {@code Feature} <i>in-place</i> or to return a
-     * different feature instance. Two behaviors are possible:
-     * <ul>
-     *   <li>If the operator returns a non-null {@code Feature}, then the modified feature is stored
-     *       in replacement of the previous feature (not necessarily at the same location).</li>
-     *   <li>If the operator returns {@code null}, then the feature will be removed from the {@code FeatureSet}.</li>
-     * </ul>
-     *
-     * <p>The default implementation throws {@link ReadOnlyStorageException}.</p>
-     *
-     * @param  filter   a predicate which returns true for resources to be updated.
-     * @param  updater  operation called for each matching {@code Feature}.
-     * @throws ReadOnlyStorageException if this instance does not support write operations.
-     * @throws DataStoreException if another error occurred while replacing features.
-     */
-    default void replaceIf(Predicate<? super AbstractFeature> filter, UnaryOperator<AbstractFeature> updater)
-            throws ReadOnlyStorageException, DataStoreException
-    {
-        throw new ReadOnlyStorageException(this, Resources.Keys.StoreIsReadOnly);
-    }
-=======
-    Stream<Feature> features(boolean parallel) throws DataStoreException;
->>>>>>> 28b311db
 }