/*
 * Licensed to the Apache Software Foundation (ASF) under one or more
 * contributor license agreements.  See the NOTICE file distributed with
 * this work for additional information regarding copyright ownership.
 * The ASF licenses this file to You under the Apache License, Version 2.0
 * (the "License"); you may not use this file except in compliance with
 * the License.  You may obtain a copy of the License at
 *
 *     http://www.apache.org/licenses/LICENSE-2.0
 *
 * Unless required by applicable law or agreed to in writing, software
 * distributed under the License is distributed on an "AS IS" BASIS,
 * WITHOUT WARRANTIES OR CONDITIONS OF ANY KIND, either express or implied.
 * See the License for the specific language governing permissions and
 * limitations under the License.
 */
package org.apache.sis.internal.storage;

import java.io.IOException;
import java.io.EOFException;
import java.nio.Buffer;
import java.nio.ByteBuffer;
import java.nio.CharBuffer;
import java.nio.ShortBuffer;
import java.nio.IntBuffer;
import java.nio.LongBuffer;
import java.nio.FloatBuffer;
import java.nio.DoubleBuffer;
import java.nio.channels.ReadableByteChannel;
import org.apache.sis.util.resources.Errors;

import static org.apache.sis.util.ArgumentChecks.ensureBetween;

// Branch-dependent imports
import java.nio.channels.SeekableByteChannel;


/**
 * Provides convenience methods for working with a ({@link ReadableByteChannel}, {@link ByteBuffer}) pair.
 * The channel and the buffer must be supplied by the caller. It is okay if they have already been used
 * before {@code ChannelDataInput} creation.
 *
 * <div class="section">Encapsulation</div>
 * This class exposes publicly the {@linkplain #channel} and the {@linkplain #buffer buffer} because this class
 * is not expected to perform all possible data manipulations that we can do with the buffers. This class is only
 * a helper tool, which often needs to be completed by specialized operations performed directly on the buffer.
 * However, users are encouraged to transfer data from the channel to the buffer using only the methods provided
 * in this class if they want to keep the {@link #seek(long)} and {@link #getStreamPosition()} values accurate.
 *
 * <p>Since this class is only a helper tool, it does not "own" the channel and consequently does not provide
 * {@code close()} method. It is users responsibility to close the channel after usage.</p>
 *
 * <div class="section">Relationship with {@code DataInput}</div>
 * This class API is compatibly with the {@link java.io.DataInput} interface, so subclasses can implement that
 * interface if they wish. This class does not implement {@code DataInput} itself because it is not needed for
 * SIS purposes, and because {@code DataInput} has undesirable methods ({@code readLine()} and {@code readUTF()}).
 * However the {@link ChannelImageInputStream} class implements the {@code DataInput} interface, together with
 * the {@link javax.imageio.stream.ImageInputStream} one, mostly for situations when inter-operability with
 * {@link javax.imageio} is needed.
 *
 * @author  Martin Desruisseaux (Geomatys)
 * @since   0.3
 * @version 0.7
 * @module
 */
public class ChannelDataInput extends ChannelData {
    /**
     * The channel from where data are read.
     * This is supplied at construction time.
     */
    public final ReadableByteChannel channel;

    /**
     * Creates a new data input for the given channel and using the given buffer.
     * If the buffer already contains some data, then the {@code filled} argument shall be {@code true}.
     * Otherwise (e.g. if it is a newly created buffer), then {@code filled} shall be {@code false}.
     *
     * @param  filename A file identifier used only for formatting error message.
     * @param  channel  The channel from where data are read.
     * @param  buffer   The buffer where to copy the data.
     * @param  filled   {@code true} if the buffer already contains data, or {@code false} if it needs
     *                  to be initially filled with some content read from the channel.
     * @throws IOException If an error occurred while reading the channel.
     */
    public ChannelDataInput(final String filename, final ReadableByteChannel channel, final ByteBuffer buffer,
            final boolean filled) throws IOException
    {
        super(filename, channel, buffer);
        this.channel = channel;
        if (!filled) {
            buffer.clear();
            channel.read(buffer);
            buffer.flip();
        }
    }

    /**
     * Tries to read more bytes from the channel without changing the buffer position.
     * This method returns a negative number if the buffer is already full or if the channel reached the
     * <cite>end of stream</cite>. Otherwise this method reads an arbitrary amount of bytes not greater
     * than the space available in the buffer, and returns the amount bytes actually read.
     *
     * @return The number of bytes read, or -2 if the buffer is full, or -1 on <cite>end of stream</cite>.
     * @throws IOException If an error occurred while reading the bytes.
     *
     * @since 0.4
     */
    public final int prefetch() throws IOException {
        final int limit    = buffer.limit();
        final int capacity = buffer.capacity();
        if (limit == capacity) {
            return -2;
        }
        final int position = buffer.position();
        buffer.limit(capacity).position(limit);
        int c = channel.read(buffer);
        while (c == 0) {
            onEmptyTransfer();
            c = channel.read(buffer);
        }
        buffer.limit(buffer.position()).position(position);
        return c;
    }

    /**
     * Returns {@code true} if the buffer or the channel has at least one byte remaining.
     * If the {@linkplain #buffer buffer} has no remaining bytes, then this method will attempts
     * to read at least one byte from the {@linkplain #channel}. If no bytes can be read because
     * the channel has reached the end of stream, then this method returns {@code false}.
     *
     * @return {@code true} if the buffer contains at least one remaining byte.
     * @throws IOException If it was necessary to read from the channel and this operation failed.
     */
    public final boolean hasRemaining() throws IOException {
        if (buffer.hasRemaining()) {
            return true;
        }
        bufferOffset += buffer.limit();
        buffer.clear();
        int c = channel.read(buffer);
        while (c == 0) {
            onEmptyTransfer();
            c = channel.read(buffer);
        }
        buffer.flip();
        return c >= 0;
    }

    /**
     * Makes sure that the buffer contains at least <var>n</var> remaining bytes.
     * It is caller's responsibility to ensure that the given number of bytes is
     * not greater than the {@linkplain ByteBuffer#capacity() buffer capacity}.
     *
     * @param  n The minimal number of bytes needed in the {@linkplain #buffer buffer}.
     * @throws EOFException If the channel has reached the end of stream.
     * @throws IOException If an other kind of error occurred while reading.
     */
    public final void ensureBufferContains(int n) throws EOFException, IOException {
        assert n >= 0 && n <= buffer.capacity() : n;
        n -= buffer.remaining();
        if (n > 0) {
            bufferOffset += buffer.position();
            buffer.compact();
            do {
                final int c = channel.read(buffer);
                if (c <= 0) {
                    if (c != 0) {
                        throw new EOFException(eof());
                    }
                    onEmptyTransfer();
                }
                n -= c;
            } while (n > 0);
            buffer.flip();
        }
    }

    /**
     * Makes sure that the buffer contains at least one remaining byte.
     *
     * @throws EOFException If the channel has reached the end of stream.
     * @throws IOException If an other kind of error occurred while reading.
     */
    private void ensureNonEmpty() throws IOException {
        if (!hasRemaining()) {
            throw new EOFException(eof());
        }
    }

    /**
     * Returns the "end of file" error message, for {@link EOFException} creations.
     */
    private String eof() {
        return Errors.format(Errors.Keys.UnexpectedEndOfFile_1, filename);
    }

    /**
     * Pushes back the last processed byte. This is used when a call to {@code readBit()} did not
     * used every bits in a byte, or when {@code readLine()} checked for the Windows-style of EOL.
     */
    final void pushBack() {
        buffer.position(buffer.position() - 1);
    }

    /**
     * Reads a single bit from the stream. The bit to be read depends on the
     * {@linkplain #getBitOffset() current bit offset}.
     *
     * @return The value of the next bit from the stream.
     * @throws IOException If an error occurred while reading (including EOF).
     */
    public final int readBit() throws IOException {
        return (int) readBits(1);
    }

    /**
     * Reads many bits from the stream. The first bit to be read depends on the
     * {@linkplain #getBitOffset() current bit offset}.
     *
     * @param  numBits The number of bits to read.
     * @return The value of the next bits from the stream.
     * @throws IOException If an error occurred while reading (including EOF).
     */
    public final long readBits(int numBits) throws IOException {
        ensureBetween("numBits", 0, Long.SIZE, numBits);
        if (numBits == 0) {
            return 0;
        }
        /*
         * Reads the bits available in the next bytes (all of them if bitOffset == 0)
         * and compute the number of bits that still need to be read. That number may
         * be negative if we have read too many bits.
         */
        final int bitOffset = getBitOffset();
        long value = readByte() & (0xFF >>> bitOffset);
        numBits -= (Byte.SIZE - bitOffset);
        while (numBits > 0) {
            value = (value << Byte.SIZE) | readUnsignedByte();
            numBits -= Byte.SIZE;
        }
        if (numBits != 0) {
            value >>>= (-numBits); // Discard the unwanted bits.
            numBits += Byte.SIZE;
            pushBack();
        }
        setBitOffset(numBits);
        return value;
    }

    /**
     * Reads the next byte value (8 bits) from the stream. This method ensures that there is at
     * least 1 byte remaining in the buffer, reading new bytes from the channel if necessary,
     * then delegates to {@link ByteBuffer#get()}.
     *
     * @return The value of the next byte from the stream.
     * @throws IOException If an error (including EOF) occurred while reading the stream.
     */
    public final byte readByte() throws IOException {
        ensureBufferContains(Byte.SIZE / Byte.SIZE);
        return buffer.get();
    }

    /**
     * Reads the next unsigned byte value (8 bits) from the stream.
     * The implementation is as below:
     *
     * {@preformat java
     *     return readByte() & 0xFF;
     * }
     *
     * @return The value of the next unsigned byte from the stream.
     * @throws IOException If an error (including EOF) occurred while reading the stream.
     */
    public final int readUnsignedByte() throws IOException {
        return readByte() & 0xFF;
    }

    /**
     * Reads the next short value (16 bits) from the stream. This method ensures that there is at
     * least 2 bytes remaining in the buffer, reading new bytes from the channel if necessary,
     * then delegates to {@link ByteBuffer#getShort()}.
     *
     * @return The value of the next short from the stream.
     * @throws IOException If an error (including EOF) occurred while reading the stream.
     */
    public final short readShort() throws IOException {
        ensureBufferContains(Short.SIZE / Byte.SIZE);
        return buffer.getShort();
    }

    /**
     * Reads the next unsigned short value (16 bits) from the stream.
     * The implementation is as below:
     *
     * {@preformat java
     *     return readShort() & 0xFFFF;
     * }
     *
     * @return The value of the next unsigned short from the stream.
     * @throws IOException If an error (including EOF) occurred while reading the stream.
     */
    public final int readUnsignedShort() throws IOException {
        return readShort() & 0xFFFF;
    }

    /**
     * Reads the next character (16 bits) from the stream. This method ensures that there is at
     * least 2 bytes remaining in the buffer, reading new bytes from the channel if necessary,
     * then delegates to {@link ByteBuffer#getChar()}.
     *
     * @return The value of the next character from the stream.
     * @throws IOException If an error (including EOF) occurred while reading the stream.
     */
    public final char readChar() throws IOException {
        ensureBufferContains(Character.SIZE / Byte.SIZE);
        return buffer.getChar();
    }

    /**
     * Reads the next integer value (32 bits) from the stream. This method ensures that there is at
     * least 4 bytes remaining in the buffer, reading new bytes from the channel if necessary, then
     * delegates to {@link ByteBuffer#getInt()}.
     *
     * @return The value of the next integer from the stream.
     * @throws IOException If an error (including EOF) occurred while reading the stream.
     */
    public final int readInt() throws IOException {
        ensureBufferContains(Integer.SIZE / Byte.SIZE);
        return buffer.getInt();
    }

    /**
     * Reads the next unsigned integer value (32 bits) from the stream.
     * The implementation is as below:
     *
     * {@preformat java
     *     return readInt() & 0xFFFFFFFFL;
     * }
     *
     * @return The value of the next unsigned integer from the stream.
     * @throws IOException If an error (including EOF) occurred while reading the stream.
     */
    public final long readUnsignedInt() throws IOException {
        return readInt() & 0xFFFFFFFFL;
    }

    /**
     * Reads the next long value (64 bits) from the stream. This method ensures that there is at
     * least 8 bytes remaining in the buffer, reading new bytes from the channel if necessary,
     * then delegates to {@link ByteBuffer#getLong()}.
     *
     * @return The value of the next integer from the stream.
     * @throws IOException If an error (including EOF) occurred while reading the stream.
     */
    public final long readLong() throws IOException {
        ensureBufferContains(Long.SIZE / Byte.SIZE);
        return buffer.getLong();
    }

    /**
     * Reads the next float value (32 bits) from the stream. This method ensures that there is at
     * least 4 bytes remaining in the buffer, reading new bytes from the channel if necessary,
     * then delegates to {@link ByteBuffer#getFloat()}.
     *
     * @return The value of the next float from the stream.
     * @throws IOException If an error (including EOF) occurred while reading the stream.
     */
    public final float readFloat() throws IOException {
        ensureBufferContains(Float.SIZE / Byte.SIZE);
        return buffer.getFloat();
    }

    /**
     * Reads the next double value (64 bits) from the stream. This method ensures that there is at
     * least 8 bytes remaining in the buffer, reading new bytes from the channel if necessary,
     * then delegates to {@link ByteBuffer#getDouble()}.
     *
     * @return The value of the next double from the stream.
     * @throws IOException If an error (including EOF) occurred while reading the stream.
     */
    public final double readDouble() throws IOException {
        ensureBufferContains(Double.SIZE / Byte.SIZE);
        return buffer.getDouble();
    }

    /**
     * Reads the given amount of bytes from the stream and returns them in a newly allocated array.
     * This is a convenience method for {@link #readFully(byte[], int, int)} with a new array.
     *
     * @param  length The number of bytes to read.
     * @return The next bytes in a newly allocated array of the given length.
     * @throws IOException If an error (including EOF) occurred while reading the stream.
     */
    public final byte[] readBytes(final int length) throws IOException {
        final byte[] array = new byte[length];
        readFully(array);
        return array;
    }

    /**
     * Reads the given amount of characters from the stream and returns them in a newly allocated array.
     * This is a convenience method for {@link #readFully(char[], int, int)} with a new array.
     *
     * @param  length The number of characters to read.
     * @return The next characters in a newly allocated array of the given length.
     * @throws IOException If an error (including EOF) occurred while reading the stream.
     */
    public final char[] readChars(final int length) throws IOException {
        final char[] array = new char[length];
        readFully(array, 0, length);
        return array;
    }

    /**
     * Reads the given amount of shorts from the stream and returns them in a newly allocated array.
     * This is a convenience method for {@link #readFully(short[], int, int)} with a new array.
     *
     * @param  length The number of shorts to read.
     * @return The next shorts in a newly allocated array of the given length.
     * @throws IOException If an error (including EOF) occurred while reading the stream.
     */
    public final short[] readShorts(final int length) throws IOException {
        final short[] array = new short[length];
        readFully(array, 0, length);
        return array;
    }

    /**
     * Reads the given amount of integers from the stream and returns them in a newly allocated array.
     * This is a convenience method for {@link #readFully(int[], int, int)} with a new array.
     *
     * @param  length The number of integers to read.
     * @return The next integers in a newly allocated array of the given length.
     * @throws IOException If an error (including EOF) occurred while reading the stream.
     */
    public final int[] readInts(final int length) throws IOException {
        final int[] array = new int[length];
        readFully(array, 0, length);
        return array;
    }

    /**
     * Reads the given amount of longs from the stream and returns them in a newly allocated array.
     * This is a convenience method for {@link #readFully(long[], int, int)} with a new array.
     *
     * @param  length The number of longs to read.
     * @return The next longs in a newly allocated array of the given length.
     * @throws IOException If an error (including EOF) occurred while reading the stream.
     */
    public final long[] readLongs(final int length) throws IOException {
        final long[] array = new long[length];
        readFully(array, 0, length);
        return array;
    }

    /**
     * Reads the given amount of floats from the stream and returns them in a newly allocated array.
     * This is a convenience method for {@link #readFully(float[], int, int)} with a new array.
     *
     * @param  length The number of floats to read.
     * @return The next floats in a newly allocated array of the given length.
     * @throws IOException If an error (including EOF) occurred while reading the stream.
     */
    public final float[] readFloats(final int length) throws IOException {
        final float[] array = new float[length];
        readFully(array, 0, length);
        return array;
    }

    /**
     * Reads the given amount of doubles from the stream and returns them in a newly allocated array.
     * This is a convenience method for {@link #readFully(double[], int, int)} with a new array.
     *
     * @param  length The number of doubles to read.
     * @return The next doubles in a newly allocated array of the given length.
     * @throws IOException If an error (including EOF) occurred while reading the stream.
     */
    public final double[] readDoubles(final int length) throws IOException {
        final double[] array = new double[length];
        readFully(array, 0, length);
        return array;
    }

    /**
     * Reads {@code dest.length} bytes from the stream, and stores them into
     * {@code dest} starting at index 0. The implementation is as below:
     *
     * {@preformat java
     *     return readFully(dest, 0, dest.length);
     * }
     *
     * @param  dest An array of bytes to be written to.
     * @throws IOException If an error (including EOF) occurred while reading the stream.
     */
    public final void readFully(final byte[] dest) throws IOException {
        readFully(dest, 0, dest.length);
    }

    /**
     * Reads {@code length} bytes from the stream, and stores them into
     * {@code dest} starting at index {@code offset}.
     *
     * @param  dest   An array of bytes to be written to.
     * @param  offset The starting position within {@code dest} to write.
     * @param  length The number of bytes to read.
     * @throws IOException If an error (including EOF) occurred while reading the stream.
     */
    public final void readFully(final byte[] dest, int offset, int length) throws IOException {
        while (length != 0) {
            ensureNonEmpty();
            final int n = Math.min(buffer.remaining(), length);
            buffer.get(dest, offset, n);
            offset += n;
            length -= n;
        }
    }

    /**
     * Helper class for the {@code readFully(…)} methods,
     * in order to avoid duplicating almost identical code many times.
     */
    abstract class ArrayReader {
        /**
         * Returns the size of the Java primitive type which is the element of the array.
         * The size is expressed as the number of bits to shift.
         */
        abstract int dataSizeShift();

        /**
         * Returns the data as a {@code char[]}, {@code short[]}, {@code int[]}, {@code long[]},
         * {@code float[]} or {@code double[]} array. This is either the array given in argument
         * to the subclass constructor, or the array created by {@link #createArray(int)}.
         */
        abstract Object dataArray();

        /**
         * Creates a destination array of the given length.
         */
        abstract void createDataArray(int length);

        /**
         * Sets the destination to the given data array, which may be {@code null}.
         */
        abstract void setDest(Object array) throws ClassCastException;

        /**
         * Returns the view created by the last call to {@link #createView()}, or {@code null} if none.
         */
        abstract Buffer view();

        /**
         * Creates a new buffer of the type required by the array to fill.
         * This method is guaranteed to be invoked exactly once, after the
         * {@link ChannelDataInput#buffer} contains enough data.
         */
        abstract Buffer createView();

        /**
         * Transfers the data from the buffer created by {@link #createView()} to array
         * of primitive Java type known by the subclass. This method may be invoked an
         * arbitrary amount of time.
         */
        abstract void transfer(int offset, int n);

        /**
         * For subclass constructors only.
         */
        ArrayReader() {
        }

        /**
         * Returns the enclosing data input.
         */
        final ChannelDataInput input() {
            return ChannelDataInput.this;
        }

        /**
         * Skips the given amount of bytes in the buffer. It is caller responsibility to ensure
         * that there is enough bytes remaining in the buffer.
         */
        private void skipInBuffer(final int n) {
            buffer.position(buffer.position() + n);
        }

        /**
         * Reads {@code length} characters from the stream, and stores them into the array
         * known to subclass, starting at index {@code offset}.
         *
         * <p>If a non-null {@code Buffer} is given in argument to this method, then it must be a view over
         * the full content of {@link ChannelDataInput#buffer} (i.e. the view element at index 0 shall be
         * defined by the buffer elements starting at index 0).</p>
         *
         * @param  view     Existing buffer to use as a view over {@link ChannelDataInput#buffer}, or {@code null}.
         * @param  offset   The starting position within {@code dest} to write.
         * @param  length   The number of characters to read.
         * @throws IOException if an error (including EOF) occurred while reading the stream.
         */
        void readFully(Buffer view, int offset, int length) throws IOException {
            final int dataSizeShift = dataSizeShift();
            ensureBufferContains(Math.min(length << dataSizeShift, buffer.capacity()));
            if (view == null) {
                view = createView();                                    // Must be after ensureBufferContains(int).
            } else {
                // Buffer position must be a multiple of the data size.
                // If not, fix that by shifting the content to index 0.
                if ((buffer.position() & ((1 << dataSizeShift) - 1)) != 0) {
                    bufferOffset += buffer.position();
                    buffer.compact().flip();
                }
                view.limit   (buffer.limit()    >> dataSizeShift)
                    .position(buffer.position() >> dataSizeShift);      // See assumption documented in Javadoc.
            }
            int n = Math.min(view.remaining(), length);
            transfer(offset, n);
            skipInBuffer(n << dataSizeShift);
            while ((length -= n) != 0) {
                offset += n;
                ensureBufferContains(1 << dataSizeShift);               // Actually read as much data as possible.
                view.rewind().limit(buffer.remaining() >> dataSizeShift);
                transfer(offset, n = Math.min(view.remaining(), length));
                skipInBuffer(n << dataSizeShift);
            }
        }
    }

    /**
     * Reads bytes from the enclosing stream and stores them into the given destination array. This implementation
     * actually redirects the reading process to {@link ChannelDataInput#readFully(byte[], int, int)} because this
     * specialization does not need a view. This implementation is useless for {@code ChannelDataInput}, but avoid
     * the need to implement special cases in other classes like {@link HyperRectangleReader}.
     */
    @SuppressWarnings("ReturnOfCollectionOrArrayField")
    final class BytesReader extends ArrayReader {
        /** The array where to store the values. */ private byte[] dest;
        BytesReader(final byte[] dest) {this.dest = dest;}

        @Override int    dataSizeShift()        {return 0;}
        @Override Object dataArray()            {return dest;}
        @Override Buffer view()                 {return buffer;}
        @Override Buffer createView()           {return buffer;}
        @Override void   createDataArray(int n) {dest = new byte[n];}
        @Override void   transfer(int p, int n) {buffer.get(dest, p, n);}
        @Override void   setDest(Object array)  {dest = (byte[]) array;};
        @Override void   readFully(Buffer view, int offset, int length) throws IOException {
            ChannelDataInput.this.readFully(dest, offset, length);
        }
    };

    /**
     * Reads characters from the enclosing stream and stores them into the given destination array.
     */
    @SuppressWarnings("ReturnOfCollectionOrArrayField")
    final class CharsReader extends ArrayReader {
        /** A view over the enclosing byte buffer. */ private CharBuffer view;
        /** The array where to store the values.   */ private char[] dest;
        CharsReader(final char[] dest) {this.dest = dest;}

        @Override int    dataSizeShift()        {return 1;}
        @Override Object dataArray()            {return dest;}
        @Override Buffer view()                 {return view;}
        @Override Buffer createView()           {return view = buffer.asCharBuffer();}
        @Override void   createDataArray(int n) {dest = new char[n];}
        @Override void   transfer(int p, int n) {view.get(dest, p, n);}
        @Override void   setDest(Object array)  {dest = (char[]) array;};
    };

    /**
     * Reads short integers from the enclosing stream and stores them into the given destination array.
     */
    @SuppressWarnings("ReturnOfCollectionOrArrayField")
    final class ShortsReader extends ArrayReader {
        /** A view over the enclosing byte buffer. */ private ShortBuffer view;
        /** The array where to store the values.   */ private short[] dest;
        ShortsReader(final short[] dest) {this.dest = dest;}

        @Override int    dataSizeShift()        {return 1;}
        @Override Object dataArray()            {return dest;}
        @Override Buffer view()                 {return view;}
        @Override Buffer createView()           {return view = buffer.asShortBuffer();}
        @Override void   createDataArray(int n) {dest = new short[n];}
        @Override void   transfer(int p, int n) {view.get(dest, p, n);}
        @Override void   setDest(Object array)  {dest = (short[]) array;};
    };

    /**
     * Reads integers from the enclosing stream and stores them into the given destination array.
     */
    @SuppressWarnings("ReturnOfCollectionOrArrayField")
    final class IntsReader extends ArrayReader {
        /** A view over the enclosing byte buffer. */ private IntBuffer view;
        /** The array where to store the values.   */ private int[] dest;
        IntsReader(final int[] dest) {this.dest = dest;}

        @Override int    dataSizeShift()        {return 2;}
        @Override Object dataArray()            {return dest;}
        @Override Buffer view()                 {return view;}
        @Override Buffer createView()           {return view = buffer.asIntBuffer();}
        @Override void   createDataArray(int n) {dest = new int[n];}
        @Override void   transfer(int p, int n) {view.get(dest, p, n);}
        @Override void   setDest(Object array)  {dest = (int[]) array;};
    };

    /**
     * Reads long integers from the enclosing stream and stores them into the given destination array.
     */
    @SuppressWarnings("ReturnOfCollectionOrArrayField")
    final class LongsReader extends ArrayReader {
        /** A view over the enclosing byte buffer. */ private LongBuffer view;
        /** The array where to store the values.   */ private long[] dest;
        LongsReader(final long[] dest) {this.dest = dest;}

        @Override int    dataSizeShift()        {return 3;}
        @Override Object dataArray()            {return dest;}
        @Override Buffer view()                 {return view;}
        @Override Buffer createView()           {return view = buffer.asLongBuffer();}
        @Override void   createDataArray(int n) {dest = new long[n];}
        @Override void   transfer(int p, int n) {view.get(dest, p, n);}
        @Override void   setDest(Object array)  {dest = (long[]) array;};
    };

    /**
     * Reads float values from the enclosing stream and stores them into the given destination array.
     */
    @SuppressWarnings("ReturnOfCollectionOrArrayField")
    final class FloatsReader extends ArrayReader {
        /** A view over the enclosing byte buffer. */ private FloatBuffer view;
        /** The array where to store the values.   */ private float[] dest;
        FloatsReader(final float[] dest) {this.dest = dest;}

        @Override int    dataSizeShift()        {return 2;}
        @Override Object dataArray()            {return dest;}
        @Override Buffer view()                 {return view;}
        @Override Buffer createView()           {return view = buffer.asFloatBuffer();}
        @Override void   createDataArray(int n) {dest = new float[n];}
        @Override void   transfer(int p, int n) {view.get(dest, p, n);}
        @Override void   setDest(Object array)  {dest = (float[]) array;};
    };

    /**
     * Reads double values from the enclosing stream and stores them into the given destination array.
     */
    @SuppressWarnings("ReturnOfCollectionOrArrayField")
    final class DoublesReader extends ArrayReader {
        /** A view over the enclosing byte buffer. */ private DoubleBuffer view;
        /** The array where to store the values.   */ private double[] dest;
        DoublesReader(final double[] dest) {this.dest = dest;}

        @Override int    dataSizeShift()        {return 3;}
        @Override Object dataArray()            {return dest;}
        @Override Buffer view()                 {return view;}
        @Override Buffer createView()           {return view = buffer.asDoubleBuffer();}
        @Override void   createDataArray(int n) {dest = new double[n];}
        @Override void   transfer(int p, int n) {view.get(dest, p, n);}
        @Override void   setDest(Object array)  {dest = (double[]) array;};
    };

    /**
     * Reads {@code length} characters from the stream, and stores them into
     * {@code dest} starting at index {@code offset}.
     *
     * @param  dest   An array of characters to be written to.
     * @param  offset The starting position within {@code dest} to write.
     * @param  length The number of characters to read.
     * @throws IOException If an error (including EOF) occurred while reading the stream.
     */
    public final void readFully(final char[] dest, final int offset, final int length) throws IOException {
<<<<<<< HEAD
        new ArrayReader() {
            private CharBuffer view;
            @Override Buffer createView() {return view = buffer.asCharBuffer();}
            @Override void transfer(int offset, int n) {view.get(dest, offset, n);}
        }.readFully(Character.SIZE / Byte.SIZE, offset, length);
=======
        new CharsReader(dest).readFully(null, offset, length);
>>>>>>> aad27ac0
    }

    /**
     * Reads {@code length} short integers from the stream, and stores them into
     * {@code dest} starting at index {@code offset}.
     *
     * @param  dest   An array of short integers to be written to.
     * @param  offset The starting position within {@code dest} to write.
     * @param  length The number of short integers to read.
     * @throws IOException If an error (including EOF) occurred while reading the stream.
     */
    public final void readFully(final short[] dest, final int offset, final int length) throws IOException {
<<<<<<< HEAD
        new ArrayReader() {
            private ShortBuffer view;
            @Override Buffer createView() {return view = buffer.asShortBuffer();}
            @Override void transfer(int offset, int n) {view.get(dest, offset, n);}
        }.readFully(Short.SIZE / Byte.SIZE, offset, length);
=======
        new ShortsReader(dest).readFully(null, offset, length);
>>>>>>> aad27ac0
    }

    /**
     * Reads {@code length} integers from the stream, and stores them into
     * {@code dest} starting at index {@code offset}.
     *
     * @param  dest   An array of integers to be written to.
     * @param  offset The starting position within {@code dest} to write.
     * @param  length The number of integers to read.
     * @throws IOException If an error (including EOF) occurred while reading the stream.
     */
    public final void readFully(final int[] dest, final int offset, final int length) throws IOException {
<<<<<<< HEAD
        new ArrayReader() {
            private IntBuffer view;
            @Override Buffer createView() {return view = buffer.asIntBuffer();}
            @Override void transfer(int offset, int n) {view.get(dest, offset, n);}
        }.readFully(Integer.SIZE / Byte.SIZE, offset, length);
=======
        new IntsReader(dest).readFully(null, offset, length);
>>>>>>> aad27ac0
    }

    /**
     * Reads {@code length} long integers from the stream, and stores them into
     * {@code dest} starting at index {@code offset}.
     *
     * @param  dest   An array of long integers to be written to.
     * @param  offset The starting position within {@code dest} to write.
     * @param  length The number of long integers to read.
     * @throws IOException If an error (including EOF) occurred while reading the stream.
     */
    public final void readFully(final long[] dest, final int offset, final int length) throws IOException {
<<<<<<< HEAD
        new ArrayReader() {
            private LongBuffer view;
            @Override Buffer createView() {return view = buffer.asLongBuffer();}
            @Override void transfer(int offset, int n) {view.get(dest, offset, n);}
        }.readFully(Long.SIZE / Byte.SIZE, offset, length);
=======
        new LongsReader(dest).readFully(null, offset, length);
>>>>>>> aad27ac0
    }

    /**
     * Reads {@code length} floats from the stream, and stores them into
     * {@code dest} starting at index {@code offset}.
     *
     * @param  dest   An array of floats to be written to.
     * @param  offset The starting position within {@code dest} to write.
     * @param  length The number of floats to read.
     * @throws IOException If an error (including EOF) occurred while reading the stream.
     */
    public final void readFully(final float[] dest, final int offset, final int length) throws IOException {
<<<<<<< HEAD
        new ArrayReader() {
            private FloatBuffer view;
            @Override Buffer createView() {return view = buffer.asFloatBuffer();}
            @Override void transfer(int offset, int n) {view.get(dest, offset, n);}
        }.readFully(Float.SIZE / Byte.SIZE, offset, length);
=======
        new FloatsReader(dest).readFully(null, offset, length);
>>>>>>> aad27ac0
    }

    /**
     * Reads {@code length} doubles from the stream, and stores them into
     * {@code dest} starting at index {@code offset}.
     *
     * @param  dest   An array of doubles to be written to.
     * @param  offset The starting position within {@code dest} to write.
     * @param  length The number of doubles to read.
     * @throws IOException If an error (including EOF) occurred while reading the stream.
     */
    public final void readFully(final double[] dest, final int offset, final int length) throws IOException {
<<<<<<< HEAD
        new ArrayReader() {
            private DoubleBuffer view;
            @Override Buffer createView() {return view = buffer.asDoubleBuffer();}
            @Override void transfer(int offset, int n) {view.get(dest, offset, n);}
        }.readFully(Double.SIZE / Byte.SIZE, offset, length);
=======
        new DoublesReader(dest).readFully(null, offset, length);
>>>>>>> aad27ac0
    }

    /**
     * Decodes a string from a sequence of bytes in the given encoding. This method tries to avoid the creation
     * of a temporary {@code byte[]} array when possible.
     *
     * <p>This convenience method shall be used only for relatively small amount of {@link String} instances
     * to decode, for example attribute values in the file header. For large amount of data, consider using
     * {@link java.nio.charset.CharsetDecoder} instead.</p>
     *
     * @param  length   Number of bytes to read.
     * @param  encoding The character encoding.
     * @return The string decoded from the {@code length} next bytes.
     * @throws IOException If an error occurred while reading the bytes, or if the given encoding is invalid.
     */
    public final String readString(final int length, final String encoding) throws IOException {
        if (buffer.hasArray() && length <= buffer.capacity()) {
            ensureBufferContains(length);
            final int position = buffer.position(); // Must be after 'ensureBufferContains(int)'.
            buffer.position(position + length);     // Before 'new String' for consistency with the 'else' block in case of UnsupportedEncodingException.
            return new String(buffer.array(), buffer.arrayOffset() + position, length, encoding);
        } else {
            return new String(readBytes(length), encoding);
        }
    }

    /**
     * Moves to the given position in the stream, relative to the stream position at construction time.
     *
     * @param  position The position where to move.
     * @throws IOException If the stream can not be moved to the given position.
     */
    @Override
    public final void seek(final long position) throws IOException {
        long p = position - bufferOffset;
        if (p >= 0 && p <= buffer.limit()) {
            /*
             * Requested position is inside the current limits of the buffer.
             */
            buffer.position((int) p);
        } else if (channel instanceof SeekableByteChannel) {
            /*
             * Requested position is outside the current limits of the buffer,
             * but we can set the new position directly in the channel. Note
             * that StorageConnector.rewind() needs the buffer content to be
             * valid as a result of this seek, so we reload it immediately.
             */
            ((SeekableByteChannel) channel).position(channelOffset + position);
            bufferOffset = position;
            buffer.clear().limit(0);
        } else if (p >= 0) {
            /*
             * Requested position is after the current buffer limits and
             * we can not seek, so we have to read everything before.
             */
            do {
                bufferOffset += buffer.limit();
                p -= buffer.limit();
                buffer.clear();
                final int c = channel.read(buffer);
                if (c <= 0) {
                    if (c != 0) {
                        throw new EOFException(eof());
                    }
                    onEmptyTransfer();
                }
                buffer.flip();
            } while (p > buffer.limit());
            buffer.position((int) p);
        } else {
            /*
             * Requested position is before the current buffer limits
             * and we can not seek.
             */
            throw new IOException(Errors.format(Errors.Keys.StreamIsForwardOnly_1, filename));
        }
        clearBitOffset();
    }
}<|MERGE_RESOLUTION|>--- conflicted
+++ resolved
@@ -265,7 +265,7 @@
      * The implementation is as below:
      *
      * {@preformat java
-     *     return readByte() & 0xFF;
+     *     return Byte.toUnsignedInt(readByte());
      * }
      *
      * @return The value of the next unsigned byte from the stream.
@@ -293,7 +293,7 @@
      * The implementation is as below:
      *
      * {@preformat java
-     *     return readShort() & 0xFFFF;
+     *     return Short.toUnsignedInt(readShort());
      * }
      *
      * @return The value of the next unsigned short from the stream.
@@ -334,7 +334,7 @@
      * The implementation is as below:
      *
      * {@preformat java
-     *     return readInt() & 0xFFFFFFFFL;
+     *     return Integer.toUnsignedLong(readInt());
      * }
      *
      * @return The value of the next unsigned integer from the stream.
@@ -765,15 +765,7 @@
      * @throws IOException If an error (including EOF) occurred while reading the stream.
      */
     public final void readFully(final char[] dest, final int offset, final int length) throws IOException {
-<<<<<<< HEAD
-        new ArrayReader() {
-            private CharBuffer view;
-            @Override Buffer createView() {return view = buffer.asCharBuffer();}
-            @Override void transfer(int offset, int n) {view.get(dest, offset, n);}
-        }.readFully(Character.SIZE / Byte.SIZE, offset, length);
-=======
         new CharsReader(dest).readFully(null, offset, length);
->>>>>>> aad27ac0
     }
 
     /**
@@ -786,15 +778,7 @@
      * @throws IOException If an error (including EOF) occurred while reading the stream.
      */
     public final void readFully(final short[] dest, final int offset, final int length) throws IOException {
-<<<<<<< HEAD
-        new ArrayReader() {
-            private ShortBuffer view;
-            @Override Buffer createView() {return view = buffer.asShortBuffer();}
-            @Override void transfer(int offset, int n) {view.get(dest, offset, n);}
-        }.readFully(Short.SIZE / Byte.SIZE, offset, length);
-=======
         new ShortsReader(dest).readFully(null, offset, length);
->>>>>>> aad27ac0
     }
 
     /**
@@ -807,15 +791,7 @@
      * @throws IOException If an error (including EOF) occurred while reading the stream.
      */
     public final void readFully(final int[] dest, final int offset, final int length) throws IOException {
-<<<<<<< HEAD
-        new ArrayReader() {
-            private IntBuffer view;
-            @Override Buffer createView() {return view = buffer.asIntBuffer();}
-            @Override void transfer(int offset, int n) {view.get(dest, offset, n);}
-        }.readFully(Integer.SIZE / Byte.SIZE, offset, length);
-=======
         new IntsReader(dest).readFully(null, offset, length);
->>>>>>> aad27ac0
     }
 
     /**
@@ -828,15 +804,7 @@
      * @throws IOException If an error (including EOF) occurred while reading the stream.
      */
     public final void readFully(final long[] dest, final int offset, final int length) throws IOException {
-<<<<<<< HEAD
-        new ArrayReader() {
-            private LongBuffer view;
-            @Override Buffer createView() {return view = buffer.asLongBuffer();}
-            @Override void transfer(int offset, int n) {view.get(dest, offset, n);}
-        }.readFully(Long.SIZE / Byte.SIZE, offset, length);
-=======
         new LongsReader(dest).readFully(null, offset, length);
->>>>>>> aad27ac0
     }
 
     /**
@@ -849,15 +817,7 @@
      * @throws IOException If an error (including EOF) occurred while reading the stream.
      */
     public final void readFully(final float[] dest, final int offset, final int length) throws IOException {
-<<<<<<< HEAD
-        new ArrayReader() {
-            private FloatBuffer view;
-            @Override Buffer createView() {return view = buffer.asFloatBuffer();}
-            @Override void transfer(int offset, int n) {view.get(dest, offset, n);}
-        }.readFully(Float.SIZE / Byte.SIZE, offset, length);
-=======
         new FloatsReader(dest).readFully(null, offset, length);
->>>>>>> aad27ac0
     }
 
     /**
@@ -870,15 +830,7 @@
      * @throws IOException If an error (including EOF) occurred while reading the stream.
      */
     public final void readFully(final double[] dest, final int offset, final int length) throws IOException {
-<<<<<<< HEAD
-        new ArrayReader() {
-            private DoubleBuffer view;
-            @Override Buffer createView() {return view = buffer.asDoubleBuffer();}
-            @Override void transfer(int offset, int n) {view.get(dest, offset, n);}
-        }.readFully(Double.SIZE / Byte.SIZE, offset, length);
-=======
         new DoublesReader(dest).readFully(null, offset, length);
->>>>>>> aad27ac0
     }
 
     /**
