/*
 * Licensed to the Apache Software Foundation (ASF) under one or more
 * contributor license agreements.  See the NOTICE file distributed with
 * this work for additional information regarding copyright ownership.
 * The ASF licenses this file to You under the Apache License, Version 2.0
 * (the "License"); you may not use this file except in compliance with
 * the License.  You may obtain a copy of the License at
 *
 *     http://www.apache.org/licenses/LICENSE-2.0
 *
 * Unless required by applicable law or agreed to in writing, software
 * distributed under the License is distributed on an "AS IS" BASIS,
 * WITHOUT WARRANTIES OR CONDITIONS OF ANY KIND, either express or implied.
 * See the License for the specific language governing permissions and
 * limitations under the License.
 */
package org.apache.sis.internal.storage;

import org.opengis.metadata.constraint.Restriction;
import org.opengis.metadata.citation.Citation;
import org.apache.sis.metadata.iso.citation.DefaultCitation;
import org.apache.sis.metadata.iso.constraint.DefaultLegalConstraints;
import org.apache.sis.test.TestCase;
import org.junit.Test;

import static org.apache.sis.test.MetadataAssert.*;
import static org.apache.sis.test.TestUtilities.date;
import static org.apache.sis.test.TestUtilities.getSingleton;


/**
 * Tests {@link MetadataBuilder}.
 *
 * @author  Martin Desruisseaux (Geomatys)
 * @since   0.8
 * @version 0.8
 * @module
 */
public final strictfp class MetadataBuilderTest extends TestCase {
    /**
     * Tests {@link MetadataBuilder#parseLegalNotice(String)}.
     * The expected result of this parsing is:
     *
     * {@preformat text
     *   Metadata
     *     └─Identification info
     *         └─Resource constraints
     *             ├─Use constraints……………………………… Copyright
     *             └─Reference
     *                 ├─Title……………………………………………… Copyright (C), John Smith, 1992. All rights reserved.
     *                 ├─Date
     *                 │   ├─Date……………………………………… 1992-01-01
     *                 │   └─Date type………………………… In force
     *                 └─Cited responsible party
     *                     ├─Party
     *                     │   └─Name…………………………… John Smith
     *                     └─Role……………………………………… Owner
     * }
     */
    @Test
    public void testParseLegalNotice() {
        verifyCopyrightParsing("Copyright (C), John Smith, 1992. All rights reserved.");
        verifyCopyrightParsing("(C) 1992, John Smith. All rights reserved.");
    }

    /**
     * Verifies the metadata that contains the result of parsing a copyright statement.
     * Should contains the "John Smith" name and 1992 year.
     *
     * @param notice  the copyright statement to parse.
     */
    private static void verifyCopyrightParsing(final String notice) {
        final MetadataBuilder builder = new MetadataBuilder();
        builder.parseLegalNotice(notice);
<<<<<<< HEAD
        final DefaultLegalConstraints constraints = (DefaultLegalConstraints) getSingleton(getSingleton(
                builder.result().getIdentificationInfo()).getResourceConstraints());
=======
        final LegalConstraints constraints = (LegalConstraints) getSingleton(getSingleton(
                builder.build(false).getIdentificationInfo()).getResourceConstraints());
>>>>>>> e801ba42

        assertEquals("useConstraints", Restriction.COPYRIGHT, getSingleton(constraints.getUseConstraints()));
        final Citation ref = getSingleton(constraints.getReferences());
        assertTitleEquals("reference.title", notice, ref);
        assertPartyNameEquals("reference.citedResponsibleParty", "John Smith", (DefaultCitation) ref);
        assertEquals("date", date("1992-01-01 00:00:00"), getSingleton(ref.getDates()).getDate());
    }
}<|MERGE_RESOLUTION|>--- conflicted
+++ resolved
@@ -72,13 +72,8 @@
     private static void verifyCopyrightParsing(final String notice) {
         final MetadataBuilder builder = new MetadataBuilder();
         builder.parseLegalNotice(notice);
-<<<<<<< HEAD
         final DefaultLegalConstraints constraints = (DefaultLegalConstraints) getSingleton(getSingleton(
-                builder.result().getIdentificationInfo()).getResourceConstraints());
-=======
-        final LegalConstraints constraints = (LegalConstraints) getSingleton(getSingleton(
                 builder.build(false).getIdentificationInfo()).getResourceConstraints());
->>>>>>> e801ba42
 
         assertEquals("useConstraints", Restriction.COPYRIGHT, getSingleton(constraints.getUseConstraints()));
         final Citation ref = getSingleton(constraints.getReferences());
