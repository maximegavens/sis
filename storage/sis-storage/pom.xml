<?xml version="1.0" encoding="UTF-8"?>

<!--
  Licensed to the Apache Software Foundation (ASF) under one
  or more contributor license agreements.  See the NOTICE file
  distributed with this work for additional information
  regarding copyright ownership.  The ASF licenses this file
  to you under the Apache License, Version 2.0 (the
  "License"); you may not use this file except in compliance
  with the License.  You may obtain a copy of the License at

    http://www.apache.org/licenses/LICENSE-2.0

  Unless required by applicable law or agreed to in writing,
  software distributed under the License is distributed on an
  "AS IS" BASIS, WITHOUT WARRANTIES OR CONDITIONS OF ANY
  KIND, either express or implied.  See the License for the
  specific language governing permissions and limitations
  under the License.
-->

<project xmlns              = "http://maven.apache.org/POM/4.0.0"
         xmlns:xsi          = "http://www.w3.org/2001/XMLSchema-instance"
         xsi:schemaLocation = "http://maven.apache.org/POM/4.0.0
                               http://maven.apache.org/xsd/maven-4.0.0.xsd">
  <modelVersion>4.0.0</modelVersion>

  <parent>
    <groupId>org.apache.sis</groupId>
    <artifactId>storage</artifactId>
<<<<<<< HEAD
    <version>0.7-SNAPSHOT</version>
=======
    <version>0.8-jdk6-SNAPSHOT</version>
>>>>>>> efc67571
  </parent>


  <!-- ===========================================================
           Module Description
       =========================================================== -->
  <groupId>org.apache.sis.storage</groupId>
  <artifactId>sis-storage</artifactId>
  <packaging>bundle</packaging>
  <name>Apache SIS common storage</name>
  <description>
  <!-- Left alignment because this description will be copied in META-INF/MANIFEST.MF
       The leading space after the first line is necessary for proper formatting. -->
Provides the interfaces and base classes to be implemented by various storage formats.
  </description>


  <!-- ===========================================================
           Developers and Contributors
       =========================================================== -->
  <developers>
    <developer>
      <name>Chris A. Mattmann</name>
      <id>mattmann</id>
      <email>mattmann@apache.org</email>
      <url>http://sunset.usc.edu/~mattmann/</url>
      <organization>NASA Jet Propulsion Laboratory</organization>
      <organizationUrl>http://www.jpl.nasa.gov</organizationUrl>
      <timezone>-8</timezone>
      <roles>
        <role>committer</role>
      </roles>
    </developer>
    <developer>
      <name>Martin Desruisseaux</name>
      <id>desruisseaux</id>
      <email>desruisseaux@apache.org</email>
      <organization>Geomatys</organization>
      <organizationUrl>http://www.geomatys.com</organizationUrl>
      <timezone>+1</timezone>
      <roles>
        <role>developer</role>
      </roles>
    </developer>
  </developers>
  <contributors>
    <contributor>
      <name>Johann Sorel</name>
      <email>johann.sorel@geomatys.com</email>
      <organization>Geomatys</organization>
      <organizationUrl>http://www.geomatys.com/</organizationUrl>
      <timezone>+1</timezone>
      <roles>
        <role>developer</role>
      </roles>
    </contributor>
    <contributor>
      <name>Rémi Maréchal</name>
      <email>remi.marechal@geomatys.com</email>
      <organization>Geomatys</organization>
      <organizationUrl>http://www.geomatys.com/</organizationUrl>
      <timezone>+1</timezone>
      <roles>
        <role>developer</role>
      </roles>
    </contributor>
  </contributors>


  <!-- ===========================================================
           Build configuration
       =========================================================== -->
  <build>
    <plugins>
      <plugin>
        <groupId>org.apache.felix</groupId>
        <artifactId>maven-bundle-plugin</artifactId>
        <configuration>
          <instructions>
            <Bundle-SymbolicName>org.apache.sis.storage</Bundle-SymbolicName>
            <Export-Package>org.apache.sis.internal.storage; x-friends=org.apache.sis.storage.netcdf, *</Export-Package>
          </instructions>
        </configuration>
      </plugin>
    </plugins>
  </build>


  <!-- ===========================================================
           Dependencies
       =========================================================== -->
  <dependencies>
    <dependency>
      <groupId>org.apache.sis.core</groupId>
      <artifactId>sis-feature</artifactId>
      <version>${project.version}</version>
    </dependency>

    <!-- Test dependencies -->
    <dependency>
      <groupId>org.apache.sis.core</groupId>
      <artifactId>sis-metadata</artifactId>
      <version>${project.version}</version>
      <type>test-jar</type>
      <scope>test</scope>
    </dependency>
  </dependencies>

</project><|MERGE_RESOLUTION|>--- conflicted
+++ resolved
@@ -28,11 +28,7 @@
   <parent>
     <groupId>org.apache.sis</groupId>
     <artifactId>storage</artifactId>
-<<<<<<< HEAD
-    <version>0.7-SNAPSHOT</version>
-=======
-    <version>0.8-jdk6-SNAPSHOT</version>
->>>>>>> efc67571
+    <version>0.8-SNAPSHOT</version>
   </parent>
 
 
