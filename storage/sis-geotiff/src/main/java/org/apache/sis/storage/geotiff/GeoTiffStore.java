/*
 * Licensed to the Apache Software Foundation (ASF) under one or more
 * contributor license agreements.  See the NOTICE file distributed with
 * this work for additional information regarding copyright ownership.
 * The ASF licenses this file to You under the Apache License, Version 2.0
 * (the "License"); you may not use this file except in compliance with
 * the License.  You may obtain a copy of the License at
 *
 *     http://www.apache.org/licenses/LICENSE-2.0
 *
 * Unless required by applicable law or agreed to in writing, software
 * distributed under the License is distributed on an "AS IS" BASIS,
 * WITHOUT WARRANTIES OR CONDITIONS OF ANY KIND, either express or implied.
 * See the License for the specific language governing permissions and
 * limitations under the License.
 */
package org.apache.sis.storage.geotiff;

import java.util.Locale;
import java.io.IOException;
import java.nio.charset.Charset;
import java.util.logging.LogRecord;
import java.nio.charset.StandardCharsets;
import java.nio.file.StandardOpenOption;
import org.opengis.util.FactoryException;
import org.opengis.metadata.Metadata;
import org.opengis.metadata.maintenance.ScopeCode;
import org.apache.sis.setup.OptionKey;
import org.apache.sis.storage.DataStore;
import org.apache.sis.storage.StorageConnector;
import org.apache.sis.storage.DataStoreException;
import org.apache.sis.storage.DataStoreContentException;
import org.apache.sis.storage.UnsupportedStorageException;
import org.apache.sis.internal.storage.ChannelDataInput;
import org.apache.sis.internal.storage.MetadataBuilder;
import org.apache.sis.metadata.sql.MetadataStoreException;
import org.apache.sis.storage.DataStoreClosedException;
import org.apache.sis.util.resources.Errors;


/**
 * A data store backed by GeoTIFF files.
 *
 * @author  Rémi Maréchal (Geomatys)
 * @author  Martin Desruisseaux (Geomatys)
 * @since   0.8
 * @version 0.8
 * @module
 */
public class GeoTiffStore extends DataStore {
    /**
     * The encoding of strings in the metadata. The string specification said that is shall be US-ASCII,
     * but Apache SIS nevertheless let the user specifies an alternative encoding if needed.
     */
    final Charset encoding;

    /**
     * The GeoTIFF reader implementation, or {@code null} if the store has been closed.
     */
    private Reader reader;

    /**
     * The metadata, or {@code null} if not yet created.
     *
     * @see #getMetadata()
     */
    private Metadata metadata;

    /**
     * Creates a new GeoTIFF store from the given file, URL or stream object.
     * This constructor invokes {@link StorageConnector#closeAllExcept(Object)},
     * keeping open only the needed resource.
     *
     * @param  provider   the factory that created this {@code DataStore} instance, or {@code null} if unspecified.
     * @param  connector  information about the storage (URL, stream, <i>etc</i>).
     * @throws DataStoreException if an error occurred while opening the GeoTIFF file.
     */
    public GeoTiffStore(final GeoTiffStoreProvider provider, final StorageConnector connector) throws DataStoreException {
        super(provider, connector);
        final Charset encoding = connector.getOption(OptionKey.ENCODING);
        this.encoding = (encoding != null) ? encoding : StandardCharsets.US_ASCII;
        final ChannelDataInput input = connector.getStorageAs(ChannelDataInput.class);
        if (input == null) {
            throw new UnsupportedStorageException(super.getLocale(), "TIFF",
                    connector.getStorage(), connector.getOption(OptionKey.OPEN_OPTIONS));
        }
        connector.closeAllExcept(input);
        try {
            reader = new Reader(this, input);
        } catch (IOException e) {
            throw new DataStoreException(e);
        }
    }

    /**
     * Returns information about the dataset as a whole. The returned metadata object can contain information
     * such as the spatiotemporal extent of the dataset, contact information about the creator or distributor,
     * data quality, usage constraints and more.
     *
     * @return information about the dataset.
     * @throws DataStoreException if an error occurred while reading the data.
     */
    @Override
    public synchronized Metadata getMetadata() throws DataStoreException {
        if (metadata == null) {
            final Reader reader = reader();
            final MetadataBuilder builder = reader.metadata;
            try {
                builder.setFormat("GeoTIFF");
            } catch (MetadataStoreException e) {
                warning(null, e);
            }
<<<<<<< HEAD
            builder.add(encoding);
            builder.add(ScopeCode.valueOf("COVERAGE"));
=======
            builder.add(encoding, MetadataBuilder.Scope.METADATA);
            builder.add(ScopeCode.COVERAGE);
>>>>>>> 3d41883a
            final Locale locale = getLocale();
            int n = 0;
            try {
                ImageFileDirectory dir;
                while ((dir = reader.getImageFileDirectory(n++)) != null) {
                    dir.completeMetadata(builder, locale);
                }
                metadata = builder.build(true);
            } catch (IOException e) {
                throw new DataStoreException(errors().getString(Errors.Keys.CanNotRead_1, reader.input.filename), e);
            } catch (FactoryException | ArithmeticException e) {
                throw new DataStoreContentException(getLocale(), "TIFF", reader.input.filename, null).initCause(e);
            }
        }
        return metadata;
    }

    /**
     * Returns the reader if it is not closed, or thrown an exception otherwise.
     */
    private Reader reader() throws DataStoreException {
        final Reader r = reader;
        if (r == null) {
            throw new DataStoreClosedException(getLocale(), "GeoTIFF", StandardOpenOption.READ);
        }
        return r;
    }

    /**
     * Closes this GeoTIFF store and releases any underlying resources.
     *
     * @throws DataStoreException if an error occurred while closing the GeoTIFF file.
     */
    @Override
    public synchronized void close() throws DataStoreException {
        final Reader r = reader;
        reader = null;
        if (r != null) try {
            r.close();
        } catch (IOException e) {
            throw new DataStoreException(e);
        }
    }

    /**
     * Returns the error resources in the current locale.
     */
    final Errors errors() {
        return Errors.getResources(getLocale());
    }

    /**
     * Reports a warning represented by the given message and exception.
     * At least one of {@code message} and {@code exception} shall be non-null.
     *
     * @param message    the message to log, or {@code null} if none.
     * @param exception  the exception to log, or {@code null} if none.
     */
    final void warning(final String message, final Exception exception) {
        listeners.warning(message, exception);
    }

    /**
     * Reports a warning contained in the given {@link LogRecord}.
     * Note that the given record will not necessarily be sent to the logging framework;
     * if the user as registered at least one listener, then the record will be sent to the listeners instead.
     *
     * <p>This method sets the {@linkplain LogRecord#setSourceClassName(String) source class name} and
     * {@linkplain LogRecord#setSourceMethodName(String) source method name} to hard-coded values.
     * Those values assume that the warnings occurred indirectly from a call to {@link #getMetadata()}
     * in this class. We do not report private classes or methods as the source of warnings.</p>
     *
     * @param  record  the warning to report.
     */
    final void warning(final LogRecord record) {
        // Logger name will be set by listeners.warning(record).
        record.setSourceClassName(GeoTiffStore.class.getName());
        record.setSourceMethodName("getMetadata");
        listeners.warning(record);
    }
}<|MERGE_RESOLUTION|>--- conflicted
+++ resolved
@@ -110,13 +110,8 @@
             } catch (MetadataStoreException e) {
                 warning(null, e);
             }
-<<<<<<< HEAD
-            builder.add(encoding);
+            builder.add(encoding, MetadataBuilder.Scope.METADATA);
             builder.add(ScopeCode.valueOf("COVERAGE"));
-=======
-            builder.add(encoding, MetadataBuilder.Scope.METADATA);
-            builder.add(ScopeCode.COVERAGE);
->>>>>>> 3d41883a
             final Locale locale = getLocale();
             int n = 0;
             try {
