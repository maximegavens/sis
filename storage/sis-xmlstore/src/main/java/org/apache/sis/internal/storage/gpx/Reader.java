/*
 * Licensed to the Apache Software Foundation (ASF) under one or more
 * contributor license agreements.  See the NOTICE file distributed with
 * this work for additional information regarding copyright ownership.
 * The ASF licenses this file to You under the Apache License, Version 2.0
 * (the "License"); you may not use this file except in compliance with
 * the License.  You may obtain a copy of the License at
 *
 *     http://www.apache.org/licenses/LICENSE-2.0
 *
 * Unless required by applicable law or agreed to in writing, software
 * distributed under the License is distributed on an "AS IS" BASIS,
 * WITHOUT WARRANTIES OR CONDITIONS OF ANY KIND, either express or implied.
 * See the License for the specific language governing permissions and
 * limitations under the License.
 */
package org.apache.sis.internal.storage.gpx;

import java.util.List;
import java.util.ArrayList;
import java.util.Objects;
import java.util.function.Consumer;
import java.io.IOException;
import java.io.EOFException;
import java.net.URISyntaxException;
import java.time.format.DateTimeParseException;
import javax.xml.stream.XMLStreamException;
import javax.xml.stream.XMLStreamReader;
import javax.xml.bind.JAXBException;
import org.apache.sis.storage.gps.Fix;
import org.apache.sis.storage.DataStoreException;
import org.apache.sis.storage.DataStoreContentException;
import org.apache.sis.internal.feature.AttributeConvention;
import org.apache.sis.internal.storage.xml.stream.StaxStreamReader;
import org.apache.sis.util.collection.BackingStoreException;
import org.apache.sis.util.resources.Errors;
import org.apache.sis.util.Version;

// Branch-dependent imports
import org.apache.sis.feature.AbstractFeature;


/**
 * Reader for GPX 1.0 and 1.1 files.
 * This reader is itself a spliterator over all features found in the XML file.
 * Usage:
 *
 * {@preformat java
 *     Consumer<Feature> consumer = ...;
 *     try (Reader reader = new Reader(dataStore)) {
 *         final Version  version  = reader.initialize(true);
 *         final Metadata metadata = reader.getMetadata();
 *         reader.forEachRemaining(consumer);
 *     }
 * }
 *
 * @author  Johann Sorel (Geomatys)
 * @author  Martin Desruisseaux (Geomatys)
 * @version 1.0
 * @since   0.8
 * @module
 */
final class Reader extends StaxStreamReader {
    /**
     * The namespace, which should be either {@link Tags#NAMESPACE_V10} or {@link Tags#NAMESPACE_V11}.
     * We store this information for identifying the closing {@code <gpx>} tag.
     */
    private String namespace;

    /**
     * The metadata (ISO 19115 compatible), or {@code null} if none.
     */
    private Metadata metadata;

    /**
     * Identifier of the last "way point" feature instance created.
     * We use sequential numbers starting from 1.
     */
    private int wayPointId;

    /**
     * Identifier of the last "route" feature instance created.
     * We use sequential numbers starting from 1.
     */
    private int routeId;

    /**
     * Identifier of the last "track" feature instance created.
     * We use sequential numbers starting from 1.
     */
    private int trackId;

    /**
     * Creates a new GPX reader for the given data store.
     * The {@link #initialize(boolean)} method must be invoked after this constructor.
     *
     * @param  owner  the data store for which this reader is created.
     * @throws DataStoreException if the input type is not recognized.
     * @throws XMLStreamException if an error occurred while opening the XML file.
     * @throws IOException if an error occurred while preparing the input stream.
     * @throws Exception if another kind of error occurred while closing a previous stream.
     */
    public Reader(final Store owner) throws Exception {
        super(owner);
    }

    /**
     * Returns {@code true} if the given namespace is a GPX namespace or is null.
     */
    private static boolean isGPX(final String ns) {
        return (ns == null) || ns.startsWith(Tags.NAMESPACE);
    }

    /**
     * Returns {@code true} if the current element can be considered as in the GPX namespace.
     * Strictly speaking we should require the namespace URI to be exactly {@link #namespace},
     * but this method is a little bit more lenient.
     */
    private boolean isGPX() {
        final String ns = reader.getNamespaceURI();
        return Objects.equals(namespace, ns) || isGPX(ns);
    }

    /**
     * Returns {@code true} if the current position of the given reader is the closing {@code </gpx>} tag.
     * The reader event should be {@link #END_ELEMENT} before to invoke this method.
     */
    private boolean isEndGPX() {
        assert reader.isEndElement();
        return Tags.GPX.equals(reader.getLocalName()) && Objects.equals(namespace, reader.getNamespaceURI());
    }

    /**
     * Reads the metadata. This method should be invoked exactly once after construction.
     * This work is performed outside the constructor for allowing {@link #close()} method
     * invocation no matter if this {@code initialize(boolean)} method fails.
     *
     * @param  readMetadata  if {@code false}, skip the reading of metadata elements.
     * @return the GPX file version, or {@code null} if no version information was found.
     * @throws DataStoreException if the root element is not the expected one.
     * @throws XMLStreamException if an error occurred while reading the XML file.
     * @throws JAXBException if an error occurred while parsing GPX 1.1 metadata.
     * @throws ClassCastException if an object unmarshalled by JAXB was not of the expected type.
     * @throws URISyntaxException if an error occurred while parsing URI in GPX 1.0 metadata.
     * @throws DateTimeParseException if a text can not be parsed as a date.
     * @throws EOFException if the file seems to be truncated.
     */
    public Version initialize(final boolean readMetadata) throws DataStoreException,
            XMLStreamException, JAXBException, URISyntaxException, EOFException
    {
        /*
         * Skip comments, characters, entity declarations, etc. until we find the root element.
         * If that root is anything other than <gpx>, we consider that this is not a GPX file.
         */
        moveToRootElement(Reader::isGPX, Tags.GPX);
        /*
         * If a version attribute is found on the <gpx> element, use that value for detecting the GPX version.
         * If a version is specified, we require major.minor version 1.0 or 1.1 but accept any bug-fix versions
         * (e.g. 1.1.x). If no version attribute was found, try to infer the version from the namespace URL.
         */
        namespace = reader.getNamespaceURI();
        String ver = reader.getAttributeValue(null, Attributes.VERSION);
        Version version = null;
        if (ver != null) {
            version = new Version(ver);
            if (version.compareTo(StoreProvider.V1_0, 2) < 0 ||
                version.compareTo(StoreProvider.V1_1, 2) > 0)
            {
                throw new DataStoreContentException(errors().getString(
                        Errors.Keys.UnsupportedFormatVersion_2, owner.getFormatName(), version));
            }
        } else if (namespace != null) {
            switch (namespace) {
                case Tags.NAMESPACE_V10: version = StoreProvider.V1_0; break;
                case Tags.NAMESPACE_V11: version = StoreProvider.V1_1; break;
            }
        }
        /*
         * Read metadata immediately, from current position until the beginning of way points, tracks or routes.
         * The metadata can appear in two forms:
         *
         *   - In GPX 1.0, they are declared directly in the <gpx> body.
         *     Those elements are parsed in the switch statement below.
         *
         *   - In GPX 1.1, they are declared in a <metadata> sub-element and their structure is a little bit
         *     more elaborated than what it was in the previous version. We will use JAXB for parsing them.
         */
parse:  while (reader.hasNext()) {
            switch (next()) {
                case START_ELEMENT: {
                    /*
                     * GPX 1.0 and 1.1 metadata should not be mixed. However the following code will work even
                     * if GPX 1.0 metadata like <name> or <author> appear after the GPX 1.1 <metadata> element.
                     * If both kind of metadata are specified, the latest value overwrites the values before it.
                     */
                    if (isGPX()) {
                        final String name = reader.getLocalName();
                        if (readMetadata) {
                            switch (name) {
                                // GPX 1.1 metadata
                                case Tags.METADATA:     metadata = unmarshal(Metadata.class); break;

                                // GPX 1.0 metadata
                                case Tags.NAME:         metadata().name        = getElementText();        break;
                                case Tags.DESCRIPTION:  metadata().description = getElementText();        break;
                                case Tags.AUTHOR:       author()  .name        = getElementText();        break;
                                case Tags.EMAIL:        author()  .email       = getElementText();        break;
                                case Tags.URL:          link()    .uri         = getElementAsURI();       break;
                                case Tags.URL_NAME:     link()    .text        = getElementText();        break;
                                case Tags.TIME:         metadata().time        = getElementAsDate();      break;
                                case Tags.KEYWORDS:     metadata().keywords    = getElementAsList();      break;
                                case Tags.BOUNDS:       metadata().bounds      = unmarshal(Bounds.class); break;
                                case Tags.WAY_POINT:    // stop metadata parsing.
                                case Tags.TRACKS:
                                case Tags.ROUTES:       break parse;
                                case Tags.GPX:          throw new DataStoreContentException(nestedElement(Tags.GPX));
                            }
                        } else {
                            /*
                             * If the caller asked to skip metadata, just look for the end of metadata elements.
                             */
                            switch (name) {
                                case Tags.METADATA:  skipUntilEnd(reader.getName()); break;
                                case Tags.WAY_POINT:
                                case Tags.TRACKS:
                                case Tags.ROUTES:    break parse;
                                case Tags.GPX:       throw new DataStoreContentException(nestedElement(Tags.GPX));
                            }
                        }
                    }
                    break;
                }
                case END_ELEMENT: {
                    /*
                     * Reminder: calling next() after getElementText(), getElementAsFoo() and unmarshal(…) methods
                     * moves the reader after the END_ELEMENT event. Consequently there is only the enclosing <gpx>
                     * tag to check here.
                     */
                    if (isEndGPX()) {
                        break parse;
                    }
                    break;
                }
            }
        }
        if (readMetadata) {
            metadata().store = (Store) owner;
        }
        return version;
    }

    /**
     * Returns the {@link #metadata} field, creating it if needed.
     * This is a convenience method for GPX 1.0 metadata parsing.
     * This is not for returning the metadata result after parsing.
     *
     * @see #getMetadata()
     */
    private Metadata metadata() {
        if (metadata == null) {
            metadata = new Metadata();
        }
        return metadata;
    }

    /**
     * Returns the {@link Metadata#author} field, creating all necessary objects if needed.
     * This is a convenience method for GPX 1.0 metadata parsing.
     */
    private Person author() {
        final Metadata metadata = metadata();
        if (metadata.author == null) {
            metadata.author = new Person();
        }
        return metadata.author;
    }

    /**
     * Returns the first element of the {@link Metadata#links} field, creating all necessary objects if needed.
     * This is a convenience method for GPX 1.0 metadata parsing.
     */
    private Link link() {
        final Metadata metadata = metadata();
        List<Link> links = metadata.links;
        if (links == null) {
            metadata.links = links = new ArrayList<>();
        }
        final Link first;
        if (links.isEmpty()) {
            first = new Link();
            links.add(first);
        } else {
            first = links.get(0);
        }
        return first;
    }

    /**
     * Returns the metadata (ISO 19115 compatible), or {@code null} if none.
     * This method can return a non-null value only if {@code initialize(true)}
     * has been invoked before this method.
     *
     * @return the metadata, or {@code null} if none.
     *
     * @see #initialize(boolean)
     */
    public Metadata getMetadata() {
        return metadata;
    }

    /**
     * Performs the given action on the next feature instance, or returns {@code null} if there is no more
     * feature to parse.
     *
     * @param  action  the action to perform on the next feature instances.
     * @return {@code true} if a feature has been found, or {@code false} if we reached the end of GPX file.
     * @throws BackingStoreException if an error occurred while parsing the next feature instance.
     *         The cause may be {@link DataStoreException}, {@link IOException}, {@link URISyntaxException}
     *         or various {@link RuntimeException}.
     */
    @Override
    public boolean tryAdvance(final Consumer<? super AbstractFeature> action) throws BackingStoreException {
        try {
            return parse(action, false);
        } catch (Exception e) {                 // Many possible exceptions including unchecked ones.
            throw new BackingStoreException(canNotParseFile(), e);
        }
    }

    /**
     * Performs the given action for each remaining element until all elements have been processed.
     *
     * @param  action  the action to perform on the remaining feature instances.
     * @throws BackingStoreException if an error occurred while parsing the next feature instance.
     *         The cause may be {@link DataStoreException}, {@link IOException}, {@link URISyntaxException}
     *         or various {@link RuntimeException}.
     */
    @Override
    public void forEachRemaining(final Consumer<? super AbstractFeature> action) throws BackingStoreException {
        try {
            parse(action, true);
        } catch (Exception e) {                 // Many possible exceptions including unchecked ones.
            throw new BackingStoreException(canNotParseFile(), e);
        }
    }

    /**
     * Implementation of {@link #tryAdvance(Consumer)} and {@link #forEachRemaining(Consumer)}.
     *
     * @param  action  the action to perform on the remaining feature instances.
     * @param  all     whether to perform the action on all remaining instances or only the next one.
     * @return {@code false} if this method as detected the end of {@code <gpx>} element or the end of document.
     * @throws DataStoreException if the file contains invalid elements.
     * @throws XMLStreamException if an error occurred while reading the XML file.
     * @throws URISyntaxException if an error occurred while parsing GPX 1.0 URI.
     * @throws JAXBException if an error occurred while parsing GPX 1.1 link.
     * @throws ClassCastException if an object unmarshalled by JAXB was not of the expected type.
     * @throws NumberFormatException if a text can not be parsed as an integer or a floating point number.
     * @throws DateTimeParseException if a text can not be parsed as a date.
     * @throws EOFException if the file seems to be truncated.
     */
    @SuppressWarnings("fallthrough")
    private boolean parse(final Consumer<? super AbstractFeature> action, final boolean all) throws Exception {
        for (int type = reader.getEventType(); ; type = reader.next()) {
            /*
             * We do not need to check 'reader.hasNext()' in above loop
             * since this check is done by the END_DOCUMENT case below.
             */
            switch (type) {
                case START_ELEMENT: {
                    final AbstractFeature f;
                    switch (isGPX() ? reader.getLocalName() : "") {
                        case Tags.WAY_POINT: f = parseWayPoint(++wayPointId); break;
                        case Tags.ROUTES:    f = parseRoute   (++routeId);    break;
                        case Tags.TRACKS:    f = parseTrack   (++trackId);    break;
                        case Tags.GPX:       throw new DataStoreContentException(nestedElement(Tags.GPX));
                        default:             skipUntilEnd(reader.getName()); continue;
                    }
                    action.accept(f);
                    if (all) continue;
                    reader.next();                                      // Skip the END_ELEMENT
                    return true;
                }
                case END_ELEMENT:  if (!isEndGPX()) continue;           // else fallthrough
                case END_DOCUMENT: return false;
            }
        }
    }

    /**
     * Parses a {@code <wpt>}, {@code <rtept>} or {@code <trkpt>} element.
     * The STAX reader {@linkplain XMLStreamReader#getEventType() current event} must be a {@link #START_ELEMENT}.
     * After this method invocation, the reader will be on {@link #END_ELEMENT}.
     *
     * @throws Exception see the list of exceptions documented in {@link #parse(Consumer, boolean)}.
     */
    private AbstractFeature parseWayPoint(final int index) throws Exception {
        assert reader.isStartElement();
        /*
         * Way points might be located in different elements: <wpt>, <rtept> and <trkpt>.
         * We have to keep the current tag name in order to know when we reach the end.
         * We are lenient about namespace since we do not allow nested way points.
         */
        final String tagName = reader.getLocalName();
        final String lat = reader.getAttributeValue(null, Attributes.LATITUDE);
        final String lon = reader.getAttributeValue(null, Attributes.LONGITUDE);
        if (lat == null || lon == null) {
            throw new DataStoreContentException(errors().getString(Errors.Keys.MandatoryAttribute_2,
                    (lat == null) ? Attributes.LATITUDE : Attributes.LONGITUDE, tagName));
        }
        final Types types = ((Store) owner).types;
<<<<<<< HEAD
        final AbstractFeature feature = types.wayPoint.newInstance();
        feature.setPropertyValue("sis:identifier", index);
        feature.setPropertyValue("sis:geometry", types.geometries.createPoint(parseDouble(lon), parseDouble(lat)));
=======
        final Feature feature = types.wayPoint.newInstance();
        feature.setPropertyValue(AttributeConvention.IDENTIFIER, index);
        feature.setPropertyValue(AttributeConvention.GEOMETRY, types.geometries.createPoint(parseDouble(lon), parseDouble(lat)));
>>>>>>> e82bf19d
        List<Link> links = null;
        while (true) {
            /*
             * We do not need to check 'reader.hasNext()' in above loop
             * since this check is done by the END_DOCUMENT case below.
             */
            switch (next()) {
                case START_ELEMENT: {
                    final Object value;
                    final String name = reader.getLocalName();
                    switch (isGPX() ? name : "") {
                        case Tags.NAME:             // Fallthrough to getElementText()
                        case Tags.COMMENT:          // ︙
                        case Tags.DESCRIPTION:      // ︙
                        case Tags.SOURCE:           // ︙
                        case Tags.SYMBOL:           // ︙
                        case Tags.TYPE:             value = getElementText(); break;
                        case Tags.TIME:             value = getElementAsTemporal(); break;
                        case Tags.MAGNETIC_VAR:     // Fallthrough to getElementAsDouble()
                        case Tags.GEOID_HEIGHT:     // ︙
                        case Tags.AGE_OF_GPS_DATA:  // ︙
                        case Tags.HDOP:             // ︙
                        case Tags.PDOP:             // ︙
                        case Tags.VDOP:             // ︙
                        case Tags.ELEVATION:        value = getElementAsDouble(); break;
                        case Tags.SATELITTES:       // Fallthrough to getElementAsInteger()
                        case Tags.DGPS_ID:          value = getElementAsInteger(); break;
                        case Tags.FIX:              value = Fix.fromGPX(getElementText()); break;
                        case Tags.LINK:             links = Metadata.addIfNonNull(links, unmarshal(Link.class)); continue;
                        case Tags.URL:              links = Metadata.addIfNonNull(links, Link.valueOf(getElementAsURI())); continue;
                        default: {
                            if (name.equals(tagName)) {
                                throw new DataStoreContentException(nestedElement(name));
                            }
                            continue;
                        }
                    }
                    feature.setPropertyValue(name, value);
                    break;
                }
                case END_ELEMENT: {
                    if (tagName.equals(reader.getLocalName()) && isGPX()) {
                        if (links != null) feature.setPropertyValue(Tags.LINK, links);
                        return feature;
                    }
                    break;
                }
                case END_DOCUMENT: {
                    throw new EOFException(endOfFile());
                }
            }
        }
    }

    /**
     * Parses a {@code <rte>} element. The STAX reader {@linkplain XMLStreamReader#getEventType() current event}
     * must be a {@link #START_ELEMENT} and the name of that start element must be {@link Tags#ROUTES}.
     *
     * @throws Exception see the list of exceptions documented in {@link #parse(Consumer, boolean)}.
     */
    private AbstractFeature parseRoute(final int index) throws Exception {
        assert reader.isStartElement() && Tags.ROUTES.equals(reader.getLocalName());
<<<<<<< HEAD
        final AbstractFeature feature = ((Store) owner).types.route.newInstance();
        feature.setPropertyValue("sis:identifier", index);
        List<AbstractFeature> wayPoints = null;
=======
        final Feature feature = ((Store) owner).types.route.newInstance();
        feature.setPropertyValue(AttributeConvention.IDENTIFIER, index);
        List<Feature> wayPoints = null;
>>>>>>> e82bf19d
        List<Link> links = null;
        while (true) {
            /*
             * We do not need to check 'reader.hasNext()' in above loop
             * since this check is done by the END_DOCUMENT case below.
             */
            switch (next()) {
                case START_ELEMENT: {
                    final Object value;
                    final String name = reader.getLocalName();
                    switch (isGPX() ? name : "") {
                        default: continue;
                        case Tags.NAME:        // Fallthrough to getElementText()
                        case Tags.COMMENT:     // ︙
                        case Tags.DESCRIPTION: // ︙
                        case Tags.SOURCE:      // ︙
                        case Tags.TYPE:        value = getElementText(); break;
                        case Tags.NUMBER:      value = getElementAsInteger(); break;
                        case Tags.LINK:        links = Metadata.addIfNonNull(links, unmarshal(Link.class)); continue;
                        case Tags.URL:         links = Metadata.addIfNonNull(links, Link.valueOf(getElementAsURI())); continue;
                        case Tags.ROUTES:      throw new DataStoreContentException(nestedElement(name));
                        case Tags.ROUTE_POINTS: {
                            if (wayPoints == null) wayPoints = new ArrayList<>(8);
                            wayPoints.add(parseWayPoint(wayPoints.size() + 1));
                            continue;
                        }
                    }
                    feature.setPropertyValue(name, value);
                    break;
                }
                case END_ELEMENT: {
                    if (Tags.ROUTES.equals(reader.getLocalName()) && isGPX()) {
                        if (wayPoints != null) feature.setPropertyValue(Tags.ROUTE_POINTS, wayPoints);
                        if (links     != null) feature.setPropertyValue(Tags.LINK, links);
                        return feature;
                    }
                    break;
                }
                case END_DOCUMENT: {
                    throw new EOFException(endOfFile());
                }
            }
        }
    }

    /**
     * Parses a {@code <trkseg>} element. The STAX reader {@linkplain XMLStreamReader#getEventType() current event}
     * must be a {@link #START_ELEMENT} and the name of that start element must be {@link Tags#TRACK_SEGMENTS}.
     *
     * @throws Exception see the list of exceptions documented in {@link #parse(Consumer, boolean)}.
     */
    private AbstractFeature parseTrackSegment(final int index) throws Exception {
        assert reader.isStartElement() && Tags.TRACK_SEGMENTS.equals(reader.getLocalName());
<<<<<<< HEAD
        final AbstractFeature feature = ((Store) owner).types.trackSegment.newInstance();
        feature.setPropertyValue("sis:identifier", index);
        List<AbstractFeature> wayPoints = null;
=======
        final Feature feature = ((Store) owner).types.trackSegment.newInstance();
        feature.setPropertyValue(AttributeConvention.IDENTIFIER, index);
        List<Feature> wayPoints = null;
>>>>>>> e82bf19d
        while (true) {
            /*
             * We do not need to check 'reader.hasNext()' in above loop
             * since this check is done by the END_DOCUMENT case below.
             */
            switch (reader.next()) {
                case START_ELEMENT: {
                    final String name = reader.getLocalName();
                    switch (isGPX() ? name : "") {
                        default: continue;
                        case Tags.TRACK_POINTS: {
                            if (wayPoints == null) wayPoints = new ArrayList<>(8);
                            wayPoints.add(parseWayPoint(wayPoints.size() + 1));
                            continue;
                        }
                        case Tags.TRACK_SEGMENTS: throw new DataStoreContentException(nestedElement(name));
                    }
                }
                case END_ELEMENT: {
                    if (Tags.TRACK_SEGMENTS.equals(reader.getLocalName()) && isGPX()) {
                        if (wayPoints != null) feature.setPropertyValue(Tags.TRACK_POINTS, wayPoints);
                        return feature;
                    }
                    break;
                }
                case END_DOCUMENT: {
                    throw new EOFException(endOfFile());
                }
            }
        }
    }

    /**
     * Parses a {@code <trk>} element. The STAX reader {@linkplain XMLStreamReader#getEventType() current event}
     * must be a {@link #START_ELEMENT} and the name of that start element must be {@link Tags#TRACKS}.
     *
     * @throws Exception see the list of exceptions documented in {@link #parse(Consumer, boolean)}.
     */
    private AbstractFeature parseTrack(final int index) throws Exception {
        assert reader.isStartElement() && Tags.TRACKS.equals(reader.getLocalName());
<<<<<<< HEAD
        final AbstractFeature feature = ((Store) owner).types.track.newInstance();
        feature.setPropertyValue("sis:identifier", index);
        List<AbstractFeature> segments = null;
=======
        final Feature feature = ((Store) owner).types.track.newInstance();
        feature.setPropertyValue(AttributeConvention.IDENTIFIER, index);
        List<Feature> segments = null;
>>>>>>> e82bf19d
        List<Link> links = null;
        while (true) {
            /*
             * We do not need to check 'reader.hasNext()' in above loop
             * since this check is done by the END_DOCUMENT case below.
             */
            switch (next()) {
                case START_ELEMENT: {
                    final Object value;
                    final String name = reader.getLocalName();
                    switch (isGPX() ? name : "") {
                        default: continue;
                        case Tags.NAME:         // Fallthrough to getElementText()
                        case Tags.COMMENT:      // ︙
                        case Tags.DESCRIPTION:  // ︙
                        case Tags.SOURCE:       // ︙
                        case Tags.TYPE:         value = getElementText(); break;
                        case Tags.NUMBER:       value = getElementAsInteger(); break;
                        case Tags.LINK:         links = Metadata.addIfNonNull(links, unmarshal(Link.class)); continue;
                        case Tags.URL:          links = Metadata.addIfNonNull(links, Link.valueOf(getElementAsURI())); continue;
                        case Tags.TRACKS:       throw new DataStoreContentException(nestedElement(name));
                        case Tags.TRACK_SEGMENTS: {
                            if (segments == null) segments = new ArrayList<>(8);
                            segments.add(parseTrackSegment(segments.size() + 1));
                            continue;
                        }
                    }
                    feature.setPropertyValue(name, value);
                    break;
                }
                case END_ELEMENT: {
                    if (Tags.TRACKS.equals(reader.getLocalName()) && isGPX()) {
                        if (segments != null) feature.setPropertyValue(Tags.TRACK_SEGMENTS, segments);
                        if (links    != null) feature.setPropertyValue(Tags.LINK, links);
                        return feature;
                    }
                    break;
                }
                case END_DOCUMENT: {
                    throw new EOFException(endOfFile());
                }
            }
        }
    }
}<|MERGE_RESOLUTION|>--- conflicted
+++ resolved
@@ -409,15 +409,9 @@
                     (lat == null) ? Attributes.LATITUDE : Attributes.LONGITUDE, tagName));
         }
         final Types types = ((Store) owner).types;
-<<<<<<< HEAD
         final AbstractFeature feature = types.wayPoint.newInstance();
-        feature.setPropertyValue("sis:identifier", index);
-        feature.setPropertyValue("sis:geometry", types.geometries.createPoint(parseDouble(lon), parseDouble(lat)));
-=======
-        final Feature feature = types.wayPoint.newInstance();
         feature.setPropertyValue(AttributeConvention.IDENTIFIER, index);
         feature.setPropertyValue(AttributeConvention.GEOMETRY, types.geometries.createPoint(parseDouble(lon), parseDouble(lat)));
->>>>>>> e82bf19d
         List<Link> links = null;
         while (true) {
             /*
@@ -480,15 +474,9 @@
      */
     private AbstractFeature parseRoute(final int index) throws Exception {
         assert reader.isStartElement() && Tags.ROUTES.equals(reader.getLocalName());
-<<<<<<< HEAD
         final AbstractFeature feature = ((Store) owner).types.route.newInstance();
-        feature.setPropertyValue("sis:identifier", index);
+        feature.setPropertyValue(AttributeConvention.IDENTIFIER, index);
         List<AbstractFeature> wayPoints = null;
-=======
-        final Feature feature = ((Store) owner).types.route.newInstance();
-        feature.setPropertyValue(AttributeConvention.IDENTIFIER, index);
-        List<Feature> wayPoints = null;
->>>>>>> e82bf19d
         List<Link> links = null;
         while (true) {
             /*
@@ -542,15 +530,9 @@
      */
     private AbstractFeature parseTrackSegment(final int index) throws Exception {
         assert reader.isStartElement() && Tags.TRACK_SEGMENTS.equals(reader.getLocalName());
-<<<<<<< HEAD
         final AbstractFeature feature = ((Store) owner).types.trackSegment.newInstance();
-        feature.setPropertyValue("sis:identifier", index);
+        feature.setPropertyValue(AttributeConvention.IDENTIFIER, index);
         List<AbstractFeature> wayPoints = null;
-=======
-        final Feature feature = ((Store) owner).types.trackSegment.newInstance();
-        feature.setPropertyValue(AttributeConvention.IDENTIFIER, index);
-        List<Feature> wayPoints = null;
->>>>>>> e82bf19d
         while (true) {
             /*
              * We do not need to check 'reader.hasNext()' in above loop
@@ -591,15 +573,9 @@
      */
     private AbstractFeature parseTrack(final int index) throws Exception {
         assert reader.isStartElement() && Tags.TRACKS.equals(reader.getLocalName());
-<<<<<<< HEAD
         final AbstractFeature feature = ((Store) owner).types.track.newInstance();
-        feature.setPropertyValue("sis:identifier", index);
+        feature.setPropertyValue(AttributeConvention.IDENTIFIER, index);
         List<AbstractFeature> segments = null;
-=======
-        final Feature feature = ((Store) owner).types.track.newInstance();
-        feature.setPropertyValue(AttributeConvention.IDENTIFIER, index);
-        List<Feature> segments = null;
->>>>>>> e82bf19d
         List<Link> links = null;
         while (true) {
             /*
