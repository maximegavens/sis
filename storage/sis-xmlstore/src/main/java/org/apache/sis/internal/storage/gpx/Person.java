/*
 * Licensed to the Apache Software Foundation (ASF) under one or more
 * contributor license agreements.  See the NOTICE file distributed with
 * this work for additional information regarding copyright ownership.
 * The ASF licenses this file to You under the Apache License, Version 2.0
 * (the "License"); you may not use this file except in compliance with
 * the License.  You may obtain a copy of the License at
 *
 *     http://www.apache.org/licenses/LICENSE-2.0
 *
 * Unless required by applicable law or agreed to in writing, software
 * distributed under the License is distributed on an "AS IS" BASIS,
 * WITHOUT WARRANTIES OR CONDITIONS OF ANY KIND, either express or implied.
 * See the License for the specific language governing permissions and
 * limitations under the License.
 */
package org.apache.sis.internal.storage.gpx;

import java.util.AbstractSet;
import java.util.Collection;
import java.util.Collections;
import java.util.Iterator;
import java.util.Locale;
import java.util.Objects;
import javax.xml.bind.annotation.XmlElement;
import javax.xml.bind.annotation.adapters.XmlJavaTypeAdapter;
import org.opengis.metadata.citation.Address;
import org.opengis.metadata.citation.Contact;
import org.opengis.metadata.citation.OnlineResource;
import org.opengis.metadata.citation.Role;
import org.opengis.util.InternationalString;
import org.apache.sis.util.iso.SimpleInternationalString;
import org.apache.sis.util.iso.Types;

// Branch-dependent imports
import org.opengis.metadata.citation.Party;
import org.opengis.metadata.citation.Responsibility;
import org.opengis.metadata.citation.ResponsibleParty;


/**
 * Information about a person or organization.
 * This element provides 3 optional properties:
 *
 * <ul>
 *   <li>The {@linkplain #name}.</li>
 *   <li>The person {@linkplain #email}.</li>
 *   <li>An URI to other information about the person or organization.</li>
 * </ul>
 *
 * Those properties can be read or modified directly. All methods defined in this class are bridges to
 * the ISO 19115 metadata model and can be ignored if the user only wants to manipulate the GPX model.
 *
 * <p>Note that {@link Party} is an abstract type in ISO 19115 model. We are supposed to implement a subtype
 * ({@link org.opengis.metadata.citation.Individual} or {@link org.opengis.metadata.citation.Organisation}).
 * However the GPX metadata does not specifies whether the "person" is actually an individual or an organization.
 * In this situation of doubt, we do not select a subtype for avoiding to provide a wrong information.</p>
 *
 * @author  Johann Sorel (Geomatys)
 * @author  Martin Desruisseaux (Geomatys)
 * @version 0.8
 * @since   0.8
 * @module
 */
public final class Person implements ResponsibleParty, Party, Contact, Address {
    /**
     * Name of person or organization.
     *
     * @see #getName()
     */
    @XmlElement(name = Tags.NAME)
    public String name;

    /**
     * {@code true} if this name is the creator, {@code false} if it is the author.
     */
    boolean isCreator;

    /**
     * Email address.
     *
     * @see #getElectronicMailAddresses()
     */
    @XmlElement(name = Tags.EMAIL)
    @XmlJavaTypeAdapter(Email.class)
    public String email;

    /**
     * Link to Web site or other external information about person.
     *
     * @see #getOnlineResources()
     */
    @XmlElement(name = Tags.LINK)
    public Link link;

    /**
     * Creates an initially empty instance.
     */
    public Person() {
    }

    /**
     * Creates an instance for the given creator.
     */
    Person(final String creator) {
        name = creator;
        isCreator = true;
    }

    /**
     * Returns the given ISO 19115 metadata as a {@code Person} instance.
     * This method copies the data only if needed.
     *
     * @param  r       the ISO 19115 metadata, or {@code null}.
     * @param  locale  the locale to use for localized strings.
     * @return the GPX metadata, or {@code null}.
     */
    public static Person castOrCopy(final Responsibility r, final Locale locale) {
        if (r == null || r instanceof Person) {
            return (Person) r;
        }
        final Role role = r.getRole();
        final boolean isCreator = Role.ORIGINATOR.equals(role);
        if (isCreator || Role.AUTHOR.equals(role)) {
            for (final Party p : r.getParties()) {
                final String name = Types.toString(p.getName(), locale);
                if (name != null) {
                    final Person pr = new Person();
                    pr.name = name;
                    pr.isCreator = isCreator;
                    return pr;
                }
            }
        }
        return null;
    }

    /**
     * ISO 19115 metadata property fixed to {@link Role#ORIGINATOR} or {@link Role#AUTHOR}.
     *
     * @return function performed by the responsible party.
     */
    @Override
    public Role getRole() {
        return isCreator ? Role.ORIGINATOR : Role.AUTHOR;
    }

    /**
     * ISO 19115 metadata property determined by the {@link #name}, {@link #email} and {@link #link} fields.
     * Invoking this method is one of the steps in the path from the {@code Responsibility} root to the
     * {@link #getName()}, {@link #getElectronicMailAddresses()} and {@link #getOnlineResources()} methods.
     *
     * @return information about the parties.
     *
     * @see #getName()
     * @see #getContactInfo()
     */
    @Override
    public Collection<? extends Party> getParties() {
        return thisOrEmpty(name != null || email != null || link != null);
    }


    /* ---------------------------------------------------------------------------------
     * Implementation of the Party object returned by Responsibility.getParties().
     * Contains information about 'name', 'email' and 'link'.
     * --------------------------------------------------------------------------------- */

    /**
     * ISO 19115 metadata property determined by the {@link #name} field.
     *
     * @return name of the party, or {@code null} if none.
     */
    @Override
    public InternationalString getName() {
        return (name != null) ? new SimpleInternationalString(name) : null;
    }

    /**
     * ISO 19115 metadata property not specified by GPX. Actually could be the {@link #name},
     * but we have no way to know if the author is an individual or an organization.
     *
     * @return name of the organization, or {@code null} if none.
     */
    @Override
    public InternationalString getOrganisationName() {
        return null;
    }

    /**
     * ISO 19115 metadata property not specified by GPX.
     *
     * @return position of the individual in the organization, or {@code null} if none.
     */
    @Override
    public InternationalString getPositionName() {
        return null;
    }

    /**
     * ISO 19115 metadata property determined by the {@link #name} field.
     *
     * @return name of the party, or {@code null} if none.
     */
    @Override
    public String getIndividualName() {
        return name;
    }

    /**
     * ISO 19115 metadata property determined by the {@link #email} and {@link #link} fields.
     * Invoking this method is one of the steps in the path from the {@code Responsibility} root
     * to the {@link #getElectronicMailAddresses()} and {@link #getOnlineResources()} methods.
     *
     * @return contact information for the party.
     *
     * @see #getAddresses()
     * @see #getOnlineResources()
     */
    @Override
    public Proxy getContactInfo() {        // Both Contact singleton and Collection<Contact>.
        return new Proxy();
    }

    private final class Proxy extends AbstractSet<Contact> implements Contact {
        @Override public int size() {
            return (email != null || link != null) ? 1 : 0;
        }

        @Override public Iterator<Contact> iterator() {
            return Collections.<Contact>singleton(Person.this).iterator();
        }

        @Override public Collection<Telephone>         getPhones()              {return Person.this.getPhones();}
        @Override public Telephone                     getPhone()               {return Person.this.getPhone();}
        @Override public Collection<? extends Address> getAddresses()           {return Person.this.getAddresses();}
        @Override public Address                       getAddress()             {return Person.this.getAddress();}
        @Override public Collection<OnlineResource>    getOnlineResources()     {return Person.this.getOnlineResources();}
        @Override public OnlineResource                getOnlineResource()      {return Person.this.getOnlineResource();}
        @Override public InternationalString           getHoursOfService()      {return Person.this.getHoursOfService();}
        @Override public InternationalString           getContactInstructions() {return Person.this.getContactInstructions();}
        @Override public InternationalString           getContactType()         {return Person.this.getContactType();}
    }


    /* ---------------------------------------------------------------------------------
     * Implementation of the Contact object returned by Party.getContactInfo().
     * Contains information about 'email' and 'link' only (not 'name').
     * --------------------------------------------------------------------------------- */

    /**
     * ISO 19115 metadata property determined by the {@link #email} field.
     * Invoking this method is one of the steps in the path from the {@code Responsibility} root
     * to the {@link #getElectronicMailAddresses()} method.
     *
     * @return physical and email addresses at which the organization or individual may be contacted.
     *
     * @see #getElectronicMailAddresses()
     */
    @Override
    public Collection<? extends Address> getAddresses() {
        return thisOrEmpty(email != null);
    }

    /**
     * ISO 19115 metadata property determined by the {@link #link} field.
     *
     * @return on-line information that can be used to contact the individual or organization.
     */
    @Override
    public Collection<OnlineResource> getOnlineResources() {
        return (link != null) ? Collections.singleton(link) : Collections.emptySet();
    }

<<<<<<< HEAD
    /**
     * @deprecated As of ISO 19115:2014, replaced by {@link #getOnlineResources()}.
     */
    @Override
    @Deprecated
    public OnlineResource getOnlineResource() {
        return link;
    }

    /**
     * ISO 19115 metadata property not specified by GPX.
     *
     * @return time period when individuals can contact the organization or individual.
     */
    @Override
    public InternationalString getHoursOfService() {
        return null;
    }

    /**
     * ISO 19115 metadata property not specified by GPX.
     *
     * @return supplemental instructions on how or when to contact the individual or organization.
     */
    @Override
    public InternationalString getContactInstructions() {
        return null;
    }

    /**
     * ISO 19115 metadata property not specified by GPX.
     *
     * @return type of the contact.
     */
    @Override
    public InternationalString getContactType() {
        return null;
    }

=======
>>>>>>> efd75370

    /* ---------------------------------------------------------------------------------
     * Implementation of the Address object returned by Contact.getAddresses().
     * Contains information about 'email' only (not 'name' or 'link').
     * --------------------------------------------------------------------------------- */

    /**
<<<<<<< HEAD
     * ISO 19115 metadata property not specified by GPX.
     *
     * @return address line for the location.
     */
    @Override
    public Collection<String> getDeliveryPoints() {
        return Collections.emptyList();
    }

    /**
     * ISO 19115 metadata property not specified by GPX.
     *
     * @return the city of the location.
     */
    @Override
    public InternationalString getCity() {
        return null;
    }

    /**
     * ISO 19115 metadata property not specified by GPX.
     *
     * @return state, province of the location.
     */
    @Override
    public InternationalString getAdministrativeArea() {
        return null;
    }

    /**
     * ISO 19115 metadata property not specified by GPX.
     *
     * @return ZIP or other postal code, or {@code null}.
     */
    @Override
    public String getPostalCode() {
        return null;
    }

    /**
     * ISO 19115 metadata property not specified by GPX.
     *
     * @return country of the physical address, or {@code null}.
     */
    @Override
    public InternationalString getCountry() {
        return null;
    }

    /**
=======
>>>>>>> efd75370
     * ISO 19115 metadata property determined by the {@link #email} field.
     *
     * @return address of the electronic mailbox of the responsible organization or individual.
     */
    @Override
    public Collection<String> getElectronicMailAddresses() {
        return (email != null) ? Collections.singleton(email) : Collections.emptySet();
    }

    /**
     * Returns this object as a singleton if the given condition is {@code true},
     * or an empty set if the given condition is {@code false}.
     */
    private Collection<Person> thisOrEmpty(final boolean condition) {
        return condition ? Collections.singleton(this) : Collections.emptySet();
    }

    /**
     * Compares this {@code Person} with the given object for equality.
     *
     * @param  obj  the object to compare with this {@code Person}.
     * @return {@code true} if both objects are equal.
     */
    @Override
    public boolean equals(final Object obj) {
        if (obj instanceof Person) {
            final Person that = (Person) obj;
            return Objects.equals(this.name,  that.name) &&
                   Objects.equals(this.email, that.email) &&
                   Objects.equals(this.link,  that.link);
        }
        return false;
    }

    /**
     * Returns a hash code value for this {@code Person}.
     *
     * @return a hash code value.
     */
    @Override
    public int hashCode() {
        return Objects.hash(name, email, link);
    }

    /**
     * Returns a string representation of this person statement.
     * The statement is formatted in a way similar to the email address in client software applications.
     * Example:
     *
     * <blockquote>
     * John Smith {@literal <john.smith@somewhere.com>}
     * http://john.smith.com
     * </blockquote>
     *
     * @return a string representation of this person.
     */
    @Override
    public String toString() {
        final StringBuilder sb = new StringBuilder();
        if (name != null) {
            sb.append(name);
        }
        if (email != null) {
            if (sb.length() != 0) sb.append(' ');
            sb.append('<').append(email).append('>');
        }
        if (link != null) {
            if (sb.length() != 0) {
                sb.append(System.lineSeparator());
            }
            sb.append(link);
        }
        return sb.toString();
    }
}<|MERGE_RESOLUTION|>--- conflicted
+++ resolved
@@ -28,6 +28,7 @@
 import org.opengis.metadata.citation.Contact;
 import org.opengis.metadata.citation.OnlineResource;
 import org.opengis.metadata.citation.Role;
+import org.opengis.metadata.citation.Telephone;
 import org.opengis.util.InternationalString;
 import org.apache.sis.util.iso.SimpleInternationalString;
 import org.apache.sis.util.iso.Types;
@@ -231,7 +232,7 @@
             return Collections.<Contact>singleton(Person.this).iterator();
         }
 
-        @Override public Collection<Telephone>         getPhones()              {return Person.this.getPhones();}
+        @Override public Collection<? extends Telephone> getPhones()            {return Person.this.getPhones();}
         @Override public Telephone                     getPhone()               {return Person.this.getPhone();}
         @Override public Collection<? extends Address> getAddresses()           {return Person.this.getAddresses();}
         @Override public Address                       getAddress()             {return Person.this.getAddress();}
@@ -272,48 +273,6 @@
         return (link != null) ? Collections.singleton(link) : Collections.emptySet();
     }
 
-<<<<<<< HEAD
-    /**
-     * @deprecated As of ISO 19115:2014, replaced by {@link #getOnlineResources()}.
-     */
-    @Override
-    @Deprecated
-    public OnlineResource getOnlineResource() {
-        return link;
-    }
-
-    /**
-     * ISO 19115 metadata property not specified by GPX.
-     *
-     * @return time period when individuals can contact the organization or individual.
-     */
-    @Override
-    public InternationalString getHoursOfService() {
-        return null;
-    }
-
-    /**
-     * ISO 19115 metadata property not specified by GPX.
-     *
-     * @return supplemental instructions on how or when to contact the individual or organization.
-     */
-    @Override
-    public InternationalString getContactInstructions() {
-        return null;
-    }
-
-    /**
-     * ISO 19115 metadata property not specified by GPX.
-     *
-     * @return type of the contact.
-     */
-    @Override
-    public InternationalString getContactType() {
-        return null;
-    }
-
-=======
->>>>>>> efd75370
 
     /* ---------------------------------------------------------------------------------
      * Implementation of the Address object returned by Contact.getAddresses().
@@ -321,59 +280,6 @@
      * --------------------------------------------------------------------------------- */
 
     /**
-<<<<<<< HEAD
-     * ISO 19115 metadata property not specified by GPX.
-     *
-     * @return address line for the location.
-     */
-    @Override
-    public Collection<String> getDeliveryPoints() {
-        return Collections.emptyList();
-    }
-
-    /**
-     * ISO 19115 metadata property not specified by GPX.
-     *
-     * @return the city of the location.
-     */
-    @Override
-    public InternationalString getCity() {
-        return null;
-    }
-
-    /**
-     * ISO 19115 metadata property not specified by GPX.
-     *
-     * @return state, province of the location.
-     */
-    @Override
-    public InternationalString getAdministrativeArea() {
-        return null;
-    }
-
-    /**
-     * ISO 19115 metadata property not specified by GPX.
-     *
-     * @return ZIP or other postal code, or {@code null}.
-     */
-    @Override
-    public String getPostalCode() {
-        return null;
-    }
-
-    /**
-     * ISO 19115 metadata property not specified by GPX.
-     *
-     * @return country of the physical address, or {@code null}.
-     */
-    @Override
-    public InternationalString getCountry() {
-        return null;
-    }
-
-    /**
-=======
->>>>>>> efd75370
      * ISO 19115 metadata property determined by the {@link #email} field.
      *
      * @return address of the electronic mailbox of the responsible organization or individual.
