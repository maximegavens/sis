/*
 * Licensed to the Apache Software Foundation (ASF) under one or more
 * contributor license agreements.  See the NOTICE file distributed with
 * this work for additional information regarding copyright ownership.
 * The ASF licenses this file to You under the Apache License, Version 2.0
 * (the "License"); you may not use this file except in compliance with
 * the License.  You may obtain a copy of the License at
 *
 *     http://www.apache.org/licenses/LICENSE-2.0
 *
 * Unless required by applicable law or agreed to in writing, software
 * distributed under the License is distributed on an "AS IS" BASIS,
 * WITHOUT WARRANTIES OR CONDITIONS OF ANY KIND, either express or implied.
 * See the License for the specific language governing permissions and
 * limitations under the License.
 */
package org.apache.sis.internal.storage.gpx;

import java.net.URISyntaxException;
import org.opengis.util.NameFactory;
import org.opengis.util.FactoryException;
import org.opengis.metadata.Metadata;
import org.opengis.metadata.distribution.Format;
import org.apache.sis.storage.StorageConnector;
import org.apache.sis.storage.DataStoreException;
import org.apache.sis.storage.DataStoreContentException;
import org.apache.sis.storage.ConcurrentReadException;
import org.apache.sis.storage.IllegalNameException;
import org.apache.sis.internal.system.DefaultFactories;
import org.apache.sis.internal.storage.xml.stream.StaxDataStore;
import org.apache.sis.util.collection.BackingStoreException;
import org.apache.sis.util.ArgumentChecks;
import org.apache.sis.util.Version;
import org.apache.sis.setup.OptionKey;
import org.apache.sis.setup.GeometryLibrary;
import org.apache.sis.util.iso.DefaultNameFactory;
import org.apache.sis.util.iso.SimpleInternationalString;
import org.apache.sis.metadata.iso.citation.DefaultCitation;
import org.apache.sis.metadata.iso.distribution.DefaultFormat;

// Branch-dependent imports
import org.apache.sis.internal.jdk8.Stream;
import org.apache.sis.internal.jdk8.StreamSupport;
import org.apache.sis.internal.jdk8.UncheckedIOException;
import org.apache.sis.feature.AbstractFeature;
import org.apache.sis.feature.DefaultFeatureType;


/**
 * A data store backed by GPX files.
 *
 * @author  Johann Sorel (Geomatys)
 * @author  Martin Desruisseaux (Geomatys)
 * @version 0.8
 * @since   0.8
 * @module
 */
public final class Store extends StaxDataStore {
    /**
     * Version of the GPX file, or {@code null} if unknown.
     */
    Version version;

    /**
     * The metadata, or {@code null} if not yet parsed.
     */
    private Metadata metadata;

    /**
     * If a reader has been created for parsing the {@linkplain #metadata} and has not yet been used
     * for iterating over the features, that reader. Otherwise {@code null}.
     */
    private Reader reader;

    /**
     * The {@code FeatureType} for routes, tracks, way points, <i>etc</i>.
     * Currently always {@link Types#DEFAULT}, but we use a field for keeping {@code Reader}
     * and {@code Writer} ready to handle profiles or extensions.
     */
    final Types types;

    /**
     * Creates a new GPX store from the given file, URL or stream object.
     * This constructor invokes {@link StorageConnector#closeAllExcept(Object)},
     * keeping open only the needed resource.
     *
     * @param  provider   the provider of this data store, or {@code null} if unspecified.
     * @param  connector  information about the storage (URL, stream, <i>etc</i>).
     * @throws DataStoreException if an error occurred while opening the GPX file.
     */
    public Store(final StoreProvider provider, final StorageConnector connector) throws DataStoreException {
        super(provider, connector);
        final GeometryLibrary library = connector.getOption(OptionKey.GEOMETRY_LIBRARY);
        if (library == null || Types.DEFAULT.geometries.library == library) {
            types = Types.DEFAULT;
        } else try {
            types = new Types(DefaultFactories.forBuildin(NameFactory.class, DefaultNameFactory.class), null, library);
        } catch (FactoryException e) {
            throw new DataStoreException(e);
        }
    }

    /**
     * Returns a more complete description of the GPX format.
     * The format will be part of the metadata returned by {@link #getMetadata()}.
     *
     * @see StoreProvider#getFormat()
     * @see org.apache.sis.internal.storage.gpx.Metadata#getResourceFormats()
     */
    final Format getFormat() {
        assert Thread.holdsLock(this);
        Format format = ((StoreProvider) provider).getFormat(listeners);
        if (version != null) {
            final DefaultFormat df = new DefaultFormat(format);
            final DefaultCitation citation = new DefaultCitation(df.getFormatSpecificationCitation());
            citation.setEdition(new SimpleInternationalString(version.toString()));
            df.setFormatSpecificationCitation(citation);
            format = df;
        }
        return format;
    }

    /**
     * Returns the GPX file version.
     *
     * @return the GPX file version, or {@code null} if none.
     * @throws DataStoreException if an error occurred while reading the metadata.
     */
    public synchronized Version getVersion() throws DataStoreException {
        if (version == null) {
            getMetadata();
        }
        return version;
    }

    /**
     * Sets the version of the file to write.
     *
     * @param  version  the target GPX file format.
     * @throws DataStoreException if an error occurred while setting the format.
     */
    public synchronized void setVersion(final Version version) throws DataStoreException {
        ArgumentChecks.ensureNonNull("version", version);
        this.version = version;
    }

    /**
     * Returns information about the dataset as a whole.
     *
     * @return information about the dataset, or {@code null} if none.
     * @throws DataStoreException if an error occurred while reading the metadata.
     */
    @Override
    public synchronized Metadata getMetadata() throws DataStoreException {
        if (metadata == null) try {
            reader   = new Reader(this);
            version  = reader.initialize(true);
            metadata = reader.getMetadata();
        } catch (DataStoreException e) {
            throw e;
        } catch (URISyntaxException | RuntimeException e) {
            throw new DataStoreContentException(e);
        } catch (Exception e) {
            throw new DataStoreException(e);
        }
        return metadata;
    }

    /**
     * Returns the feature type for the given name. The {@code name} argument should be the result of calling
     * {@link org.opengis.util.GenericName#toString()} on the name of one of the feature types in this data store.
     *
     * @param  name  the name or alias of the feature type to get.
     * @return the feature type of the given name or alias (never {@code null}).
     * @throws IllegalNameException if the given name was not found or is ambiguous.
     */
    @Override
    public DefaultFeatureType getFeatureType(final String name) throws IllegalNameException {
        return types.names.get(this, name);
    }

    /**
     * Returns the stream of features.
     *
     * @param  parallel  ignored in current implementation.
     * @return a stream over all features in the XML file.
     * @throws DataStoreException if an error occurred while creating the feature stream.
     */
    @Override
<<<<<<< HEAD
    public synchronized Stream<AbstractFeature> features() throws DataStoreException {
=======
    public synchronized Stream<Feature> features(final boolean parallel) throws DataStoreException {
>>>>>>> b13846f8
        Reader r = reader;
        reader = null;
        if (r == null) try {
            r = new Reader(this);
            version = r.initialize(false);
        } catch (DataStoreException e) {
            throw e;
        } catch (URISyntaxException | RuntimeException e) {
            throw new DataStoreContentException(e);
        } catch (Exception e) {
            throw new DataStoreException(e);
        }
        final Stream<AbstractFeature> features = StreamSupport.stream(r, false);
        return features.onClose(r);
    }

    /**
     * Replaces the content of this GPX file by the given metadata and features.
     *
     * @param  metadata  the metadata to write, or {@code null} if none.
     * @param  features  the features to write, or {@code null} if none.
     * @throws ConcurrentReadException if the {@code features} stream was provided by this data store.
     * @throws DataStoreException if an error occurred while writing the data.
     */
    public synchronized void write(final Metadata metadata, final Stream<? extends AbstractFeature> features)
            throws DataStoreException
    {
        try {
            /*
             * If we created a reader for reading metadata, we need to close that reader now otherwise the call
             * to 'new Writer(…)' will fail.  Note that if that reader was in use by someone else, the 'reader'
             * field would be null and the 'new Writer(…)' call should detect that a reader is in use somewhere.
             */
            final Reader r = reader;
            if (r != null) {
                reader = null;
                r.close();
            }
            /*
             * Get the writer if no read or other write operation is in progress, then write the data.
             */
            try (Writer writer = new Writer(this, org.apache.sis.internal.storage.gpx.Metadata.castOrCopy(metadata, locale))) {
                writer.writeStartDocument();
                if (features != null) {
                    features.forEachOrdered(writer);
                }
                writer.writeEndDocument();
            }
        } catch (BackingStoreException e) {
            final Throwable cause = e.getCause();
            if (cause instanceof DataStoreException) {
                throw (DataStoreException) cause;
            }
            throw new DataStoreException(e.getLocalizedMessage(), cause);
        } catch (Exception e) {
            if (e instanceof UncheckedIOException) {
                e = ((UncheckedIOException) e).getCause();
            }
            throw new DataStoreException(e);
        }
    }

    /**
     * Closes this data store and releases any underlying resources.
     *
     * @throws DataStoreException if an error occurred while closing this data store.
     */
    @Override
    public synchronized void close() throws DataStoreException {
        final Reader r = reader;
        reader = null;
        if (r != null) try {
            r.close();
        } catch (Exception e) {
            final DataStoreException ds = new DataStoreException(e);
            try {
                super.close();
            } catch (DataStoreException s) {
                ds.addSuppressed(s.getCause());
            }
            throw ds;
        }
        super.close();
    }
}<|MERGE_RESOLUTION|>--- conflicted
+++ resolved
@@ -187,11 +187,7 @@
      * @throws DataStoreException if an error occurred while creating the feature stream.
      */
     @Override
-<<<<<<< HEAD
-    public synchronized Stream<AbstractFeature> features() throws DataStoreException {
-=======
-    public synchronized Stream<Feature> features(final boolean parallel) throws DataStoreException {
->>>>>>> b13846f8
+    public synchronized Stream<AbstractFeature> features(final boolean parallel) throws DataStoreException {
         Reader r = reader;
         reader = null;
         if (r == null) try {
