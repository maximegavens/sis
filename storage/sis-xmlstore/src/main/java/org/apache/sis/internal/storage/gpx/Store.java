--- conflicted
+++ resolved
@@ -188,13 +188,8 @@
      * @deprecated We are not sure yet if we will keep this method. Decision is pending acquisition of
      *             more experience with the API proposed by {@link org.apache.sis.storage.FeatureSet}.
      */
-<<<<<<< HEAD
-    @Override
+    @Deprecated
     public DefaultFeatureType getFeatureType(final String name) throws IllegalNameException {
-=======
-    @Deprecated
-    public FeatureType getFeatureType(final String name) throws IllegalNameException {
->>>>>>> 10264200
         return types.names.get(this, name);
     }
 
@@ -204,12 +199,7 @@
      * @return a stream over all features in the XML file.
      * @throws DataStoreException if an error occurred while creating the feature stream.
      */
-<<<<<<< HEAD
-    @Override
-    public synchronized Stream<AbstractFeature> features(final boolean parallel) throws DataStoreException {
-=======
-    final synchronized Stream<Feature> features() throws DataStoreException {
->>>>>>> 10264200
+    final synchronized Stream<AbstractFeature> features() throws DataStoreException {
         Reader r = reader;
         reader = null;
         if (r == null) try {
