--- conflicted
+++ resolved
@@ -439,11 +439,7 @@
       <dependency>
         <groupId>org.postgresql</groupId>
         <artifactId>postgresql</artifactId>
-<<<<<<< HEAD
-        <version>42.1.1.jre7</version>
-=======
-        <version>42.1.4</version>
->>>>>>> d3e87e1b
+        <version>42.1.4.jre7</version>
         <scope>test</scope>
       </dependency>
 
@@ -696,16 +692,6 @@
         <groupId>org.apache.maven.plugins</groupId>
         <artifactId>maven-checkstyle-plugin</artifactId>
         <version>2.17</version>
-<<<<<<< HEAD
-=======
-        <dependencies>
-          <dependency>
-            <groupId>com.puppycrawl.tools</groupId>
-            <artifactId>checkstyle</artifactId>
-            <version>8.2</version>
-          </dependency>
-        </dependencies>
->>>>>>> d3e87e1b
         <executions>
           <execution>
             <goals>
@@ -933,11 +919,7 @@
         <plugin>
           <groupId>org.eclipse.jetty</groupId>
           <artifactId>jetty-maven-plugin</artifactId>
-<<<<<<< HEAD
           <version>9.2.13.v20150730</version>           <!-- Versions 9.3.* require JDK 8 -->
-=======
-          <version>9.4.7.v20170914</version>
->>>>>>> d3e87e1b
         </plugin>
       </plugins>
     </pluginManagement>
