/*
 * Licensed to the Apache Software Foundation (ASF) under one or more
 * contributor license agreements.  See the NOTICE file distributed with
 * this work for additional information regarding copyright ownership.
 * The ASF licenses this file to You under the Apache License, Version 2.0
 * (the "License"); you may not use this file except in compliance with
 * the License.  You may obtain a copy of the License at
 *
 *     http://www.apache.org/licenses/LICENSE-2.0
 *
 * Unless required by applicable law or agreed to in writing, software
 * distributed under the License is distributed on an "AS IS" BASIS,
 * WITHOUT WARRANTIES OR CONDITIONS OF ANY KIND, either express or implied.
 * See the License for the specific language governing permissions and
 * limitations under the License.
 */
package org.apache.sis.feature;

import java.util.Map;
import java.util.Collection;
import java.util.AbstractMap.SimpleEntry;
import org.apache.sis.test.DependsOnMethod;
import org.apache.sis.test.DependsOn;
import org.apache.sis.test.TestCase;
import org.junit.Test;

import static org.apache.sis.test.Assert.*;


/**
 * Tests {@link CharacteristicMap} indirectly, through {@link AbstractAttribute} construction.
 *
 * @author  Martin Desruisseaux (Geomatys)
 * @version 0.5
 * @since   0.5
 * @module
 */
@DependsOn(CharacteristicTypeMapTest.class)
public final strictfp class CharacteristicMapTest extends TestCase {
    /**
     * Creates an attribute for a temperature measurement of 20°C with a ±0.1°C accuracy.
     *
     * @return a {@code "temperature"} attribute with two characteristics: {@code "accuracy"} and {@code "units"}.
     */
    public static AbstractAttribute<Float> temperature() {
        return new SingletonAttribute<>(CharacteristicTypeMapTest.temperature(), 20f);
    }

    /**
     * Creates an attribute for the given characteristic.
     *
     * @param  temperature  the attribute created by {@link #temperature()}.
     * @param  name         either {@code "accuracy"} or {@code "units"}.
     * @return an attribute for the given name.
     */
    private static AbstractAttribute<?> create(final AbstractAttribute<?> temperature, final String name) {
        return new SingletonAttribute<>(((DefaultAttributeType<?>) temperature.getType()).characteristics().get(name));
    }

    /**
<<<<<<< HEAD
     * Tests adding explicitely a characteristic with {@code CharacteristicMap.put(String, Attribute)}.
=======
     * Tests adding explicitly a characteristic with {@link CharacteristicMap#put(String, Attribute)}.
>>>>>>> 2caa9ba2
     */
    @Test
    public void testPut() {
        final AbstractAttribute<?> temperature = temperature();
        final AbstractAttribute<?> units       = create(temperature, "units");
        final AbstractAttribute<?> accuracy    = create(temperature, "accuracy");
        final Map<String,AbstractAttribute<?>> characteristics = temperature.characteristics();
        /*
         * Verify that the map is initially empty.
         */
        assertTrue  ("isEmpty",       characteristics.isEmpty());
        assertEquals("size", 0,       characteristics.size());
        assertFalse ("containsKey",   characteristics.containsKey("units"));
        assertFalse ("containsKey",   characteristics.containsKey("accuracy"));
        assertFalse ("containsKey",   characteristics.containsKey("temperature"));
        assertNull  ("get",           characteristics.get("units"));
        assertNull  ("get",           characteristics.get("accuracy"));
        assertNull  ("get",           characteristics.get("temperature"));
        assertFalse ("containsValue", characteristics.containsValue(units));
        assertFalse ("containsValue", characteristics.containsValue(accuracy));
        assertFalse ("containsValue", characteristics.containsValue(temperature));
        /*
         * Store "units" characteristic and verify.
         */
        assertNull  ("put",           characteristics.put("units", units));
        assertFalse ("isEmpty",       characteristics.isEmpty());
        assertEquals("size", 1,       characteristics.size());
        assertTrue  ("containsKey",   characteristics.containsKey("units"));
        assertFalse ("containsKey",   characteristics.containsKey("accuracy"));
        assertFalse ("containsKey",   characteristics.containsKey("temperature"));
        assertSame  ("get", units,    characteristics.get("units"));
        assertNull  ("get",           characteristics.get("accuracy"));
        assertNull  ("get",           characteristics.get("temperature"));
        assertTrue  ("containsValue", characteristics.containsValue(units));
        assertFalse ("containsValue", characteristics.containsValue(accuracy));
        assertFalse ("containsValue", characteristics.containsValue(temperature));
        /*
         * Store "accuracy" characteristic and verify.
         */
        assertNull  ("put",           characteristics.put("accuracy", accuracy));
        assertFalse ("isEmpty",       characteristics.isEmpty());
        assertEquals("size", 2,       characteristics.size());
        assertTrue  ("containsKey",   characteristics.containsKey("units"));
        assertTrue  ("containsKey",   characteristics.containsKey("accuracy"));
        assertFalse ("containsKey",   characteristics.containsKey("temperature"));
        assertSame  ("get", units,    characteristics.get("units"));
        assertSame  ("get", accuracy, characteristics.get("accuracy"));
        assertNull  ("get",           characteristics.get("temperature"));
        assertTrue  ("containsValue", characteristics.containsValue(units));
        assertTrue  ("containsValue", characteristics.containsValue(accuracy));
        assertFalse ("containsValue", characteristics.containsValue(temperature));
        /*
         * Overwrite values. Map shall stay unchanged.
         */
        assertSame  ("put",  accuracy, characteristics.put("accuracy", accuracy));
        assertSame  ("put",  units,    characteristics.put("units",    units));
        assertEquals("size", 2,        characteristics.size());
        /*
         * Try putting an attribute for a non-existent name.
         * Map shall stay unchanged.
         */
        try {
            characteristics.put("dummy", units);
            fail("Operation shall not have been allowed.");
        } catch (IllegalArgumentException e) {
            final String message = e.getMessage();
            assertTrue(message, message.contains("dummy"));       // Message shall contain the wrong name.
            assertTrue(message, message.contains("temperature")); // Message shall contain the enclosing attribute name.
        }
        /*
         * Try putting an attribute of the wrong type.
         * Map shall stay unchanged.
         */
        try {
            characteristics.put("units", accuracy);
            fail("Operation shall not have been allowed.");
        } catch (IllegalArgumentException e) {
            final String message = e.getMessage();
            assertTrue(message, message.contains("accuracy"));
            assertTrue(message, message.contains("temperature:units"));
        }
        assertEntriesEqual(units, accuracy, characteristics);
        assertSame(characteristics, temperature.characteristics());
    }

    /**
     * Tests adding a characteristic indirectly with {@code CharacteristicMap.addValue(Attribute)}.
     */
    @Test
    @DependsOnMethod("testPut")
    public void testAddValue() {
        final AbstractAttribute<?> temperature = temperature();
        final AbstractAttribute<?> units       = create(temperature, "units");
        final AbstractAttribute<?> accuracy    = create(temperature, "accuracy");
        final Map<String,AbstractAttribute<?>> characteristics = temperature.characteristics();
        final Collection<AbstractAttribute<?>> values          = characteristics.values();
        /*
         * Verify that the collection is initially empty.
         */
        assertTrue  ("isEmpty",  values.isEmpty());
        assertEquals("size", 0,  values.size());
        assertFalse ("contains", values.contains(units));
        assertFalse ("contains", values.contains(accuracy));
        assertFalse ("contains", values.contains(temperature));
        /*
         * Store "units" characteristic and verify.
         */
        assertTrue  ("add",      values.add(units));
        assertFalse ("isEmpty",  values.isEmpty());
        assertEquals("size", 1,  values.size());
        assertTrue  ("contains", values.contains(units));
        assertFalse ("contains", values.contains(accuracy));
        assertFalse ("contains", values.contains(temperature));
        /*
         * Store "accuracy" characteristic and verify.
         */
        assertTrue  ("add",      values.add(accuracy));
        assertFalse ("isEmpty",  values.isEmpty());
        assertEquals("size", 2,  values.size());
        assertTrue  ("contains", values.contains(units));
        assertTrue  ("contains", values.contains(accuracy));
        assertFalse ("contains", values.contains(temperature));
        /*
         * Overwrite values. Map shall stay unchanged.
         */
        assertFalse ("add",     values.add(accuracy));
        assertFalse ("add",     values.add(units));
        assertEquals("size", 2, values.size());
        /*
         * Try adding an attribute of the wrong type.
         * Map shall stay unchanged.
         */
        try {
            values.add(temperature);
            fail("Operation shall not have been allowed.");
        } catch (IllegalArgumentException e) {
            final String message = e.getMessage();
            assertTrue(message, message.contains("temperature"));
        }
        assertEntriesEqual(units, accuracy, characteristics);
        assertSame(characteristics, temperature.characteristics());
    }

    /**
     * Tests adding a characteristic indirectly with {@link CharacteristicMap#addKey(String)}.
     */
    @Test
    @DependsOnMethod("testPut")
    public void testAddKey() {
        final AbstractAttribute<?> units, accuracy;
        final AbstractAttribute<?> temperature = temperature();
        final Map<String,AbstractAttribute<?>> characteristics = temperature.characteristics();
        final Collection<String> keys = characteristics.keySet();
        /*
         * Verify that the collection is initially empty.
         */
        assertTrue  ("isEmpty",  keys.isEmpty());
        assertEquals("size", 0,  keys.size());
        assertFalse ("contains", keys.contains("units"));
        assertFalse ("contains", keys.contains("accuracy"));
        assertFalse ("contains", keys.contains("temperature"));
        /*
         * Store "units" characteristic and verify.
         */
        assertTrue   ("add",      keys.add("units"));
        assertFalse  ("isEmpty",  keys.isEmpty());
        assertEquals ("size", 1,  keys.size());
        assertTrue   ("contains", keys.contains("units"));
        assertFalse  ("contains", keys.contains("accuracy"));
        assertFalse  ("contains", keys.contains("temperature"));
        assertNotNull("get",      units = characteristics.get("units"));
        /*
         * Store "accuracy" characteristic and verify.
         */
        assertTrue  ("add",       keys.add("accuracy"));
        assertFalse ("isEmpty",   keys.isEmpty());
        assertEquals("size", 2,   keys.size());
        assertTrue  ("contains",  keys.contains("units"));
        assertTrue  ("contains",  keys.contains("accuracy"));
        assertFalse ("contains",  keys.contains("temperature"));
        assertNotNull("get",      accuracy = characteristics.get("accuracy"));
        /*
         * Overwrite values. Map shall stay unchanged.
         */
        assertFalse ("add",     keys.add("accuracy"));
        assertFalse ("add",     keys.add("units"));
        assertEquals("size", 2, keys.size());
        /*
         * Try adding an attribute of the wrong type.
         * Map shall stay unchanged.
         */
        try {
            keys.add("dummy");
            fail("Operation shall not have been allowed.");
        } catch (IllegalArgumentException e) {
            final String message = e.getMessage();
            assertTrue(message, message.contains("temperature"));
            assertTrue(message, message.contains("dummy"));
        }
        assertEntriesEqual(units, accuracy, characteristics);
        assertSame(characteristics, temperature.characteristics());
    }

    /**
     * Verifies that the given characteristics map contains entries for the given attributes.
     *
     * @param  units            the first expected value in iteration order.
     * @param  accuracy         the second expected value in iteration order.
     * @param  characteristics  the map to verify.
     */
    private static void assertEntriesEqual(final AbstractAttribute<?> units, final AbstractAttribute<?> accuracy,
            final Map<String,AbstractAttribute<?>> characteristics)
    {
        assertArrayEquals("keySet", new String[] {"accuracy", "units"}, characteristics.keySet().toArray());
        assertArrayEquals("values", new Object[] { accuracy ,  units }, characteristics.values().toArray());
        assertArrayEquals("entrySet", new Object[] {
                new SimpleEntry<>("accuracy", accuracy),
                new SimpleEntry<>("units",    units)
            }, characteristics.entrySet().toArray());
    }

    /**
     * Sets the accuracy characteristic in the given attribute.
     *
     * @param  temperature  the attribute where to set the accuracy.
     * @param  isFirstTime  {@code true} if the accuracy value is set for the first time.
     * @param  value        the new accuracy value.
     */
    private static void setAccuracy(final AbstractAttribute<Float> temperature, final boolean isFirstTime, final float value) {
        assertEquals("keySet.add", isFirstTime, temperature.characteristics().keySet().add("accuracy"));
        final AbstractAttribute<Float> accuracy = Features.cast(temperature.characteristics().get("accuracy"), Float.class);
        accuracy.setValue(value);
    }

    /**
     * Tests {@link CharacteristicMap#equals(Object)} and (opportunistically) {@link CharacteristicMap#clone()}
     */
    @Test
    @DependsOnMethod("testAddKey")
    public void testEquals() {
        final AbstractAttribute<Float> t1 = temperature();
        final AbstractAttribute<Float> t2 = temperature();
        assertEquals("equals",   t1, t2);
        assertEquals("hashCode", t1.hashCode(), t2.hashCode());
        setAccuracy(t1, true, 0.2f);
        assertFalse("equals",   t1.equals(t2));
        assertFalse("equals",   t2.equals(t1));
        assertFalse("hashCode", t1.hashCode() == t2.hashCode());
        setAccuracy(t2, true, 0.3f);
        assertFalse("equals",   t1.equals(t2));
        assertFalse("equals",   t2.equals(t1));
        assertFalse("hashCode", t1.hashCode() == t2.hashCode());
        setAccuracy(t1, false, 0.3f);
        assertEquals("equals",   t1, t2);
        assertEquals("hashCode", t1.hashCode(), t2.hashCode());
    }

    /**
     * Tests the reconstruction of {@link CharacteristicTypeMap} after serialization.
     */
    @Test
    @DependsOnMethod({"testEquals", "testAddValue"})            // Implementation of readObject use values().addAll(…).
    public void testSerialization() {
        final AbstractAttribute<Float> temperature = temperature();
        setAccuracy(temperature, true, 0.2f);

        final AbstractAttribute<Float> unserialized = assertSerializedEquals(temperature);
        assertNotSame(temperature, unserialized);
        assertNotSame(temperature.characteristics(), unserialized.characteristics());
        assertSame(((DefaultAttributeType<?>) temperature .getType()).characteristics(),
                   ((DefaultAttributeType<?>) unserialized.getType()).characteristics());
    }
}<|MERGE_RESOLUTION|>--- conflicted
+++ resolved
@@ -58,11 +58,7 @@
     }
 
     /**
-<<<<<<< HEAD
-     * Tests adding explicitely a characteristic with {@code CharacteristicMap.put(String, Attribute)}.
-=======
-     * Tests adding explicitly a characteristic with {@link CharacteristicMap#put(String, Attribute)}.
->>>>>>> 2caa9ba2
+     * Tests adding explicitly a characteristic with {@code CharacteristicMap.put(String, Attribute)}.
      */
     @Test
     public void testPut() {
