/*
 * Licensed to the Apache Software Foundation (ASF) under one or more
 * contributor license agreements.  See the NOTICE file distributed with
 * this work for additional information regarding copyright ownership.
 * The ASF licenses this file to You under the Apache License, Version 2.0
 * (the "License"); you may not use this file except in compliance with
 * the License.  You may obtain a copy of the License at
 *
 *     http://www.apache.org/licenses/LICENSE-2.0
 *
 * Unless required by applicable law or agreed to in writing, software
 * distributed under the License is distributed on an "AS IS" BASIS,
 * WITHOUT WARRANTIES OR CONDITIONS OF ANY KIND, either express or implied.
 * See the License for the specific language governing permissions and
 * limitations under the License.
 */
package org.apache.sis.feature;

import java.util.Map;
import java.util.HashMap;
import java.util.Iterator;
import java.util.Collection;
import org.opengis.util.InternationalString;
import org.apache.sis.test.DependsOnMethod;
import org.apache.sis.test.DependsOn;
import org.apache.sis.test.TestCase;
import org.junit.Test;

import static org.apache.sis.test.Assert.*;
import static java.util.Collections.singletonMap;
import static org.apache.sis.test.TestUtilities.getSingleton;


/**
 * Tests {@link DefaultFeatureType}.
 *
 * @author  Martin Desruisseaux (Geomatys)
 * @since   0.5
 * @version 0.5
 * @module
 */
@DependsOn(DefaultAttributeTypeTest.class)
public final strictfp class DefaultFeatureTypeTest extends TestCase {
    /**
     * Creates a simple feature type without super-types.
     * The feature contains the following attribute:
     *
     * <ul>
     *   <li>{@code city}       as a  {@link String}  (mandatory)</li>
     *   <li>{@code population} as an {@link Integer} (mandatory)</li>
     * </ul>
     *
     * @return The feature for a city.
     */
    public static DefaultFeatureType city() {
        final Map<String,Object> identification = new HashMap<String,Object>();
        final DefaultAttributeType<String>  city       = DefaultAttributeTypeTest.city(identification);
        final DefaultAttributeType<Integer> population = DefaultAttributeTypeTest.population(identification);

        identification.clear();
        assertNull(identification.put(DefaultFeatureType.NAME_KEY, "City"));
        return new DefaultFeatureType(identification, false, null, city, population);
    }

    /**
     * Creates a sub-type of the "city" type with only one additional property, an arbitrary amount of strings.
     * The feature contains the following attribute:
     *
     * <ul>
     *   <li>{@code city}         as a  {@link String}  (mandatory)</li>
     *   <li>{@code population}   as an {@link Integer} (mandatory)</li>
     *   <li>{@code universities} as an arbitrary amount of {@link String}</li>
     * </ul>
     *
     * @return The feature for an university city.
     */
    public static DefaultFeatureType universityCity() {
        return new DefaultFeatureType(singletonMap(DefaultFeatureType.NAME_KEY, "University city"), false,
                new DefaultFeatureType[] {city()}, DefaultAttributeTypeTest.universities());
    }

    /**
     * Creates a sub-type of the "city" type with only one additional property, a string giving the parliament name.
     * The feature contains the following attribute:
     *
     * <ul>
     *   <li>{@code city}       as a  {@link String}  (mandatory)</li>
     *   <li>{@code population} as an {@link Integer} (mandatory)</li>
     *   <li>{@code parliament} as a  {@link String}  (mandatory)</li>
     * </ul>
     *
     * @return The feature for a capital.
     */
    public static DefaultFeatureType capital() {
        return new DefaultFeatureType(singletonMap(DefaultFeatureType.NAME_KEY, "Capital"), false,
                new DefaultFeatureType[] {city()}, DefaultAttributeTypeTest.parliament());
    }

    /**
     * Creates a sub-type of the "city" type with two additional properties.
     * The feature contains the following attribute:
     *
     * <ul>
     *   <li>{@code city}       as a  {@link String}       (mandatory)</li>
     *   <li>{@code population} as an {@link Integer}      (mandatory)</li>
     *   <li>{@code region}     as a  {@link CharSequence} (mandatory) — the region for which the city is a metropolis.</li>
     *   <li>{@code isGlobal}   as a  {@link Boolean}      (mandatory) — whether the city has an effect on global affairs.</li>
     * </ul>
     *
     * @return The feature for a metropolis.
     */
    public static DefaultFeatureType metropolis() {
        final Map<String,Object> identification = new HashMap<String,Object>(4);
        assertNull(identification.put(DefaultFeatureType.NAME_KEY,         "Metropolis"));
        assertNull(identification.put(DefaultFeatureType.NAME_KEY + "_fr", "Métropole"));
        return new DefaultFeatureType(identification, false,
                new DefaultFeatureType[] {city()},
                new DefaultAttributeType<CharSequence>(singletonMap(DefaultAttributeType.NAME_KEY, "region"),
                        CharSequence.class, 1, 1, null),
                new DefaultAttributeType<Boolean>(singletonMap(DefaultAttributeType.NAME_KEY, "isGlobal"),
                        Boolean.class, 1, 1, null));
    }

    /**
     * Creates a sub-type of the "metropolis" type with the "region" attribute overridden to
     * {@link InternationalString} and an arbitrary amount of universities.
     */
    static DefaultFeatureType worldMetropolis() {
        return worldMetropolis(metropolis(), universityCity(), InternationalString.class);
    }

    /**
     * Creates a sub-type of the "metropolis" type with the "region" attribute overridden to the given type.
     * The given type should be {@link InternationalString}, but we allow other type for testing argument checks.
     */
    private static <T> DefaultFeatureType worldMetropolis(final DefaultFeatureType metropolis,
            final DefaultFeatureType universityCity, final Class<T> regionType)
    {
        return new DefaultFeatureType(singletonMap(DefaultFeatureType.NAME_KEY, "World metropolis"), false,
                new DefaultFeatureType[] {metropolis, universityCity},
                new DefaultAttributeType<T>(singletonMap(DefaultAttributeType.NAME_KEY, "region"),
                        regionType, 1, 1, null));

    }

    /**
     * Verifies that {@code DefaultFeatureType} methods returns unmodifiable collections.
     * This method does <strong>not</strong> check recursively the properties.
     */
    private static void assertUnmodifiable(final DefaultFeatureType feature) {
        final Collection<?> superTypes         = feature.getSuperTypes();
        final Collection<?> declaredProperties = feature.getPropertyTypes(false);
        final Collection<?> allProperties      = feature.getPropertyTypes(true);
        if (!superTypes.isEmpty()) try {
            superTypes.clear();
            fail("Super-types collection shall not be modifiable.");
        } catch (UnsupportedOperationException e) {
            assertFalse(superTypes.isEmpty());
        }
        if (!declaredProperties.isEmpty()) try {
            declaredProperties.clear();
            fail("Properties collection shall not be modifiable.");
        } catch (UnsupportedOperationException e) {
            assertFalse(declaredProperties.isEmpty());
        }
        if (!allProperties.isEmpty()) try {
            allProperties.clear();
            fail("Properties collection shall not be modifiable.");
        } catch (UnsupportedOperationException e) {
            assertFalse(allProperties.isEmpty());
        }
        // Opportunist check.
        assertTrue("'properties(true)' shall contain all 'properties(false)' elements.",
                allProperties.containsAll(declaredProperties));
    }

    /**
     * Asserts that the given feature contains the given properties, in the same order.
     * This method tests the following {@code FeatureType} methods:
     *
     * <ul>
     *   <li>{@link DefaultFeatureType#getPropertyTypes(boolean)}</li>
     *   <li>{@link DefaultFeatureType#getProperty(String)}</li>
     * </ul>
     *
     * @param feature The feature to verify.
     * @param includeSuperTypes {@code true} for including the properties inherited from the super-types,
     *        or {@code false} for returning only the properties defined explicitely in the feature type.
     * @param expected Names of the expected properties.
     */
    private static void assertPropertiesEquals(final DefaultFeatureType feature, final boolean includeSuperTypes,
            final String... expected)
    {
        int index = 0;
<<<<<<< HEAD
        for (final AbstractIdentifiedType property : feature.getProperties(includeSuperTypes)) {
=======
        for (final PropertyType property : feature.getPropertyTypes(includeSuperTypes)) {
>>>>>>> 3411b4d8
            assertTrue("Found more properties than expected.", index < expected.length);
            final String name = expected[index++];
            assertNotNull(name, property);
            assertEquals (name, property.getName().toString());
            assertSame   (name, property, feature.getProperty(name));
        }
        assertEquals("Unexpected number of properties.", expected.length, index);
        assertNull("Shall not found a non-existent property.", feature.getProperty("apple"));
    }

    /**
     * Tests the construction of a simple feature without super-types.
     * A feature is said "simple" if the cardinality of all attributes is [1 … 1].
     *
     * <p>Current implementation performs its tests on the {@link #city()} feature.</p>
     */
    @Test
    public void testSimple() {
        final DefaultFeatureType simple = city();
        assertUnmodifiable(simple);
        assertEquals("name", "City",     simple.getName().toString());
        assertTrue  ("superTypes",       simple.getSuperTypes().isEmpty());
        assertFalse ("isAbstract",       simple.isAbstract());
        assertFalse ("isSparse",         simple.isSparse());
        assertTrue  ("isSimple",         simple.isSimple());
        assertTrue  ("isAssignableFrom", simple.isAssignableFrom(simple));
        assertEquals("instanceSize", 2,  simple.indices().size());
        assertPropertiesEquals(simple, false, "city", "population");
    }

    /**
     * Tests the construction of a "complex" feature without super-types.
     * A feature is said "complex" if it contains at least one attribute
     * with a cardinality different than [0 … 0] and [1 … 1].
     */
    @Test
    @DependsOnMethod("testSimple")
    public void testComplex() {
        final Map<String,Object> identification = new HashMap<String,Object>();
        final DefaultAttributeType<String>  city       = DefaultAttributeTypeTest.city(identification);
        final DefaultAttributeType<Integer> population = DefaultAttributeTypeTest.population(identification);
        testComplex(city, population, 0, 0); // Simple
        testComplex(city, population, 0, 1);
        testComplex(city, population, 0, 2);
        testComplex(city, population, 1, 2);
        testComplex(city, population, 1, 1); // Simple
    }

    /**
     * Implementation of {@link #testComplex()} for the given minimum and maximum occurrences.
     */
    private static void testComplex(
            final DefaultAttributeType<String>  city,
            final DefaultAttributeType<Integer> population,
            final int minimumOccurs, final int maximumOccurs)
    {
        final DefaultAttributeType<String> festival = new DefaultAttributeType<String>(
                singletonMap(DefaultAttributeType.NAME_KEY, "festival"),
                String.class, minimumOccurs, maximumOccurs, null);

        final DefaultFeatureType complex = new DefaultFeatureType(
                singletonMap(DefaultAttributeType.NAME_KEY, "Festival"),
                false, null, city, population, festival);

        assertUnmodifiable(complex);
<<<<<<< HEAD
        final Collection<AbstractIdentifiedType> properties = complex.getProperties(false);
        final Iterator<AbstractIdentifiedType> it = properties.iterator();
=======
        final Collection<PropertyType> properties = complex.getPropertyTypes(false);
        final Iterator<PropertyType> it = properties.iterator();
>>>>>>> 3411b4d8

        assertEquals("name",            "Festival",                     complex.getName().toString());
        assertTrue  ("superTypes",                                      complex.getSuperTypes().isEmpty());
        assertTrue  ("isAssignableFrom",                                complex.isAssignableFrom(complex));
        assertFalse ("isAbstract",                                      complex.isAbstract());
        assertFalse ("isSparse",                                        complex.isSparse());
        assertEquals("isSimple",        maximumOccurs == minimumOccurs, complex.isSimple());
        assertEquals("instanceSize",    maximumOccurs == 0 ? 2 : 3,     complex.indices().size());
        assertEquals("minimumOccurs",   minimumOccurs,                  festival.getMinimumOccurs());
        assertEquals("maximumOccurs",   maximumOccurs,                  festival.getMaximumOccurs());
        assertEquals("properties.size", 3,                              properties.size());
        assertSame  ("properties[0]",   city,                           it.next());
        assertSame  ("properties[1]",   population,                     it.next());
        assertSame  ("properties[2]",   festival,                       it.next());
        assertFalse (it.hasNext());
    }

    /**
     * Ensures that we can not use two properties with the same name.
     */
    @Test
    @DependsOnMethod("testSimple")
    public void testNameCollision() {
        final DefaultAttributeType<String> city = new DefaultAttributeType<String>(
                singletonMap(DefaultAttributeType.NAME_KEY, "name"), String.class, 1, 1, null);
        final DefaultAttributeType<Integer> cityId = new DefaultAttributeType<Integer>(
                singletonMap(DefaultAttributeType.NAME_KEY, "name"), Integer.class, 1, 1, null);
        final DefaultAttributeType<Integer> population = new DefaultAttributeType<Integer>(
                singletonMap(DefaultAttributeType.NAME_KEY, "population"), Integer.class, 1, 1, null);

        final Map<String,String> identification = singletonMap(DefaultAttributeType.NAME_KEY, "City");
        try {
            new DefaultFeatureType(identification, false, null, city, population, cityId);
            fail("Duplicated attribute names shall not be allowed.");
        } catch (IllegalArgumentException e) {
            final String message = e.getMessage();
            assertTrue(message, message.contains("name")); // Property name.
            assertTrue(message, message.contains("City")); // Feature name.
        }
    }

    /**
     * Tests a feature type which inherit from an other feature type, but without property overriding.
     *
     * <p>Current implementation performs its tests on the {@link #capital()} feature.</p>
     */
    @Test
    @DependsOnMethod({"testComplex", "testEquals"})
    public void testInheritance() {
        final DefaultFeatureType city    = city(); // Tested by 'testSimple()'.
        final DefaultFeatureType capital = capital();
        assertUnmodifiable(capital);
        assertEquals("name", "Capital", capital.getName().toString());
        assertEquals("superTypes",      city, getSingleton(capital.getSuperTypes()));
        assertFalse ("isAbstract",      capital.isAbstract());
        assertFalse ("isSparse",        capital.isSparse());
        assertTrue  ("isSimple",        capital.isSimple());
        assertEquals("instanceSize", 3, capital.indices().size());

        assertPropertiesEquals(city,    false, "city", "population");
        assertPropertiesEquals(capital, false, "parliament");
        assertPropertiesEquals(capital, true,  "city", "population", "parliament");

        // Check based only on name.
        assertTrue ("maybeAssignableFrom", city.maybeAssignableFrom(capital));
        assertFalse("maybeAssignableFrom", capital.maybeAssignableFrom(city));

        // Public API.
        assertTrue ("isAssignableFrom", city.isAssignableFrom(capital));
        assertFalse("isAssignableFrom", capital.isAssignableFrom(city));
    }

    /**
     * Tests the inheritance of 2 types having the same common parent.
     */
    @Test
    @DependsOnMethod("testInheritance")
    public void testMultiInheritance() {
        final DefaultFeatureType metropolis   = metropolis();
        final DefaultFeatureType capital      = capital(); // Tested by 'testComplex()'.
        final DefaultFeatureType metroCapital = new DefaultFeatureType(
                singletonMap(DefaultFeatureType.NAME_KEY, "Metropolis and capital"), false,
                new DefaultFeatureType[] {metropolis, capital},
                new DefaultAttributeType<String>(singletonMap(DefaultAttributeType.NAME_KEY, "country"),
                        String.class, 1, 1, null));

        assertUnmodifiable(metroCapital);
        assertEquals     ("name", "Metropolis and capital", metroCapital.getName().toString());
        assertArrayEquals("superTypes", new Object[] {metropolis, capital}, metroCapital.getSuperTypes().toArray());
        assertFalse      ("isAbstract",      metroCapital.isAbstract());
        assertFalse      ("isSparse",        metroCapital.isSparse());
        assertTrue       ("isSimple",        metroCapital.isSimple());
        assertEquals     ("instanceSize", 6, metroCapital.indices().size());

        assertPropertiesEquals(metroCapital, false, "country");
        assertPropertiesEquals(metroCapital, true, "city", "population", "region", "isGlobal", "parliament", "country");
        assertEquals("property(“region”).valueClass", CharSequence.class,
                ((DefaultAttributeType) metroCapital.getProperty("region")).getValueClass());

        // Check based only on name.
        assertTrue ("maybeAssignableFrom", capital.maybeAssignableFrom(metroCapital));
        assertFalse("maybeAssignableFrom", metroCapital.maybeAssignableFrom(capital));
        assertTrue ("maybeAssignableFrom", metropolis.maybeAssignableFrom(metroCapital));
        assertFalse("maybeAssignableFrom", metroCapital.maybeAssignableFrom(metropolis));

        // Public API.
        assertTrue ("isAssignableFrom", capital.isAssignableFrom(metroCapital));
        assertFalse("isAssignableFrom", metroCapital.isAssignableFrom(capital));
        assertTrue ("isAssignableFrom", metropolis.isAssignableFrom(metroCapital));
        assertFalse("isAssignableFrom", metroCapital.isAssignableFrom(metropolis));
    }

    /**
     * Tests inheritance with a property that override an other property with a more specific type.
     */
    @Test
    @DependsOnMethod({"testMultiInheritance", "testNameCollision"})
    public void testPropertyOverride() {
        final DefaultFeatureType metropolis     = metropolis();
        final DefaultFeatureType universityCity = universityCity();
        try {
            worldMetropolis(metropolis, universityCity, Integer.class);
            fail("Shall not be allowed to override a 'CharSequence' attribute with an 'Integer' one.");
        } catch (IllegalArgumentException e) {
            final String message = e.getMessage();
            assertTrue(message, message.contains("region"));
            assertTrue(message, message.contains("Metropolis"));
        }
        final DefaultFeatureType worldMetropolis = worldMetropolis(metropolis, universityCity, InternationalString.class);
        assertUnmodifiable(worldMetropolis);
        assertEquals     ("name", "World metropolis", worldMetropolis.getName().toString());
        assertArrayEquals("superTypes", new Object[] {metropolis, universityCity}, worldMetropolis.getSuperTypes().toArray());
        assertFalse      ("isAbstract",      worldMetropolis.isAbstract());
        assertFalse      ("isSparse",        worldMetropolis.isSparse());
        assertFalse      ("isSimple",        worldMetropolis.isSimple()); // Because of the arbitrary amount of universities.
        assertEquals     ("instanceSize", 5, worldMetropolis.indices().size());

        assertPropertiesEquals(worldMetropolis, false, "region");
        assertPropertiesEquals(worldMetropolis, true, "city", "population", "region", "isGlobal", "universities");
        assertEquals("property(“region”).valueClass", InternationalString.class,
                ((DefaultAttributeType) worldMetropolis.getProperty("region")).getValueClass());

        // Check based only on name.
        assertTrue ("maybeAssignableFrom", metropolis.maybeAssignableFrom(worldMetropolis));
        assertFalse("maybeAssignableFrom", worldMetropolis.maybeAssignableFrom(metropolis));

        // Public API.
        assertTrue ("isAssignableFrom", metropolis.isAssignableFrom(worldMetropolis));
        assertFalse("isAssignableFrom", worldMetropolis.isAssignableFrom(metropolis));
    }

    /**
     * Tests {@link DefaultFeatureType#equals(Object)}.
     */
    @Test
    @DependsOnMethod("testSimple")
    public void testEquals() {
        final DefaultFeatureType city = city();
        assertTrue (city.equals(city()));
        assertFalse(city.equals(capital()));
    }

    /**
     * Tests serialization.
     */
    @Test
    @DependsOnMethod({"testInheritance", "testEquals"})
    public void testSerialization() {
        assertPropertiesEquals(assertSerializedEquals(capital()), true, "city", "population", "parliament");
    }
}<|MERGE_RESOLUTION|>--- conflicted
+++ resolved
@@ -192,11 +192,7 @@
             final String... expected)
     {
         int index = 0;
-<<<<<<< HEAD
-        for (final AbstractIdentifiedType property : feature.getProperties(includeSuperTypes)) {
-=======
-        for (final PropertyType property : feature.getPropertyTypes(includeSuperTypes)) {
->>>>>>> 3411b4d8
+        for (final AbstractIdentifiedType property : feature.getPropertyTypes(includeSuperTypes)) {
             assertTrue("Found more properties than expected.", index < expected.length);
             final String name = expected[index++];
             assertNotNull(name, property);
@@ -262,13 +258,8 @@
                 false, null, city, population, festival);
 
         assertUnmodifiable(complex);
-<<<<<<< HEAD
-        final Collection<AbstractIdentifiedType> properties = complex.getProperties(false);
+        final Collection<AbstractIdentifiedType> properties = complex.getPropertyTypes(false);
         final Iterator<AbstractIdentifiedType> it = properties.iterator();
-=======
-        final Collection<PropertyType> properties = complex.getPropertyTypes(false);
-        final Iterator<PropertyType> it = properties.iterator();
->>>>>>> 3411b4d8
 
         assertEquals("name",            "Festival",                     complex.getName().toString());
         assertTrue  ("superTypes",                                      complex.getSuperTypes().isEmpty());
