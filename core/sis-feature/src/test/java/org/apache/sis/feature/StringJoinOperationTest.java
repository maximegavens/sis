/*
 * Licensed to the Apache Software Foundation (ASF) under one or more
 * contributor license agreements.  See the NOTICE file distributed with
 * this work for additional information regarding copyright ownership.
 * The ASF licenses this file to You under the Apache License, Version 2.0
 * (the "License"); you may not use this file except in compliance with
 * the License.  You may obtain a copy of the License at
 *
 *     http://www.apache.org/licenses/LICENSE-2.0
 *
 * Unless required by applicable law or agreed to in writing, software
 * distributed under the License is distributed on an "AS IS" BASIS,
 * WITHOUT WARRANTIES OR CONDITIONS OF ANY KIND, either express or implied.
 * See the License for the specific language governing permissions and
 * limitations under the License.
 */
package org.apache.sis.feature;

import java.util.Collections;
import java.util.Map;
import org.junit.Test;
import org.apache.sis.internal.feature.AttributeConvention;
import org.apache.sis.test.DependsOnMethod;
import org.apache.sis.test.DependsOn;
import org.apache.sis.test.TestCase;

import static org.junit.Assert.*;

<<<<<<< HEAD
=======
// Branch-dependent imports
import org.opengis.feature.Feature;
import org.opengis.feature.FeatureType;
import org.opengis.feature.PropertyType;
import org.opengis.feature.InvalidPropertyValueException;

>>>>>>> e82bf19d

/**
 * Tests {@link StringJoinOperation}.
 *
 * @author  Johann Sorel (Geomatys)
 * @author  Martin Desruisseaux (Geomatys)
 * @version 1.0
 * @since   0.7
 * @module
 */
@DependsOn(LinkOperationTest.class)
public final strictfp class StringJoinOperationTest extends TestCase {
    /**
     * Creates a feature type with an string join operation.
     * The feature contains the following properties:
     *
     * <ul>
     *   <li>{@code name} as a {@link String}</li>
     *   <li>{@code age} as an {@link Integer}</li>
     *   <li>{@code summary} as string join of {@code name} and {@code age} attributes.</li>
     * </ul>
     *
     * The operation uses {@code "<<:"} and {@code ":>>"} as prefix and suffix respectively
     * avoid avoiding confusion if a code spelled the variable name (e.g. {@code prefix})
     * instead of using it.
     *
     * @return the feature for a person.
     */
    private static DefaultFeatureType person() {
        final AbstractIdentifiedType nameType = new DefaultAttributeType<>(name("name"), String.class, 1, 1, null);
        final AbstractIdentifiedType ageType  = new DefaultAttributeType<>(name("age"), Integer.class, 1, 1, null);
        final AbstractIdentifiedType cmpType  = FeatureOperations.compound(name("concat"), "/", "<<:", ":>>", nameType, ageType);
        return new DefaultFeatureType(name("person"), false, null, nameType, ageType, cmpType);
    }

    /**
     * Creates the identification map to be given to attribute, operation and feature constructors.
     */
    private static Map<String,?> name(final Object name) {
        return Collections.singletonMap(AbstractIdentifiedType.NAME_KEY, name);
    }

    /**
     * Tests {@code StringJoinOperation.Result.getValue()} on sparse and dense features.
     * This test does not use the {@code '\'} escape character.
     */
    @Test
    public void testGetValue() {
        final DefaultFeatureType person = person();
        testGetValue(new DenseFeature (person));
        testGetValue(new SparseFeature(person));
    }

    /**
     * Executes the {@link #testGetValue()} on the given feature, which is either sparse or dense.
     */
    private static void testGetValue(final AbstractFeature feature) {
        assertEquals("<<:/:>>", feature.getPropertyValue("concat"));

        feature.setPropertyValue("name", "marc");
        assertEquals("<<:marc/:>>", feature.getPropertyValue("concat"));

        feature.setPropertyValue("age", 21);
        assertEquals("<<:marc/21:>>", feature.getPropertyValue("concat"));
    }

    /**
     * Tests {@code StringJoinOperation.Result.setValue(String)} on sparse and dense features.
     * This test does not use the {@code '\'} escape character.
     */
    @Test
    @DependsOnMethod("testGetValue")
    public void testSetValue() {
        final DefaultFeatureType person = person();
        testSetValue(new DenseFeature (person));
        testSetValue(new SparseFeature(person));
    }

    /**
     * Executes the {@link #testSetValue()} on the given feature, which is either sparse or dense.
     */
    private static void testSetValue(final AbstractFeature feature) {
        feature.setPropertyValue("concat", "<<:emile/37:>>");
        assertEquals("name",   "emile", feature.getPropertyValue("name"));
        assertEquals("age",         37, feature.getPropertyValue("age"));
        assertEquals("concat", "<<:emile/37:>>", feature.getPropertyValue("concat"));
    }

    /**
     * Tests {@code getValue()} and {@code setValue(String)} with values that contains the {@code '\'}
     * escape character.
     */
    @Test
    @DependsOnMethod({"testGetValue", "testSetValue"})
    public void testEscapeCharacter() {
        final DenseFeature feature = new DenseFeature(person());
        feature.setPropertyValue("name", "marc/emile\\julie");
        feature.setPropertyValue("age", 30);
        assertEquals("<<:marc\\/emile\\\\julie/30:>>", feature.getPropertyValue("concat"));

        feature.setPropertyValue("concat", "<<:emile\\\\julie\\/marc/:>>");
        assertEquals("name", "emile\\julie/marc", feature.getPropertyValue("name"));
        assertNull  ("age", feature.getPropertyValue("age"));
    }

    /**
     * Verifies that proper exceptions are thrown in case of illegal argument.
     */
    @Test
    public void testIllegalArgument() {
        final DenseFeature feature = new DenseFeature(person());
        try {
            feature.setPropertyValue("concat", "((:marc/21:>>");
            fail("Should fail because of mismatched prefix.");
        } catch (IllegalArgumentException e) {
            String message = e.getMessage();
            assertTrue(message, message.contains("<<:"));
            assertTrue(message, message.contains("(("));
        }
        try {
            feature.setPropertyValue("concat", "<<:marc/21:))");
            fail("Should fail because of mismatched suffix.");
        } catch (IllegalArgumentException e) {
            String message = e.getMessage();
            assertTrue(message, message.contains(":>>"));
            assertTrue(message, message.contains("))"));
        }
        try {
            feature.setPropertyValue("concat", "<<:marc/21/julie:>>");
            fail("Should fail because of too many components.");
        } catch (IllegalArgumentException e) {
            String message = e.getMessage();
            assertTrue(message, message.contains("<<:marc/21/julie:>>"));
        }
        try {
            feature.setPropertyValue("concat", "<<:marc/julie:>>");
            fail("Should fail because of unparsable number.");
        } catch (IllegalArgumentException e) {
            String message = e.getMessage();
            assertTrue(message, message.contains("julie"));
            assertTrue(message, message.contains("age"));
        }
    }

    /**
     * Tests the creation of an identifier when one property is a feature.
     * This method tests both {@code getValue(…)} and {@code setValue(…)}.
     */
    @Test
    public void testFeatureAssociation() {
        final PropertyType id1 = new DefaultAttributeType<>(name(AttributeConvention.IDENTIFIER_PROPERTY), String.class, 1, 1, null);
        final FeatureType  ft1 = new DefaultFeatureType(name("Child feature"), false, null, id1);
        final PropertyType  p1 = new DefaultAssociationRole(name("first"), ft1, 1, 1);
        final PropertyType  p2 = new DefaultAttributeType<>(name("second"), Integer.class, 1, 1, null);
        final PropertyType idc = FeatureOperations.compound(name("concat"), "/", "<<:", ":>>", p1, p2);
        final Feature  feature = new DefaultFeatureType(name("Parent feature"), false, null, p1, p2, idc).newInstance();
        /*
         * For empty feature, should have only the prefix, delimiter and suffix.
         */
        assertEquals("<<:/:>>", feature.getPropertyValue("concat"));
        /*
         * Test with a value for the property (nothing in the association yet).
         */
        feature.setPropertyValue("second", 21);
        assertEquals("<<:/21:>>", feature.getPropertyValue("concat"));
        /*
         * Create the associated feature and set its identifier.
         * The compound identifier shall be updated accordingly.
         */
        final Feature f1 = ft1.newInstance();
        feature.setPropertyValue("first", f1);
        f1.setPropertyValue("sis:identifier", "SomeKey");
        assertEquals("<<:SomeKey/21:>>", feature.getPropertyValue("concat"));
        /*
         * Setting a value should cascade to the child feature.
         */
        feature.setPropertyValue("concat", "<<:NewKey/38:>>");
        assertEquals(38, feature.getPropertyValue("second"));
        assertEquals("NewKey", f1.getPropertyValue("sis:identifier"));
    }
}<|MERGE_RESOLUTION|>--- conflicted
+++ resolved
@@ -26,15 +26,6 @@
 
 import static org.junit.Assert.*;
 
-<<<<<<< HEAD
-=======
-// Branch-dependent imports
-import org.opengis.feature.Feature;
-import org.opengis.feature.FeatureType;
-import org.opengis.feature.PropertyType;
-import org.opengis.feature.InvalidPropertyValueException;
-
->>>>>>> e82bf19d
 
 /**
  * Tests {@link StringJoinOperation}.
@@ -185,12 +176,12 @@
      */
     @Test
     public void testFeatureAssociation() {
-        final PropertyType id1 = new DefaultAttributeType<>(name(AttributeConvention.IDENTIFIER_PROPERTY), String.class, 1, 1, null);
-        final FeatureType  ft1 = new DefaultFeatureType(name("Child feature"), false, null, id1);
-        final PropertyType  p1 = new DefaultAssociationRole(name("first"), ft1, 1, 1);
-        final PropertyType  p2 = new DefaultAttributeType<>(name("second"), Integer.class, 1, 1, null);
-        final PropertyType idc = FeatureOperations.compound(name("concat"), "/", "<<:", ":>>", p1, p2);
-        final Feature  feature = new DefaultFeatureType(name("Parent feature"), false, null, p1, p2, idc).newInstance();
+        final AbstractIdentifiedType id1 = new DefaultAttributeType<>(name(AttributeConvention.IDENTIFIER_PROPERTY), String.class, 1, 1, null);
+        final DefaultFeatureType     ft1 = new DefaultFeatureType(name("Child feature"), false, null, id1);
+        final AbstractIdentifiedType  p1 = new DefaultAssociationRole(name("first"), ft1, 1, 1);
+        final AbstractIdentifiedType  p2 = new DefaultAttributeType<>(name("second"), Integer.class, 1, 1, null);
+        final AbstractIdentifiedType idc = FeatureOperations.compound(name("concat"), "/", "<<:", ":>>", p1, p2);
+        final AbstractFeature    feature = new DefaultFeatureType(name("Parent feature"), false, null, p1, p2, idc).newInstance();
         /*
          * For empty feature, should have only the prefix, delimiter and suffix.
          */
@@ -204,7 +195,7 @@
          * Create the associated feature and set its identifier.
          * The compound identifier shall be updated accordingly.
          */
-        final Feature f1 = ft1.newInstance();
+        final AbstractFeature f1 = ft1.newInstance();
         feature.setPropertyValue("first", f1);
         f1.setPropertyValue("sis:identifier", "SomeKey");
         assertEquals("<<:SomeKey/21:>>", feature.getPropertyValue("concat"));
