/*
 * Licensed to the Apache Software Foundation (ASF) under one or more
 * contributor license agreements.  See the NOTICE file distributed with
 * this work for additional information regarding copyright ownership.
 * The ASF licenses this file to You under the Apache License, Version 2.0
 * (the "License"); you may not use this file except in compliance with
 * the License.  You may obtain a copy of the License at
 *
 *     http://www.apache.org/licenses/LICENSE-2.0
 *
 * Unless required by applicable law or agreed to in writing, software
 * distributed under the License is distributed on an "AS IS" BASIS,
 * WITHOUT WARRANTIES OR CONDITIONS OF ANY KIND, either express or implied.
 * See the License for the specific language governing permissions and
 * limitations under the License.
 */
package org.apache.sis.image;

import java.util.Arrays;
import java.util.Optional;
import java.nio.Buffer;
import java.awt.Point;
import java.awt.Dimension;
import java.awt.Rectangle;
import java.awt.image.DataBuffer;
import java.awt.image.Raster;
import java.awt.image.RenderedImage;
import java.awt.image.WritableRaster;
import java.awt.image.WritableRenderedImage;
import java.awt.image.SampleModel;
import java.awt.image.SinglePixelPackedSampleModel;
import java.awt.image.MultiPixelPackedSampleModel;
import java.util.NoSuchElementException;
import org.apache.sis.util.resources.Errors;
import org.apache.sis.util.ArgumentChecks;
import org.apache.sis.measure.NumberRange;

import static java.lang.Math.floorDiv;
import static org.apache.sis.internal.util.Numerics.ceilDiv;


/**
 * An iterator over sample values in a raster or an image.  This iterator makes easier to read and write efficiently
 * pixel or sample values. The iterator {@linkplain RenderedImage#getTile(int,int) acquires tiles} and releases them
 * automatically. Unless otherwise specified, iterators are free to use an {@linkplain #getIterationOrder() iteration
 * order} that minimize the "acquire / release tile" operations (in other words, iterations are not necessarily from
 * left to right). Iteration can be performed on a complete image or only a sub-region of it. Some optimized iterator
 * implementations exist for a few commonly used {@linkplain java.awt.image.SampleModel sample models}.
 *
 * <div class="note"><b>Example:</b>
 * {@preformat java
 *     PixelIterator it = PixelIterator.create(image);
 *     double[] samples = null;
 *     while (it.next()) {
 *         samples = it.getPixel(samples);      // Get values in all bands.
 *         // Perform computation here...
 *     }
 * }
 * </div>
 *
 * @author  Rémi Maréchal (Geomatys)
 * @author  Martin Desruisseaux (Geomatys)
 * @author  Johann Sorel (Geomatys)
 * @version 1.0
 * @since   1.0
 * @module
 */
public abstract class PixelIterator {
    /**
     * The image in which iteration is occurring, or {@code null} if none.
     * If {@code null}, then {@link #currentRaster} must be non-null.
     */
    final RenderedImage image;

    /**
     * The current raster in which iteration is occurring. This may change when the iterator
     * reaches a new {@link #image} tile. May be {@code null} if not yet determined.
     *
     * @see RenderedImage#getTile(int, int)
     */
    Raster currentRaster;

    /**
     * Number of bands in all tiles in the {@linkplain #image}.
     * The {@link #currentRaster} shall always have this number of bands.
     */
    final int numBands;

    /**
     * The domain, in pixel coordinates, of the region traversed by this pixel iterator.
     * This may be smaller than the image or raster bounds, but not greater.
     * The lower values are inclusive and the upper values exclusive.
     *
     * @see #getDomain()
     */
    final int lowerX, lowerY, upperX, upperY;

    /**
     * Size of all tiles in the {@link #image}.
     */
    final int tileWidth, tileHeight;

    /**
     * The X and Y coordinate of the upper-left pixel of tile (0,0).
     * Note that tile (0,0) may not actually exist.
     */
    final int tileGridXOffset, tileGridYOffset;

    /**
     * The domain, in tile coordinates, of the region traversed by this pixel iterator.
     * This may be smaller than the image or raster tile grid bounds, but not greater.
     * The lower values are inclusive and the upper values exclusive.
     */
    final int tileLowerX, tileLowerY, tileUpperX, tileUpperY;

    /**
     * Size of the window to use in {@link #createWindow(TransferType)} method, or {@code 0} if none.
     */
    final int windowWidth, windowHeight;

    /**
     * Creates an iterator for the given region in the given raster.
     *
     * @param  data     the raster which contains the sample values on which to iterate.
     * @param  subArea  the raster region where to perform the iteration, or {@code null}
     *                  for iterating over all the raster domain.
     * @param  window   size of the window to use in {@link #createWindow(TransferType)} method, or {@code null} if none.
     */
    PixelIterator(final Raster data, final Rectangle subArea, final Dimension window) {
        final Rectangle bounds;
        image           = null;
        currentRaster   = data;
        numBands        = data.getNumBands();
        tileWidth       = data.getWidth();
        tileHeight      = data.getHeight();
        tileGridXOffset = data.getMinX();
        tileGridYOffset = data.getMinY();
        tileLowerX      = 0;                    // In this case only one raster: tile index is fixed to 0.
        tileLowerY      = 0;
        tileUpperX      = 1;
        tileUpperY      = 1;
        bounds          = intersection(tileGridXOffset, tileGridYOffset, tileWidth, tileHeight, subArea, window);
        lowerX          = bounds.x;
        lowerY          = bounds.y;
        upperX          = Math.addExact(lowerX, bounds.width);
        upperY          = Math.addExact(lowerY, bounds.height);
        windowWidth     = (window != null) ? window.width  : 0;
        windowHeight    = (window != null) ? window.height : 0;
    }

    /**
     * Creates an iterator for the given region in the given image.
     *
     * @param  data     the image which contains the sample values on which to iterate.
     * @param  subArea  the image region where to perform the iteration, or {@code null}
     *                  for iterating over all the image domain.
     * @param  window   size of the window to use in {@link #createWindow(TransferType)} method, or {@code null} if none.
     */
    PixelIterator(final RenderedImage data, final Rectangle subArea, final Dimension window) {
        final Rectangle bounds;
        image           = data;
        numBands        = data.getSampleModel().getNumBands();
        tileWidth       = data.getTileWidth();
        tileHeight      = data.getTileHeight();
        tileGridXOffset = data.getTileGridXOffset();
        tileGridYOffset = data.getTileGridYOffset();
        bounds          = intersection(data.getMinX(), data.getMinY(), data.getWidth(), data.getHeight(), subArea, window);
        lowerX          = bounds.x;
        lowerY          = bounds.y;
        upperX          = Math.addExact(lowerX, bounds.width);
        upperY          = Math.addExact(lowerY, bounds.height);
        tileLowerX      = floorDiv(Math.subtractExact(lowerX, tileGridXOffset), tileWidth);
        tileLowerY      = floorDiv(Math.subtractExact(lowerY, tileGridYOffset), tileHeight);
        tileUpperX      =  ceilDiv(Math.subtractExact(upperX, tileGridXOffset), tileWidth);
        tileUpperY      =  ceilDiv(Math.subtractExact(upperY, tileGridYOffset), tileHeight);
        windowWidth     = (window != null) ? window.width  : 0;
        windowHeight    = (window != null) ? window.height : 0;
    }

    /**
     * Computes the intersection between the given bounds and and {@code subArea} if {@code subArea} is non-null.
     * If the result is empty, then the width and/or height are set to zero (not negative).
     */
    private static Rectangle intersection(int x, int y, int width, int height, Rectangle subArea, Dimension window) {
        if (window != null) {
            ArgumentChecks.ensureBetween("window.width",  1, width,  window.width);
            ArgumentChecks.ensureBetween("window.height", 1, height, window.height);
            width  -= (window.width  - 1);
            height -= (window.height - 1);
        }
        Rectangle bounds = new Rectangle(x, y, width, height);
        if (subArea != null) {
            bounds = bounds.intersection(subArea);
            if (bounds.width  < 0) bounds.width  = 0;
            if (bounds.height < 0) bounds.height = 0;
        }
        return bounds;
    }

    /**
     * Builds pixel iterators for specified region of interest, window size or iteration order.
     * By default, the builder creates iterators for all pixels in the given raster or image,
     * with unspecified iteration order. Users can invoke setter methods for specifying
     * desired behavior for the iterators to create.
     *
     * <div class="note"><b>Example:</b>
     * {@preformat java
     *     PixelIterator iterator = new PixelIterator.Builder().setRegionOfInterest(new Rectangle(10, 10, 5, 5).create(image);
     * }
     * </div>
     */
    public static class Builder {
        /**
         * The region where to perform the iteration, or {@code null} for iterating over all the domain.
         */
        private Rectangle subArea;

        /**
         * Size of the window to use in {@link PixelIterator#createWindow(TransferType)} method,
         * or {@code null} if none.
         */
        private Dimension window;

        /**
         * The desired iteration order, or {@code null} for a default order.
         */
        private SequenceType order;

        /**
         * Creates a new iterator builder with no region of interest, no window size and default iterator order.
         */
        public Builder() {
        }

        /**
         * Sets the region (in pixel coordinates) where to perform the iteration.
         * By default, iterators will traverse all pixels in the given image or raster.
         *
         * @param  subArea  region where to iterator, or {@code null} for iterating over all image domain.
         * @return {@code this} for method call chaining.
         */
        public Builder setRegionOfInterest(final Rectangle subArea) {
            this.subArea = subArea;
            return this;
        }

        /**
         * Sets the size of the window to use in {@link PixelIterator#createWindow(TransferType)} method.
         * By default, iterators do not create windows.
         *
         * @param  window  the window size, or {@code null} if no window will be created.
         * @return {@code this} for method call chaining.
         */
        public Builder setWindowSize(final Dimension window) {
            this.window = window;
            return this;
        }

        /**
         * Sets the desired iteration order.
         * The {@code order} argument can have the following values:
         *
         * <table class="sis">
         *   <caption>Supported iteration order</caption>
         *   <tr><th>Value</th>                         <th>Iteration order</th>                                <th>Supported on</th></tr>
         *   <tr><td>{@code null}</td>                  <td>Most efficient iteration order.</td>                <td>Image and raster</td></tr>
         *   <tr><td>{@link SequenceType#LINEAR}</td>   <td>From left to right, then from top to bottom.</td>   <td>Raster only</td></tr>
         * </table>
         *
         * Any other {@code order} value will cause an {@link IllegalArgumentException} to be thrown.
         * More iteration orders may be supported in future Apache SIS versions.
         *
         * @param  order  the desired iteration order, or {@code null} for a default order.
         * @return {@code this} for method call chaining.
         */
        final Builder setIteratorOrder(final SequenceType order) {
            if (order == null || order.equals(SequenceType.LINEAR)) {
                this.order = order;
            } else {
                throw new IllegalArgumentException(Errors.format(Errors.Keys.UnsupportedType_1, order));
            }
            return this;
        }

        /**
         * Creates a read-only iterator for the given raster.
         *
         * @param  data  the raster which contains the sample values on which to iterate.
         * @return a new iterator traversing pixels in the given raster.
         */
        public PixelIterator create(final Raster data) {
            ArgumentChecks.ensureNonNull("data", data);
            if (order == SequenceType.LINEAR) {
                return new LinearIterator(data, null, subArea, window);
            } else if (order != null) {
                throw new IllegalStateException(Errors.format(Errors.Keys.UnsupportedType_1, order));
            }
            // TODO: check here for cases that we can optimize (after we ported corresponding implementations).
            return new DefaultIterator(data, null, subArea, window);
        }

        /**
         * Creates a read-only iterator for the given image.
         *
         * @param  data  the image which contains the sample values on which to iterate.
         * @return a new iterator traversing pixels in the given image.
         */
        public PixelIterator create(final RenderedImage data) {
            ArgumentChecks.ensureNonNull("data", data);
            if (order == SequenceType.LINEAR) {
                return new LinearIterator(data, null, subArea, window);
            } else if (order != null) {
                throw new IllegalStateException(Errors.format(Errors.Keys.UnsupportedType_1, order));
            }
            // TODO: check here for cases that we can optimize (after we ported corresponding implementations).
            return new DefaultIterator(data, null, subArea, window);
        }

        /**
         * Creates a read/write iterator for the given raster.
         *
         * @param  data  the raster which contains the sample values on which to iterate.
         * @return a new iterator traversing pixels in the given raster.
         */
        public WritablePixelIterator createWritable(final WritableRaster data) {
            ArgumentChecks.ensureNonNull("data", data);
            return createWritable(data, data);
        }

        /**
         * Creates a read/write iterator for the given image.
         *
         * @param  data  the image which contains the sample values on which to iterate.
         * @return a new iterator traversing pixels in the given image.
         */
        public WritablePixelIterator createWritable(final WritableRenderedImage data) {
            ArgumentChecks.ensureNonNull("data", data);
            return createWritable(data, data);
        }

        /**
         * Creates an iterator which will read and write in two different rasters.
         *
         * @param  input    the raster which contains the sample values to read.
         * @param  output   the raster where to write the sample values. Can be the same than {@code input}.
         * @return a new writable iterator.
         */
        public WritablePixelIterator createWritable(final Raster input, final WritableRaster output) {
            ArgumentChecks.ensureNonNull("input",  input);
            ArgumentChecks.ensureNonNull("output", output);
            if (order == SequenceType.LINEAR) {
                return new LinearIterator(input, output, subArea, window);
            } else if (order != null) {
                throw new IllegalStateException(Errors.format(Errors.Keys.UnsupportedType_1, order));
            }
            // TODO: check here for cases that we can optimize (after we ported corresponding implementations).
            return new DefaultIterator(input, output, subArea, window);
        }

        /**
         * Creates an iterator which will read and write in two different images.
         *
         * @param  input    the image which contains the sample values to read.
         * @param  output   the image where to write the sample values. Can be the same than {@code input}.
         * @return a new writable iterator.
         */
        public WritablePixelIterator createWritable(final RenderedImage input, final WritableRenderedImage output) {
            ArgumentChecks.ensureNonNull("input",  input);
            ArgumentChecks.ensureNonNull("output", output);
            if (order == SequenceType.LINEAR) {
                return new LinearIterator(input, output, subArea, window);
            } else if (order != null) {
                throw new IllegalStateException(Errors.format(Errors.Keys.UnsupportedType_1, order));
            }
            // TODO: check here for cases that we can optimize (after we ported corresponding implementations).
            return new DefaultIterator(input, output, subArea, window);
        }
    }

    /**
     * Creates an iterator for all pixels in the given image.
     * This is a convenience method for {@code new Builder().create(data)}.
     *
     * @param  data  the image which contains the sample values on which to iterate.
     * @return a new iterator traversing all pixels in the given image, in arbitrary order.
     */
    public static PixelIterator create(final RenderedImage data) {
        return new Builder().create(data);
    }

    /**
     * Returns {@code true} if this iterator can write pixel values (after cast to {@code WritablePixelIterator}).
     * This method should be used instead than {@code instanceof} check because, for some implementations, being
     * an instance of {@code WritablePixelIterator} is not a sufficient condition.
     *
     * @return {@code true} if this iterator can safely be casted to {@link WritablePixelIterator} and used for
     *         writing pixel values.
     */
    public boolean isWritable() {
        return false;
    }

    /**
     * Returns the most efficient type ({@code int}, {@code float} or {@code double}) for transferring data between the
     * underlying rasters and this iterator. The transfer type is not necessarily the storage type used by the rasters.
     * For example {@code int} values will be used for transferring data even if the underlying rasters store all sample
     * values as {@code byte}s.
     *
     * <p>The transfer type is only a hint since all iterator methods work for any type (conversions are applied as needed).
     * However if this method returns {@link TransferType#INT}, then {@link #getSample(int)} and {@link #getPixel(int[])}
     * will be slightly more efficient than equivalent methods for other types. Conversely if this method returns
     * {@link TransferType#DOUBLE}, then {@link #getSampleDouble(int)} will be both more efficient and avoid accuracy lost.</p>
     *
     * @return the most efficient data type for transferring data.
     */
    public TransferType<?> getTransferType() {
        return TransferType.valueOf(image != null ? image.getSampleModel().getTransferType() : currentRaster.getTransferType());
    }

    /**
     * Returns the range of sample values that can be stored in each band of the rendered image or raster.
     * The ranges depend on the data type (byte, integer, <i>etc.</i>) and the number of bits per sample.
     * If the samples are stored as floating point values, then the ranges are infinite (unbounded).
     *
     * <p>Usually, the range is the same for all bands. A situation where the ranges may differ is when an
     * image uses {@link SinglePixelPackedSampleModel}, in which case the number of bits per pixel may vary
     * for different bands.</p>
     *
     * @return the ranges of valid sample values for each band. Ranges may be {@linkplain NumberRange#isBounded() unbounded}.
     */
    public NumberRange<?>[] getSampleRanges() {
        final SampleModel model = (currentRaster != null) ? currentRaster.getSampleModel() : image.getSampleModel();
        final NumberRange<?>[] ranges = new NumberRange<?>[model.getNumBands()];
        final NumberRange<?> range;
        if (model instanceof MultiPixelPackedSampleModel) {
            /*
             * This model supports only unsigned integer types: DataBuffer.TYPE_BYTE, DataBuffer.TYPE_USHORT
             * or DataBuffer.TYPE_INT (considered unsigned in the context of this sample model).  The number
             * of bits per sample is defined by the "pixel bit stride".
             */
            final int numBits = ((MultiPixelPackedSampleModel) model).getPixelBitStride();
            range = NumberRange.create(0, true, (1 << numBits) - 1, true);
        } else if (model instanceof SinglePixelPackedSampleModel) {
            /*
             * This model supports only unsigned integer types: TYPE_BYTE, TYPE_USHORT, TYPE_INT (considered
             * unsigned in the context of this sample model). The number of bits may vary for each band.
             */
            final int[] masks = ((SinglePixelPackedSampleModel) model).getBitMasks();
            for (int i=0; i<masks.length; i++) {
                final int numBits = Integer.bitCount(masks[i]);
                ranges[i] = NumberRange.create(0, true, (1 << numBits) - 1, true);
            }
            return ranges;
        } else {
            /*
             * For all other sample models, the range is determined by the data type.
             * The following cases invoke the NumberRange constructor which best fit the data type.
             */
            final int type = model.getDataType();
            switch (type) {
                case DataBuffer.TYPE_BYTE:   range = NumberRange.create((short) 0,                 true,  (short)   0xFF,            true);  break;
                case DataBuffer.TYPE_USHORT: range = NumberRange.create(        0,                 true,          0xFFFF,            true);  break;
                case DataBuffer.TYPE_SHORT:  range = NumberRange.create(Short.  MIN_VALUE,         true,  Short.  MAX_VALUE,         true);  break;
                case DataBuffer.TYPE_INT:    range = NumberRange.create(Integer.MIN_VALUE,         true,  Integer.MAX_VALUE,         true);  break;
                case DataBuffer.TYPE_FLOAT:  range = NumberRange.create(Float.  NEGATIVE_INFINITY, false, Float.  POSITIVE_INFINITY, false); break;
                case DataBuffer.TYPE_DOUBLE: range = NumberRange.create(Double. NEGATIVE_INFINITY, false, Double. POSITIVE_INFINITY, false); break;
                default: throw new IllegalStateException(Errors.format(Errors.Keys.UnknownType_1, type));
            }
        }
        Arrays.fill(ranges, range);
        return ranges;
    }

    /**
     * Returns the order in which pixels are traversed. {@link SequenceType#LINEAR} means that pixels on the first
     * row are traversed from left to right, then pixels on the second row from left to right, <i>etc.</i>
     * An empty value means that the iteration order is unspecified.
     *
     * @return order in which pixels are traversed.
     */
<<<<<<< HEAD
    abstract SequenceType getIterationOrder();
=======
    public abstract Optional<SequenceType> getIterationOrder();
>>>>>>> 62129dd9

    /**
     * Returns the number of bands (samples per pixel) in the image or raster.
     *
     * @return number of bands.
     */
    public int getNumBands() {
        return numBands;
    }

    /**
     * Returns the pixel coordinates of the region where this iterator is doing the iteration.
     * If no region was specified at construction time, then this method returns the image or raster bounds.
     *
     * @return pixel coordinates of the iteration region.
     */
    public Rectangle getDomain() {
        return new Rectangle(lowerX, lowerY, upperX - lowerX, upperY - lowerY);
    }

    /**
     * Returns the column (x) and row (y) indices of the current pixel.
     * The {@link #next()} or {@link #moveTo(int,int)} method must have been invoked before this method.
     * Indices of the first pixel are not necessarily zero; they can even be negative.
     *
     * @return column and row indices of current iterator position.
     * @throws IllegalStateException if this method is invoked before the first call to {@link #next()}
     *         or {@link #moveTo(int,int)}, or after {@code next()} returned {@code false}.
     */
    public abstract Point getPosition();

    /**
     * Moves the pixel iterator to the given column (x) and row (y) indices. After this method invocation,
     * the iterator state is as if the {@link #next()} method has been invoked just before to reach the
     * specified position.
     *
     * <div class="note"><b>Usage example:</b>
     * {@preformat java
     *     iterator.moveTo(x, y);
     *     do {
     *         int sample = iterator.getSample(band);
     *         // Use sample value here...
     *     } while (iterator.next());
     * }
     * </div>
     *
     * @param  x  the column index of the pixel to make current.
     * @param  y  the row index of the pixel to make current.
     * @throws IndexOutOfBoundsException if the given indices are outside the iteration domain.
     */
    public abstract void moveTo(int x, int y);

    /**
     * Moves the iterator to the next pixel. A pixel iterator is initially positioned before the first pixel.
     * The first call to {@code next()} makes the first pixel the current one; the second call makes the second
     * pixel the current one, <i>etc.</i> The second pixel is not necessarily on the same row than the first one;
     * iteration order is implementation dependent.
     *
     * <p>When a call to {@code next()} returns {@code false}, the iterator is positioned after the last pixel.
     * Any invocation of a {@code getSample(int)} method will result in a {@link NoSuchElementException} to be
     * thrown.</p>
     *
     * @return {@code true} if the current pixel is valid, or {@code false} if there is no more pixels.
     * @throws IllegalStateException if this iterator already reached end of iteration in a previous call
     *         to {@code next()}, and {@link #rewind()} or {@link #moveTo(int,int)} have not been invoked.
     */
    public abstract boolean next();

    /**
     * Returns the sample value in the specified band of current pixel, rounded toward zero.
     * The {@link #next()} method must have returned {@code true}, or the {@link #moveTo(int,int)} method must have
     * been invoked successfully, before this {@code getSample(int)} method is invoked. If above condition is not met,
     * then this method behavior is undefined: it may throw any runtime exception or return a meaningless value
     * (there is no explicit bounds check for performance reasons).
     *
     * @param  band  the band for which to get the sample value.
     * @return sample value in specified band of current pixel.
     *
     * @see Raster#getSample(int, int, int)
     */
    public abstract int getSample(int band);

    /**
     * Returns the sample value in the specified band of current pixel as a single-precision floating point number.
     * The {@link #next()} method must have returned {@code true}, or the {@link #moveTo(int,int)} method must have
     * been invoked successfully, before this {@code getSampleFloat(int)} method is invoked. If above condition is
     * not met, then this method behavior is undefined: it may throw any runtime exception or return a meaningless
     * value (there is no explicit bounds check for performance reasons).
     *
     * @param  band  the band for which to get the sample value.
     * @return sample value in specified band of current pixel.
     *
     * @see Raster#getSampleFloat(int, int, int)
     */
    public abstract float getSampleFloat(int band);

    /**
     * Returns the sample value in the specified band of current pixel, without precision lost.
     * The {@link #next()} method must have returned {@code true}, or the {@link #moveTo(int,int)} method must have
     * been invoked successfully, before this {@code getSampleDouble(int)} method is invoked. If above condition is
     * not met, then this method behavior is undefined: it may throw any runtime exception or return a meaningless
     * value (there is no explicit bounds check for performance reasons).
     *
     * @param  band  the band for which to get the sample value.
     * @return sample value in specified band of current pixel.
     *
     * @see Raster#getSampleDouble(int, int, int)
     */
    public abstract double getSampleDouble(int band);

    /**
     * Returns the sample values of current pixel for all bands.
     * The {@link #next()} method must have returned {@code true}, or the {@link #moveTo(int,int)} method must have
     * been invoked successfully, before this {@code getPixel(…)} method is invoked. If above condition is not met,
     * then this method behavior is undefined: it may throw any runtime exception or return a meaningless value
     * (there is no explicit bounds check for performance reasons).
     *
     * @param  dest  a pre-allocated array where to store the sample values, or {@code null} if none.
     * @return the sample values for current pixel.
     *
     * @see Raster#getPixel(int, int, int[])
     */
    public abstract int[] getPixel​(int[] dest);

    /**
     * Returns the sample values of current pixel for all bands.
     * The {@link #next()} method must have returned {@code true}, or the {@link #moveTo(int,int)} method must have
     * been invoked successfully, before this {@code getPixel(…)} method is invoked. If above condition is not met,
     * then this method behavior is undefined: it may throw any runtime exception or return a meaningless value
     * (there is no explicit bounds check for performance reasons).
     *
     * @param  dest  a pre-allocated array where to store the sample values, or {@code null} if none.
     * @return the sample values for current pixel.
     *
     * @see Raster#getPixel(int, int, float[])
     */
    public abstract float[] getPixel​(float[] dest);

    /**
     * Returns the sample values of current pixel for all bands.
     * The {@link #next()} method must have returned {@code true}, or the {@link #moveTo(int,int)} method must have
     * been invoked successfully, before this {@code getPixel(…)} method is invoked. If above condition is not met,
     * then this method behavior is undefined: it may throw any runtime exception or return a meaningless value
     * (there is no explicit bounds check for performance reasons).
     *
     * @param  dest  a pre-allocated array where to store the sample values, or {@code null} if none.
     * @return the sample values for current pixel.
     *
     * @see Raster#getPixel(int, int, double[])
     */
    public abstract double[] getPixel​(double[] dest);

    /**
     * Returns a moving window over the sample values in a rectangular region starting at iterator position.
     * The <cite>window size</cite> must have been specified at {@code PixelIterator} construction time.
     * Sample values are stored in a sequence of length
     * <var>(number of bands)</var> × <var>(window width)</var> × <var>(window height)</var>.
     * Values are always stored with band index varying fastest, then column index, then row index.
     * Columns are traversed from left to right and rows are traversed from top to bottom
     * (linear iteration order).
     * That order is the same regardless the {@linkplain #getIterationOrder() iteration order} of this iterator.
     *
     * <div class="note"><b>Example:</b>
     * for an RGB image, the 3 first values are the red, green and blue components of the pixel at
     * {@linkplain #getPosition() current iterator position}. The 3 next values are the red, green
     * and blue components of the pixel at the right of current iterator position (not necessarily
     * the position where a call to {@link #next()} would have go), <i>etc.</i></div>
     *
     * Calls to {@link #next()} or {@link #moveTo(int,int)} followed by {@link Window#update()}
     * replaces the window content with values starting at the new iterator position.
     * Before the first {@link Window#update()} invocation, the window is filled with zero values.
     *
     * <div class="note"><b>Usage example:</b>
     * following code creates an iterator over the full area of given image, then a window of 5×5 pixels.
     * The window is moved over all the image area in iteration order. Inside the window, data are copied
     * in linear order regardless the iteration order.
     *
     * {@preformat java
     *     PixelIterator it = create(image, null, new Dimension(5, 5), null);     // Windows size will be 5×5 pixels.
     *     PixelIterator<FloatBuffer> window = it.createWindow(TransferType.FLOAT);
     *     FloatBuffer values = window.values;
     *     while (it.next()) {
     *         window.update();
     *         while (buffer.hasRemaining()) {
     *             float sample = buffer.get();
     *             // use the sample value here.
     *         }
     *     }
     * }
     * </div>
     *
     * @param  <T>   the type of the data buffer to use for transferring data.
     * @param  type  the desired type of values ({@code int}, {@code float} or {@code double}).
     *               Use {@link #getTransferType()} if the most efficient type is desired.
     * @return a window over the sample values in the underlying image or raster.
     *
     * @see Raster#getPixels(int, int, int, int, double[])
     */
    public abstract <T extends Buffer> Window<T> createWindow(TransferType<T> type);

    /**
     * Contains the sample values in a moving window over the image. Windows are created by calls to
     * {@link PixelIterator#createWindow(TransferType)} and sample values are stored in {@link Buffer}s.
     * The buffer content is replaced ever time {@link #update()} is invoked.
     *
     * @author  Martin Desruisseaux (Geomatys)
     * @version 0.8
     *
     * @param  <T>  the type of buffer which can be used for transferring data.
     *
     * @since 0.8
     * @module
     */
    public abstract static class Window<T extends Buffer> {
        /**
         * A buffer containing all sample values fetched by the last call to {@link #update()}. The buffer
         * capacity is <var>(number of bands)</var> × <var>(window width)</var> × <var>(window height)</var>.
         * Values are always stored with band index varying fastest, then column index, then row index.
         * Columns are traversed from left to right and rows are traversed from top to bottom
         * (linear iteration order).
         * That order is the same regardless the iteration order
         * of enclosing iterator.
         *
         * <p>Every time that {@link #update()} is invoked, the buffer content is replaced by sample values
         * starting at the {@linkplain PixelIterator#getPosition() current iterator position}.
         * Before the first {@code update()} invocation, the buffer is filled with zero values.</p>
         */
        public final T values;

        /**
         * Creates a new window which will store the sample values in the given buffer.
         */
        Window(final T buffer) {
            values = buffer;
        }

        /**
         * Updates this window with the sample values in the region starting at current iterator position.
         * The buffer position, limit and mark are {@linkplain Buffer#clear() cleared}.
         *
         * <p>The {@link #next()} method must have returned {@code true}, or the {@link #moveTo(int,int)} method must have
         * been invoked successfully, before this {@code update()} method is invoked. If above condition is not met,
         * then this method behavior is undefined: it may throw any runtime exception or return meaningless values
         * (there is no explicit bounds check for performance reasons).</p>
         */
        public abstract void update();
    }

    /**
     * Restores the iterator to the start position. After this method has been invoked,
     * the iterator is in the same state than after construction.
     */
    public abstract void rewind();
}<|MERGE_RESOLUTION|>--- conflicted
+++ resolved
@@ -478,11 +478,7 @@
      *
      * @return order in which pixels are traversed.
      */
-<<<<<<< HEAD
-    abstract SequenceType getIterationOrder();
-=======
-    public abstract Optional<SequenceType> getIterationOrder();
->>>>>>> 62129dd9
+    abstract Optional<SequenceType> getIterationOrder();
 
     /**
      * Returns the number of bands (samples per pixel) in the image or raster.
