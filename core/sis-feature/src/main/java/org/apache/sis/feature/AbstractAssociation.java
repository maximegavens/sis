--- conflicted
+++ resolved
@@ -154,14 +154,10 @@
     /**
      * Sets the associated feature.
      *
-<<<<<<< HEAD
      * <div class="warning"><b>Warning:</b> In a future SIS version, the argument type may be changed
      * to {@code org.opengis.feature.Feature}. This change is pending GeoAPI revision.</div>
      *
-     * {@section Validation}
-=======
      * <div class="section">Validation</div>
->>>>>>> d9d51165
      * The amount of validation performed by this method is implementation dependent.
      * Usually, only the most basic constraints are verified. This is so for performance reasons
      * and also because some rules may be temporarily broken while constructing a feature.
