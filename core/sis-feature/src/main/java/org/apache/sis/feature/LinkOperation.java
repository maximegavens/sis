/*
 * Licensed to the Apache Software Foundation (ASF) under one or more
 * contributor license agreements.  See the NOTICE file distributed with
 * this work for additional information regarding copyright ownership.
 * The ASF licenses this file to You under the Apache License, Version 2.0
 * (the "License"); you may not use this file except in compliance with
 * the License.  You may obtain a copy of the License at
 *
 *     http://www.apache.org/licenses/LICENSE-2.0
 *
 * Unless required by applicable law or agreed to in writing, software
 * distributed under the License is distributed on an "AS IS" BASIS,
 * WITHOUT WARRANTIES OR CONDITIONS OF ANY KIND, either express or implied.
 * See the License for the specific language governing permissions and
 * limitations under the License.
 */
package org.apache.sis.feature;

import java.util.Set;
import java.util.Map;
import java.util.HashMap;
import java.util.Collections;
import org.opengis.metadata.Identifier;
import org.opengis.parameter.ParameterValueGroup;
import org.opengis.parameter.ParameterDescriptor;
import org.opengis.parameter.ParameterDescriptorGroup;
import org.apache.sis.parameter.DefaultParameterDescriptorGroup;
import org.apache.sis.metadata.iso.citation.Citations;
import org.apache.sis.util.ArgumentChecks;


/**
 * A link operation, which is like a redirection or an alias.
 * The operation acts like a reference to another property.
 *
 * @author  Johann Sorel (Geomatys)
 * @since   0.6
 * @version 0.6
 * @module
 */
final class LinkOperation extends AbstractOperation {
    /**
     * For cross-version compatibility.
     */
    private static final long serialVersionUID = 765096861589501215L;

    /**
     * Creates a parameter descriptor in the Apache SIS namespace. This convenience method shall
     * not be in public API, because users should define operations in their own namespace.
     *
     * <div class="note"><b>Note:</b>
     * this method is shared by other operations in this package, but is declared here in order to delay
     * {@link org.apache.sis.parameter} classes loading until we need to instantiate an operation like this
     * {@code LinkOperation}. Since {@code LinkOperation} is very light and often used, the cost for other
     * operations of loading this class is considered negligible.</div>
     */
    static ParameterDescriptorGroup parameters(final String name, final int minimumOccurs,
            final ParameterDescriptor<?>... parameters)
    {
        final Map<String,Object> properties = new HashMap<String,Object>(4);
        properties.put(ParameterDescriptorGroup.NAME_KEY, name);
        properties.put(Identifier.AUTHORITY_KEY, Citations.SIS);
        return new DefaultParameterDescriptorGroup(properties, minimumOccurs, 1);
    }

    /**
     * The parameter descriptor for the "Link" operation, which does not take any parameter.
     */
    private static final ParameterDescriptorGroup EMPTY_PARAMS = parameters("Link", 1);

    /**
     * The type of the result.
     */
    private final AbstractIdentifiedType result;

    /**
     * The name of the referenced attribute or feature association.
     */
    final String referentName;

    /**
     * Creates a new link to the given attribute or association.
     *
     * @param identification  the name of the link, together with optional information.
     * @param referent        the referenced attribute or feature association.
     *
     * @see FeatureOperations#link(Map, PropertyType)
     */
<<<<<<< HEAD
    LinkOperation(final Map<String, ?> identification, final AbstractIdentifiedType propertyType) {
=======
    LinkOperation(final Map<String,?> identification, final PropertyType referent) {
>>>>>>> fb7948b2
        super(identification);
        result = referent;
        referentName = referent.getName().toString();
    }

    /**
     * Returns a description of the input parameters.
     */
    @Override
    public ParameterDescriptorGroup getParameters() {
        return EMPTY_PARAMS;
    }

    /**
     * Returns the expected result type.
     */
    @Override
    public AbstractIdentifiedType getResult() {
        return result;
    }

    /**
     * Returns the names of feature properties that this operation needs for performing its task.
     */
    @Override
    public Set<String> getDependencies() {
        return Collections.singleton(referentName);
    }

    /**
     * Returns the property from the referenced attribute of feature association.
     *
     * @param  feature     the feature from which to get the property.
     * @param  parameters  ignored (can be {@code null}).
     * @return the linked property from the given feature.
     */
    @Override
    public Object apply(final AbstractFeature feature, final ParameterValueGroup parameters) {
        ArgumentChecks.ensureNonNull("feature", feature);
        return feature.getProperty(referentName);
    }

    /**
     * Computes a hash-code value for this operation.
     */
    @Override
    public int hashCode() {
        return super.hashCode() + referentName.hashCode();
    }

    /**
     * Compares this operation with the given object for equality.
     */
    @Override
    public boolean equals(final Object obj) {
        // 'this.result' is compared (indirectly) by the super class.
        return super.equals(obj) && referentName.equals(((LinkOperation) obj).referentName);
    }
}<|MERGE_RESOLUTION|>--- conflicted
+++ resolved
@@ -86,11 +86,7 @@
      *
      * @see FeatureOperations#link(Map, PropertyType)
      */
-<<<<<<< HEAD
-    LinkOperation(final Map<String, ?> identification, final AbstractIdentifiedType propertyType) {
-=======
-    LinkOperation(final Map<String,?> identification, final PropertyType referent) {
->>>>>>> fb7948b2
+    LinkOperation(final Map<String,?> identification, final AbstractIdentifiedType referent) {
         super(identification);
         result = referent;
         referentName = referent.getName().toString();
