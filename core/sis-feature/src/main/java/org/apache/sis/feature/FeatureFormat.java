/*
 * Licensed to the Apache Software Foundation (ASF) under one or more
 * contributor license agreements.  See the NOTICE file distributed with
 * this work for additional information regarding copyright ownership.
 * The ASF licenses this file to You under the Apache License, Version 2.0
 * (the "License"); you may not use this file except in compliance with
 * the License.  You may obtain a copy of the License at
 *
 *     http://www.apache.org/licenses/LICENSE-2.0
 *
 * Unless required by applicable law or agreed to in writing, software
 * distributed under the License is distributed on an "AS IS" BASIS,
 * WITHOUT WARRANTIES OR CONDITIONS OF ANY KIND, either express or implied.
 * See the License for the specific language governing permissions and
 * limitations under the License.
 */
package org.apache.sis.feature;

import java.util.Collection;
import java.util.Collections;
import java.util.Iterator;
import java.util.Locale;
import java.util.TimeZone;
import java.io.IOException;
import java.text.Format;
import java.text.FieldPosition;
import java.text.ParsePosition;
import java.text.ParseException;
import java.util.concurrent.atomic.AtomicReference;
import org.opengis.referencing.IdentifiedObject;
import org.opengis.util.InternationalString;
import org.opengis.util.GenericName;
import org.apache.sis.io.TableAppender;
import org.apache.sis.io.TabularFormat;
import org.apache.sis.util.ArgumentChecks;
import org.apache.sis.util.resources.Errors;
import org.apache.sis.util.resources.Vocabulary;
import org.apache.sis.referencing.IdentifiedObjects;


/**
 * Formats {@linkplain AbstractFeature features} or {@linkplain DefaultFeatureType feature types} in a tabular format.
 * This format assumes a monospaced font and an encoding supporting drawing box characters (e.g. UTF-8).
 *
 * <div class="note"><b>Example:</b> a feature named “City” and containing 3 properties (“name”, “population” and
 * “twin town”) may be formatted like below. The two first properties are {@linkplain AbstractAttribute attributes}
 * while the last property is an {@linkplain AbstractAssociation association} to an other feature.
 *
 * {@preformat text
 *   City
 *   ┌────────────┬─────────┬─────────────┬───────────┐
 *   │ Name       │ Type    │ Cardinality │ Value     │
 *   ├────────────┼─────────┼─────────────┼───────────┤
 *   │ name       │ String  │ [1 … 1]     │ Paderborn │
 *   │ population │ Integer │ [1 … 1]     │ 143,174   │
 *   │ twin town  │ City    │ [0 … ∞]     │ Le Mans   │
 *   └────────────┴─────────┴─────────────┴───────────┘
 * }</div>
 *
 * <div class="warning"><b>Limitation:</b>
 * Current implementation supports only formatting, not parsing.
 * </div>
 *
 * @author  Martin Desruisseaux (Geomatys)
 * @since   0.5
 * @version 0.6
 * @module
 */
public class FeatureFormat extends TabularFormat<Object> {
    /**
     * For cross-version compatibility.
     */
    private static final long serialVersionUID = 8866440357566645070L;

    /**
     * An instance created when first needed and potentially shared.
     */
    private static final AtomicReference<FeatureFormat> INSTANCE = new AtomicReference<FeatureFormat>();

    /**
     * The locale for international strings.
     */
    private final Locale displayLocale;

    /**
     * Creates a new formatter for the default locale and timezone.
     */
    public FeatureFormat() {
        super(Locale.getDefault(), TimeZone.getDefault());
        displayLocale = super.getLocale(); // This is different on the JDK7 branch.
        columnSeparator = " │ ";
    }

    /**
     * Creates a new formatter for the given locale and timezone.
     *
     * @param locale   The locale, or {@code null} for {@code Locale.ROOT}.
     * @param timezone The timezone, or {@code null} for UTC.
     */
    public FeatureFormat(final Locale locale, final TimeZone timezone) {
        super(locale, timezone);
        displayLocale = (locale != null) ? locale : Locale.ROOT;
        columnSeparator = " │ ";
    }

    /**
     * Returns the type of objects formatted by this class. This method has to return {@code Object.class}
     * since it is the only common parent to {@link Feature} and {@link FeatureType}.
     *
     * @return {@code Object.class}
     */
    @Override
    public final Class<Object> getValueType() {
        return Object.class;
    }

    /**
     * Invoked when the formatter needs to move to the next column.
     */
    private void nextColumn(final TableAppender table) {
        table.append(beforeFill);
        table.nextColumn(fillCharacter);
    }

    /**
     * Formats the given object to the given stream of buffer.
     * The object may be an instance of any of the following types:
     *
     * <ul>
     *   <li>{@link Feature}</li>
     *   <li>{@link FeatureType}</li>
     * </ul>
     *
     * @throws IOException If an error occurred while writing to the given appendable.
     */
    @Override
    public void format(final Object object, final Appendable toAppendTo) throws IOException {
        ArgumentChecks.ensureNonNull("object",     object);
        ArgumentChecks.ensureNonNull("toAppendTo", toAppendTo);
        /*
         * Separate the Feature (optional) and the FeatureType (mandatory) instances.
         */
        final DefaultFeatureType featureType;
        final AbstractFeature feature;
        if (object instanceof AbstractFeature) {
            feature     = (AbstractFeature) object;
            featureType = feature.getType();
        } else if (object instanceof DefaultFeatureType) {
            featureType = (DefaultFeatureType) object;
            feature     = null;
        } else {
            throw new IllegalArgumentException(Errors.getResources(displayLocale)
                    .getString(Errors.Keys.UnsupportedType_1, object.getClass()));
        }
        /*
         * Check if at least one attribute has at least one characteritic. In many cases there is none.
         * In none we will ommit the "characteristics" column, which is the last column.
         */
        boolean hasCharacteristics = false;
        for (final AbstractIdentifiedType propertyType : featureType.getProperties(true)) {
            if (propertyType instanceof DefaultAttributeType<?>) {
                if (!((DefaultAttributeType<?>) propertyType).characteristics().isEmpty()) {
                    hasCharacteristics = true;
                    break;
                }
            }
        }
        /*
         * Format the column header.
         */
        toAppendTo.append(toString(featureType.getName())).append(getLineSeparator());
        final Vocabulary resources = Vocabulary.getResources(displayLocale);
        final TableAppender table = new TableAppender(toAppendTo, columnSeparator);
        table.setMultiLinesCells(true);
        table.nextLine('─');
header: for (int i=0; ; i++) {
            final short key;
            switch (i) {
                case 0:                     key = Vocabulary.Keys.Name; break;
                case 1:  nextColumn(table); key = Vocabulary.Keys.Type; break;
                case 2:  nextColumn(table); key = Vocabulary.Keys.Cardinality; break;
                case 3:  nextColumn(table); key = (feature != null) ? Vocabulary.Keys.Value : Vocabulary.Keys.DefaultValue; break;
                case 4: {
                    if (hasCharacteristics) {
                        nextColumn(table);
                        key = Vocabulary.Keys.Characteristics;
                        break;
                    } else {
                        break header;
                    }
                }
                default: break header;
            }
            table.append(resources.getString(key));
        }
        table.nextLine();
        table.nextLine('─');
        /*
         * Done writing the header. Now write all property rows.
         * Rows without value will be skipped only if optional.
         */
        final StringBuffer  buffer  = new StringBuffer();
        final FieldPosition dummyFP = new FieldPosition(-1);
        for (final AbstractIdentifiedType propertyType : featureType.getProperties(true)) {
            Object value;
            if (feature != null) {
                value = feature.getPropertyValue(propertyType.getName().toString());
                if (value == null) {
                    if (propertyType instanceof FieldType && ((FieldType) propertyType).getMinimumOccurs() == 0) {
                        continue;   // If no value, skip the full row.
                    }
                }
            } else if (propertyType instanceof DefaultAttributeType<?>) {
                value = ((DefaultAttributeType<?>) propertyType).getDefaultValue();
            } else {
                value = null;
            }
            /*
             * Column 0 - Name.
             */
            table.append(toString(propertyType.getName()));
            nextColumn(table);
            /*
             * Column 1 and 2 - Type and cardinality.
             */
            final String   valueType;
            final Class<?> valueClass;
            final int minimumOccurs, maximumOccurs;
            if (propertyType instanceof DefaultAttributeType<?>) {
                final DefaultAttributeType<?> pt = (DefaultAttributeType<?>) propertyType;
                minimumOccurs = pt.getMinimumOccurs();
                maximumOccurs = pt.getMaximumOccurs();
                valueClass    = pt.getValueClass();
                valueType     = getFormat(Class.class).format(valueClass, buffer, dummyFP).toString();
                buffer.setLength(0);
            } else if (propertyType instanceof DefaultAssociationRole) {
                final DefaultAssociationRole pt = (DefaultAssociationRole) propertyType;
                minimumOccurs = pt.getMinimumOccurs();
                maximumOccurs = pt.getMaximumOccurs();
                valueType     = toString(DefaultAssociationRole.getValueTypeName(pt));
                valueClass    = AbstractFeature.class;
            } else if (propertyType instanceof AbstractOperation) {
                final AbstractIdentifiedType resultType = ((AbstractOperation) propertyType).getResult();
                valueType   = toString(resultType.getName());
                valueClass  = null;
                minimumOccurs = -1;
                maximumOccurs = -1;
            } else {
                valueType   = "";
                valueClass  = null;
                minimumOccurs = -1;
                maximumOccurs = -1;
            }
            table.append(valueType);
            nextColumn(table);
            if (maximumOccurs >= 0) {
                final Format format = getFormat(Integer.class);
                table.append('[').append(format.format(minimumOccurs, buffer, dummyFP)).append(" … ");
                buffer.setLength(0);
                if (maximumOccurs != Integer.MAX_VALUE) {
                    table.append(format.format(maximumOccurs, buffer, dummyFP));
                } else {
                    table.append('∞');
                }
                buffer.setLength(0);
                table.append(']');
            }
            nextColumn(table);
            /*
             * Column 3 - Value or default value.
             */
            if (value != null) {
<<<<<<< HEAD
                final Format format = getFormat(valueClass);
                if (format != null) {
                    value = format.format(value, buffer, dummyFP);
                } else if (value instanceof AbstractFeature && propertyType instanceof DefaultAssociationRole) {
                    final String p = DefaultAssociationRole.getTitleProperty((DefaultAssociationRole) propertyType);
                    if (p != null) {
                        value = ((AbstractFeature) value).getPropertyValue(p);
=======
                final boolean isInstance = valueClass != null && valueClass.isInstance(value);
                final Format format = isInstance ? getFormat(valueClass) : null;
                final Iterator<?> it = (!isInstance && (value instanceof Collection<?>)
                        ? (Collection<?>) value : Collections.singleton(value)).iterator();
                String separator = "";
                while (it.hasNext()) {
                    value = it.next();
                    if (value != null) {
                        if (format != null) {
                            value = format.format(value, buffer, dummyFP);
                        } else if (value instanceof Feature && propertyType instanceof FeatureAssociationRole) {
                            final String p = DefaultAssociationRole.getTitleProperty((FeatureAssociationRole) propertyType);
                            if (p != null) {
                                value = ((Feature) value).getPropertyValue(p);
                                if (value == null) continue;
                            }
                        }
                        table.append(separator).append(formatValue(value));
                        buffer.setLength(0);
                        separator = ", ";
>>>>>>> 533154ac
                    }
                }
            }
            /*
             * Column 4 - Characteristics.
             */
            if (hasCharacteristics) {
                nextColumn(table);
                if (propertyType instanceof DefaultAttributeType<?>) {
                    String separator = "";
                    for (final DefaultAttributeType<?> attribute : ((DefaultAttributeType<?>) propertyType).characteristics().values()) {
                        table.append(separator).append(toString(attribute.getName()));
                        Object c = attribute.getDefaultValue();
                        if (feature != null) {
                            final Object p = feature.getProperty(propertyType.getName().toString());
                            if (p instanceof AbstractAttribute<?>) {  // Should always be true, but we are paranoiac.
                                c = ((AbstractAttribute<?>) p).characteristics().get(attribute.getName().toString());
                            }
                        }
                        if (c != null) {
                            table.append(" = ").append(formatValue(c));
                        }
                        separator = ", ";
                    }
                }
            }
            table.nextLine();
        }
        table.nextLine('─');
        table.flush();
    }

    /**
     * Returns the display name for the given {@code GenericName}.
     */
    private String toString(final GenericName name) {
        if (name == null) { // Should not be null, but let be safe.
            return "";
        }
        final InternationalString i18n = name.toInternationalString();
        if (i18n != null) { // Should not be null, but let be safe.
            final String s = i18n.toString(displayLocale);
            if (s != null) {
                return s;
            }
        }
        return name.toString();
    }

    /**
     * Formats the given attribute value.
     */
    private String formatValue(final Object value) {
        if (value instanceof InternationalString) {
            return ((InternationalString) value).toString(displayLocale);
        } else if (value instanceof GenericName) {
            return toString((GenericName) value);
        } else if (value instanceof AbstractIdentifiedType) {
            return toString(((AbstractIdentifiedType) value).getName());
        } else if (value instanceof IdentifiedObject) {
            return IdentifiedObjects.getIdentifierOrName((IdentifiedObject) value);
        }
        return value.toString();
    }

    /**
     * Formats the given object using a shared instance of {@code ParameterFormat}.
     * This is used for {@link DefaultParameterDescriptorGroup#toString()} implementation.
     */
    static String sharedFormat(final Object object) {
        FeatureFormat f = INSTANCE.getAndSet(null);
        if (f == null) {
            f = new FeatureFormat();
        }
        final String s = f.format(object);
        INSTANCE.set(f);
        return s;
    }

    /**
     * Not yet supported.
     *
     * @return Currently never return.
     * @throws ParseException Currently always thrown.
     */
    @Override
    public Object parse(final CharSequence text, final ParsePosition pos) throws ParseException {
        throw new ParseException(Errors.getResources(displayLocale)
                .getString(Errors.Keys.UnsupportedOperation_1, "parse"), 0);
    }
}<|MERGE_RESOLUTION|>--- conflicted
+++ resolved
@@ -270,15 +270,6 @@
              * Column 3 - Value or default value.
              */
             if (value != null) {
-<<<<<<< HEAD
-                final Format format = getFormat(valueClass);
-                if (format != null) {
-                    value = format.format(value, buffer, dummyFP);
-                } else if (value instanceof AbstractFeature && propertyType instanceof DefaultAssociationRole) {
-                    final String p = DefaultAssociationRole.getTitleProperty((DefaultAssociationRole) propertyType);
-                    if (p != null) {
-                        value = ((AbstractFeature) value).getPropertyValue(p);
-=======
                 final boolean isInstance = valueClass != null && valueClass.isInstance(value);
                 final Format format = isInstance ? getFormat(valueClass) : null;
                 final Iterator<?> it = (!isInstance && (value instanceof Collection<?>)
@@ -289,17 +280,16 @@
                     if (value != null) {
                         if (format != null) {
                             value = format.format(value, buffer, dummyFP);
-                        } else if (value instanceof Feature && propertyType instanceof FeatureAssociationRole) {
-                            final String p = DefaultAssociationRole.getTitleProperty((FeatureAssociationRole) propertyType);
+                        } else if (value instanceof AbstractFeature && propertyType instanceof DefaultAssociationRole) {
+                            final String p = DefaultAssociationRole.getTitleProperty((DefaultAssociationRole) propertyType);
                             if (p != null) {
-                                value = ((Feature) value).getPropertyValue(p);
+                                value = ((AbstractFeature) value).getPropertyValue(p);
                                 if (value == null) continue;
                             }
                         }
                         table.append(separator).append(formatValue(value));
                         buffer.setLength(0);
                         separator = ", ";
->>>>>>> 533154ac
                     }
                 }
             }
