--- conflicted
+++ resolved
@@ -38,21 +38,9 @@
 import org.apache.sis.util.resources.Vocabulary;
 import org.apache.sis.referencing.IdentifiedObjects;
 
-<<<<<<< HEAD
-=======
 // Branch-dependent imports
 import org.apache.sis.internal.jdk8.UncheckedIOException;
-import org.opengis.feature.IdentifiedType;
-import org.opengis.feature.Property;
-import org.opengis.feature.PropertyType;
-import org.opengis.feature.Attribute;
-import org.opengis.feature.AttributeType;
-import org.opengis.feature.Feature;
-import org.opengis.feature.FeatureType;
-import org.opengis.feature.FeatureAssociationRole;
-import org.opengis.feature.Operation;
-
->>>>>>> 7d0f827d
+
 
 /**
  * Formats {@linkplain AbstractFeature features} or {@linkplain DefaultFeatureType feature types} in a tabular format.
@@ -237,27 +225,14 @@
                         continue;                                       // If no value, skip the full row.
                     }
                 }
-<<<<<<< HEAD
             } else if (propertyType instanceof DefaultAttributeType<?>) {
                 value = ((DefaultAttributeType<?>) propertyType).getDefaultValue();
             } else if (propertyType instanceof AbstractOperation) {
-                if (((AbstractOperation) propertyType).formatResultFormula(buffer)) {
-                    value = CharSequences.trimWhitespaces(buffer).toString();
-                    buffer.setLength(0);
-=======
-            } else if (propertyType instanceof AttributeType<?>) {
-                value = ((AttributeType<?>) propertyType).getDefaultValue();
-            } else if (propertyType instanceof Operation) {
                 buffer.append(" = ");
                 try {
-                    if (propertyType instanceof AbstractOperation) {
-                        ((AbstractOperation) propertyType).formatResultFormula(buffer);
-                    } else {
-                        AbstractOperation.defaultFormula(((Operation) propertyType).getParameters(), buffer);
-                    }
+                    ((AbstractOperation) propertyType).formatResultFormula(buffer);
                 } catch (IOException e) {
                     throw new UncheckedIOException(e);      // Should never happen since we write in a StringBuffer.
->>>>>>> 7d0f827d
                 }
                 value = CharSequences.trimWhitespaces(buffer).toString();
                 buffer.setLength(0);
