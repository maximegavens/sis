--- conflicted
+++ resolved
@@ -32,14 +32,6 @@
 import org.apache.sis.util.Classes;
 import org.apache.sis.util.ArgumentChecks;
 
-<<<<<<< HEAD
-=======
-// Branch-dependent imports
-import org.opengis.feature.Attribute;
-import org.opengis.feature.AttributeType;
-import org.opengis.feature.InvalidPropertyValueException;
-import org.opengis.feature.MultiValuedPropertyException;
->>>>>>> 533154ac
 import org.apache.sis.internal.jdk7.JDK7;
 
 /**
@@ -213,12 +205,12 @@
      * of attribute values is restricted to 1 or 0.
      *
      * @return The attribute value (may be {@code null}).
-     * @throws MultiValuedPropertyException if this attribute contains more than one value.
+     * @throws IllegalStateException if this attribute contains more than one value.
      *
      * @see AbstractFeature#getPropertyValue(String)
      */
     @Override
-    public abstract V getValue() throws MultiValuedPropertyException;
+    public abstract V getValue() throws IllegalStateException;
 
     /**
      * Returns all attribute values, or an empty collection if none.
@@ -258,10 +250,10 @@
      * then delegates to {@link #setValue(Object)}.</p>
      *
      * @param  values The new values.
-     * @throws InvalidPropertyValueException if the given collection contains too many elements.
-     */
-    @Override
-    public void setValues(final Collection<? extends V> values) throws InvalidPropertyValueException {
+     * @throws IllegalArgumentException if the given collection contains too many elements.
+     */
+    @Override
+    public void setValues(final Collection<? extends V> values) throws IllegalArgumentException {
         super.setValues(values);
     }
 
