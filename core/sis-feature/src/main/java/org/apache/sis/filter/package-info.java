--- conflicted
+++ resolved
@@ -19,7 +19,6 @@
  * Filters features according their properties.
  * A <cite>filter expression</cite> is a construct used to constraint a feature set to a subset.
  *
-<<<<<<< HEAD
  * All operations in this package try to follow rules of both following standards:
  * <ul>
  *     <li><a href="https://www.iso.org/fr/standard/53698.html">ISO/IEC 13249-3:2011 - SQLMM</a></li>
@@ -61,25 +60,17 @@
  *         for systems with nearly equal parameters (see {@link org.apache.sis.util.Utilities#equalsApproximately(java.lang.Object, java.lang.Object)}.
  *     </li>
  * </ul>
- * extra-information for
- * the operator, as well as hints from the user to allow sac
-=======
+ *
+ * <div class="section">Thread-safety</div>
  * <p>All filter and expression implementations provided by Apache SIS are thread-safe.
  * They are not necessarily stateless however; for example a filter may remember which
  * warnings have been reported in order to avoid to report the same warning twice.</p>
  *
->>>>>>> adafeb67
  * @author  Johann Sorel (Geomatys)
  * @author  Martin Desruisseaux (Geomatys)
  * @version 1.1
  *
-<<<<<<< HEAD
  * @since 1.0
-=======
- * @see <a href="http://docs.opengeospatial.org/is/09-026r2/09-026r2.html">OGC® Filter Encoding 2.0 Encoding Standard</a>
- *
- * @since 1.1
->>>>>>> adafeb67
  * @module
  */
 package org.apache.sis.filter;