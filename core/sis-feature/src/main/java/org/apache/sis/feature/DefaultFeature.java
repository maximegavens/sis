--- conflicted
+++ resolved
@@ -27,13 +27,9 @@
 import org.apache.sis.util.resources.Errors;
 import org.apache.sis.util.collection.Containers;
 
-<<<<<<< HEAD
 // Related to JDK7
 import org.apache.sis.internal.jdk7.JDK7;
-import org.apache.sis.internal.jdk7.Objects;
-
-=======
->>>>>>> 0426f72c
+
 
 /**
  * An instance of a {@linkplain DefaultFeatureType feature type} containing values for a real-world phenomena.
@@ -106,12 +102,7 @@
     public DefaultFeature(final DefaultFeatureType type) {
         ArgumentChecks.ensureNonNull("type", type);
         this.type = type;
-<<<<<<< HEAD
-        properties = new HashMap<String, DefaultAttribute<?>>(
-                Math.min(16, Containers.hashMapCapacity(type.getCharacteristics().size())));
-=======
-        properties = new HashMap<>(Math.min(16, Containers.hashMapCapacity(type.getInstanceSize())));
->>>>>>> 0426f72c
+        properties = new HashMap<String,Object>(Math.min(16, Containers.hashMapCapacity(type.getInstanceSize())));
     }
 
     /**
@@ -166,7 +157,7 @@
                     final PropertyType pt = getPropertyType(key);
                     final Property property;
                     if (pt instanceof DefaultAttributeType<?>) {
-                        property = new DefaultAttribute<>((DefaultAttributeType<?>) pt, value);
+                        property = new DefaultAttribute((DefaultAttributeType<?>) pt, value);
                     } else {
                         throw new UnsupportedOperationException(); // TODO
                     }
@@ -188,7 +179,7 @@
         if (property == null) {
             final PropertyType pt = getPropertyType(name);
             if (pt instanceof DefaultAttributeType<?>) {
-                property = new DefaultAttribute<>((DefaultAttributeType<?>) pt);
+                property = new DefaultAttribute((DefaultAttributeType<?>) pt);
             } else {
                 throw new UnsupportedOperationException(); // TODO
             }
@@ -230,11 +221,6 @@
             } else {
                 throw new UnsupportedOperationException(); // TODO
             }
-<<<<<<< HEAD
-            attribute = new DefaultAttribute(at);
-            if (properties.put(name, attribute) != null) {
-                throw new ConcurrentModificationException();
-=======
         }
     }
 
@@ -325,7 +311,6 @@
             if (!pt.getValueClass().isInstance(value)) {
                 throw new ClassCastException(Errors.format(Errors.Keys.IllegalPropertyClass_2,
                         pt.getName(), value.getClass()));
->>>>>>> 0426f72c
             }
         }
         ((DefaultAttribute) attribute).setValue(value);
@@ -413,12 +398,7 @@
     @Override
     public String toString() {
         final StringBuilder sb = new StringBuilder();
-<<<<<<< HEAD
         final String lineSeparator = JDK7.lineSeparator();
-        for (final DefaultAttribute<?> attribute : properties.values()) {
-            sb.append(attribute.getType().getName()).append(": ").append(attribute.getValue()).append(lineSeparator);
-=======
-        final String lineSeparator = System.lineSeparator();
         for (final Map.Entry<String,Object> entry : properties.entrySet()) {
             final PropertyType pt;
             Object element = entry.getValue();
@@ -429,7 +409,6 @@
                 pt = type.getProperty(entry.getKey());
             }
             sb.append(pt.getName()).append(": ").append(element).append(lineSeparator);
->>>>>>> 0426f72c
         }
         return sb.toString();
     }
