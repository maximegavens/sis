--- conflicted
+++ resolved
@@ -39,11 +39,6 @@
 
 // Branch-dependent imports
 import org.apache.sis.internal.jdk7.Objects;
-<<<<<<< HEAD
-import org.apache.sis.feature.AbstractIdentifiedType;
-=======
-import org.opengis.feature.AttributeType;
->>>>>>> 7d0f827d
 
 
 /**
@@ -106,7 +101,7 @@
      * The attribute type created by this builder, or {@code null} if not yet created.
      * This field must be cleared every time that a setter method is invoked on this builder.
      */
-    private transient AttributeType<V> property;
+    private transient DefaultAttributeType<V> property;
 
     /**
      * Creates a new builder initialized to the values of the given builder.
@@ -148,13 +143,9 @@
         maximumOccurs = template.getMaximumOccurs();
         valueClass    = template.getValueClass();
         defaultValue  = template.getDefaultValue();
-<<<<<<< HEAD
-        for (final DefaultAttributeType<?> c : template.characteristics().values()) {
-=======
-        final Map<String, AttributeType<?>> tc = template.characteristics();
+        final Map<String, DefaultAttributeType<?>> tc = template.characteristics();
         characteristics = new ArrayList<CharacteristicTypeBuilder<?>>(tc.size());
-        for (final AttributeType<?> c : tc.values()) {
->>>>>>> 7d0f827d
+        for (final DefaultAttributeType<?> c : tc.values()) {
             characteristics.add(new CharacteristicTypeBuilder(this, c));
         }
     }
@@ -668,12 +659,6 @@
      * {@inheritDoc}
      */
     @Override
-<<<<<<< HEAD
-    final AbstractIdentifiedType create() {
-        final DefaultAttributeType<?>[] chrts = new DefaultAttributeType<?>[characteristics.size()];
-        for (int i=0; i<chrts.length; i++) {
-            chrts[i] = characteristics.get(i).build();
-=======
     public void remove() {
         if (isIdentifier) {
             isIdentifier = false;
@@ -706,17 +691,19 @@
      * By comparison, this {@code build()} method has a more accurate return type.
      * </div>
      *
+     * <div class="warning"><b>Warning:</b> In a future SIS version, the return type may be changed to the
+     * {@code org.opengis.feature.AttributeType} interface. This change is pending GeoAPI revision.</div>
+     *
      * @return the attribute type.
      */
     @Override
-    public AttributeType<V> build() {
+    public DefaultAttributeType<V> build() {
         if (property == null) {
-            final AttributeType<?>[] chrts = new AttributeType<?>[characteristics.size()];
+            final DefaultAttributeType<?>[] chrts = new DefaultAttributeType<?>[characteristics.size()];
             for (int i=0; i<chrts.length; i++) {
                 chrts[i] = characteristics.get(i).build();
             }
             property = new DefaultAttributeType<V>(identification(), valueClass, minimumOccurs, maximumOccurs, defaultValue, chrts);
->>>>>>> 7d0f827d
         }
         return property;
     }
