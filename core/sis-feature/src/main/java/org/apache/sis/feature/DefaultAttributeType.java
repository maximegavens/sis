--- conflicted
+++ resolved
@@ -46,16 +46,12 @@
  * Attribute characterization (discussed below) is similar to {@link java.lang.annotation.Annotation}.
  * </div>
  *
-<<<<<<< HEAD
  * <div class="warning"><b>Warning:</b>
  * This class is expected to implement a GeoAPI {@code AttributeType} interface in a future version.
  * When such interface will be available, most references to {@code DefaultAttributeType} in current
  * API will be replaced by references to the {@code AttributeType} interface.</div>
  *
- * {@section Value type}
-=======
  * <div class="section">Value type</div>
->>>>>>> d9d51165
  * Attributes can be used for both spatial and non-spatial properties.
  * Some examples are:
  *
