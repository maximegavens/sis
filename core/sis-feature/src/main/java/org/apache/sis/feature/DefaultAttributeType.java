/*
 * Licensed to the Apache Software Foundation (ASF) under one or more
 * contributor license agreements.  See the NOTICE file distributed with
 * this work for additional information regarding copyright ownership.
 * The ASF licenses this file to You under the Apache License, Version 2.0
 * (the "License"); you may not use this file except in compliance with
 * the License.  You may obtain a copy of the License at
 *
 *     http://www.apache.org/licenses/LICENSE-2.0
 *
 * Unless required by applicable law or agreed to in writing, software
 * distributed under the License is distributed on an "AS IS" BASIS,
 * WITHOUT WARRANTIES OR CONDITIONS OF ANY KIND, either express or implied.
 * See the License for the specific language governing permissions and
 * limitations under the License.
 */
package org.apache.sis.feature;

import java.util.Map;
import java.util.Collections;
import java.io.ObjectInputStream;
import java.io.ObjectOutputStream;
import java.io.IOException;
import java.io.InvalidObjectException;
import org.opengis.util.GenericName;
import org.opengis.util.InternationalString;
import org.apache.sis.util.Debug;
import org.apache.sis.util.Classes;
import org.apache.sis.internal.util.Numerics;

import static org.apache.sis.util.ArgumentChecks.*;

// Branch-dependent imports
import org.apache.sis.internal.jdk7.Objects;
<<<<<<< HEAD
=======
import org.opengis.feature.Attribute;
import org.opengis.feature.AttributeType;
>>>>>>> 17bf59b9


/**
 * Definition of an attribute in a feature type.
 * The name of attribute type is mandatory. The name {@linkplain org.apache.sis.util.iso.AbstractName#scope() scope}
 * is typically the name of the {@linkplain DefaultFeatureType feature type} containing this attribute, but this is
 * not mandatory. The scope could also be defined by the ontology for example.
 *
 * <div class="note"><b>Note:</b>
 * Compared to the Java language, {@code AttributeType} is equivalent to {@link java.lang.reflect.Field}
 * while {@code FeatureType} is equivalent to {@link Class}.
 * Attribute characterization (discussed below) is similar to {@link java.lang.annotation.Annotation}.
 * </div>
 *
 * <div class="warning"><b>Warning:</b>
 * This class is expected to implement a GeoAPI {@code AttributeType} interface in a future version.
 * When such interface will be available, most references to {@code DefaultAttributeType} in current
 * API will be replaced by references to the {@code AttributeType} interface.</div>
 *
 * {@section Value type}
 * Attributes can be used for both spatial and non-spatial properties.
 * Some examples are:
 *
 * <table class="sis">
 *   <caption>Attribute value type examples</caption>
 *   <tr><th>Attribute name</th>      <th>Value type</th></tr>
 *   <tr><td>Building shape</td>      <td>{@link org.opengis.geometry.Geometry}</td></tr>
 *   <tr><td>Building owner</td>      <td>{@link org.opengis.metadata.citation.ResponsibleParty}</td></tr>
 *   <tr><td>Horizontal accuracy</td> <td>{@link org.opengis.metadata.quality.PositionalAccuracy}</td></tr>
 * </table>
 *
 * {@section Attribute characterization}
 * An {@code Attribute} can be characterized by other attributes. For example an attribute that carries a measurement
 * (e.g. air temperature) may have another attribute that holds the measurement accuracy (e.g. ±0.1°C).
 * The accuracy value is often constant for all instances of that attribute
 * (e.g. for all temperature measurements in the same dataset), but this is not mandatory.
 * Such accuracy could be stored as an ordinary, independent, attribute (like an other column in a table),
 * but storing accuracy as a {@linkplain #characteristics() characteristic} of the measurement attribute instead
 * provides the following advantages:
 *
 * <ul>
 *   <li>The same characteristic name (e.g. “accuracy”) can be used for different attributes
 *       (e.g. “temperature”, “humidity”, <i>etc.</i>) since all characteristics are local to their attribute.</li>
 *   <li>A reference to an attribute gives also access to its characteristics. For example any method expecting
 *       an {@code Attribute} argument, when given a measurement, can also get its accuracy in same time.</li>
 *   <li>In the common case of a {@linkplain DefaultFeatureType#isSimple() simple feature} with characteristics
 *       that are constants, declaring them as attribute characteristics allows to specify the constants only once.</li>
 * </ul>
 *
 * Constant values of characteristics are given by their {@linkplain #getDefaultValue() default value}.
 * It is still possible for any specific {@code Attribute} instance to specify their own value,
 * but {@linkplain DefaultFeatureType#isSimple() simple feature} usually don't do that.
 *
 * {@section Immutability and thread safety}
 * Instances of this class are immutable if all properties ({@link GenericName} and {@link InternationalString}
 * instances) and all arguments (e.g. {@code defaultValue}) given to the constructor are also immutable.
 * Such immutable instances can be shared by many objects and passed between threads without synchronization.
 *
 * <p>In particular, the {@link #getDefaultValue()} method does <strong>not</strong> clone the returned value.
 * This means that the same {@code defaultValue} instance may be shared by many {@link AbstractAttribute} instances.
 * Consequently the default value should be immutable for avoiding unexpected behavior.</p>
 *
 * @param <V> The type of attribute values.
 *
 * @author  Johann Sorel (Geomatys)
 * @author  Martin Desruisseaux (Geomatys)
 * @since   0.5
 * @version 0.5
 * @module
 *
 * @see AbstractAttribute
 */
public class DefaultAttributeType<V> extends FieldType {
    /**
     * For cross-version compatibility.
     */
    private static final long serialVersionUID = -817024213677735239L;

    /**
     * The class that describe the type of attribute values.
     *
     * @see #getValueClass()
     */
    private final Class<V> valueClass;

    /**
     * The default value for the attribute, or {@code null} if none.
     *
     * @see #getDefaultValue()
     */
    private final V defaultValue;

    /**
     * Other attribute types that describes this attribute type, or {@code null} if none.
     * This is used for attributes of attribute (e.g. accuracy of a position).
     *
     * @see #characteristics()
     */
    private transient CharacteristicTypeMap characteristics;

    /**
     * Constructs an attribute type from the given properties. The identification map is given unchanged to
     * the {@linkplain AbstractIdentifiedType#AbstractIdentifiedType(Map) super-class constructor}.
     * The following table is a reminder of main (not all) recognized map entries:
     *
     * <table class="sis">
     *   <caption>Recognized map entries (non exhaustive list)</caption>
     *   <tr>
     *     <th>Map key</th>
     *     <th>Value type</th>
     *     <th>Returned by</th>
     *   </tr>
     *   <tr>
     *     <td>{@value org.apache.sis.feature.AbstractIdentifiedType#NAME_KEY}</td>
     *     <td>{@link GenericName} or {@link String}</td>
     *     <td>{@link #getName()}</td>
     *   </tr>
     *   <tr>
     *     <td>{@value org.apache.sis.feature.AbstractIdentifiedType#DEFINITION_KEY}</td>
     *     <td>{@link InternationalString} or {@link String}</td>
     *     <td>{@link #getDefinition()}</td>
     *   </tr>
     *   <tr>
     *     <td>{@value org.apache.sis.feature.AbstractIdentifiedType#DESIGNATION_KEY}</td>
     *     <td>{@link InternationalString} or {@link String}</td>
     *     <td>{@link #getDesignation()}</td>
     *   </tr>
     *   <tr>
     *     <td>{@value org.apache.sis.feature.AbstractIdentifiedType#DESCRIPTION_KEY}</td>
     *     <td>{@link InternationalString} or {@link String}</td>
     *     <td>{@link #getDescription()}</td>
     *   </tr>
     * </table>
     *
     * @param identification  The name and other information to be given to this attribute type.
     * @param valueClass      The type of attribute values.
     * @param minimumOccurs   The minimum number of occurrences of the attribute within its containing entity.
     * @param maximumOccurs   The maximum number of occurrences of the attribute within its containing entity,
     *                        or {@link Integer#MAX_VALUE} if there is no restriction.
     * @param defaultValue    The default value for the attribute, or {@code null} if none.
     * @param characterizedBy Other attribute types that describes this attribute type (can be {@code null} for none).
     *                        For example if this new {@code DefaultAttributeType} describes a measurement,
     *                        then {@code characterizedBy} could holds the measurement accuracy.
     *                        See "<cite>Attribute characterization</cite>" in class Javadoc for more information.
     */
    public DefaultAttributeType(final Map<String,?> identification, final Class<V> valueClass,
            final int minimumOccurs, final int maximumOccurs, final V defaultValue,
            final AttributeType<?>... characterizedBy)
    {
        super(identification, minimumOccurs, maximumOccurs);
        ensureNonNull("valueClass",   valueClass);
        ensureCanCast("defaultValue", valueClass, defaultValue);
        this.valueClass      = valueClass;
        this.defaultValue    = Numerics.cached(defaultValue);
        if (characterizedBy != null && characterizedBy.length != 0) {
            characteristics = CharacteristicTypeMap.create(this, characterizedBy.clone());
        }
    }

    /**
     * Invoked on serialization for saving the {@link #characteristics} field.
     *
     * @param  out The output stream where to serialize this attribute type.
     * @throws IOException If an I/O error occurred while writing.
     */
    private void writeObject(final ObjectOutputStream out) throws IOException {
        out.defaultWriteObject();
        out.writeObject(characteristics != null ? characteristics.characterizedBy : null);
    }

    /**
     * Invoked on deserialization for restoring the {@link #characteristics} field.
     *
     * @param  in The input stream from which to deserialize an attribute type.
     * @throws IOException If an I/O error occurred while reading or if the stream contains invalid data.
     * @throws ClassNotFoundException If the class serialized on the stream is not on the classpath.
     */
    private void readObject(final ObjectInputStream in) throws IOException, ClassNotFoundException {
        in.defaultReadObject();
        try {
            final AttributeType<?>[] characterizedBy = (AttributeType<?>[]) in.readObject();
            if (characterizedBy != null) {
                characteristics = CharacteristicTypeMap.create(this, characterizedBy);
            }
        } catch (RuntimeException e) { // At least ClassCastException, NullPointerException and IllegalArgumentException.
            throw (IOException) new InvalidObjectException(e.getMessage()).initCause(e);
        }
    }

    /**
     * Returns the type of attribute values.
     *
     * @return The type of attribute values.
     */
    public final Class<V> getValueClass() {
        return valueClass;
    }

    /*
     * ISO 19109 properties omitted for now:
     *
     *   - valueDomain : CharacterString
     *
     * Rational: a CharacterString is hardly programmatically usable. A Range would be better but too specific.
     * We could follow the GeoAPI path and define a "restrictions : Filter" property. That would be more generic,
     * but we are probably better to wait for Filter to be implemented in SIS.
     *
     * Reference: https://issues.apache.org/jira/browse/SIS-175
     */

    /**
     * Returns the minimum number of attribute values.
     * The returned value is greater than or equal to zero.
     *
     * <p>To be valid, an {@code Attribute} instance of this {@code AttributeType} shall have at least
     * this minimum number of elements in its {@link AbstractAttribute#getValues() collection of values}.</p>
     *
     * @return The minimum number of attribute values.
     */
    @Override
    public final int getMinimumOccurs() {
        return super.getMinimumOccurs();
    }

    /**
     * Returns the maximum number of attribute values.
     * The returned value is greater than or equal to the {@link #getMinimumOccurs()} value.
     * If there is no maximum, then this method returns {@link Integer#MAX_VALUE}.
     *
     * <p>To be valid, an {@code Attribute} instance of this {@code AttributeType} shall have no more than
     * this maximum number of elements in its {@link AbstractAttribute#getValues() collection of values}.</p>
     *
     * @return The maximum number of attribute values, or {@link Integer#MAX_VALUE} if none.
     */
    @Override
    public final int getMaximumOccurs() {
        return super.getMaximumOccurs();
    }

    /**
     * Returns the default value for the attribute.
     * This value is used when an attribute is created and no value for it is specified.
     *
     * @return The default value for the attribute, or {@code null} if none.
     */
    public V getDefaultValue() {
        return defaultValue;
    }

    /**
     * Other attribute types that describes this attribute type.
     * See "<cite>Attribute characterization</cite>" in class Javadoc for more information.
     *
     * <div class="note"><b>Example:</b>
     * An attribute that carries a measurement (e.g. air temperature) may have another attribute that holds the
     * measurement accuracy. The accuracy is often constant for all measurements in a dataset, but not necessarily.
     * If the accuracy is a constant, then the characteristics {@linkplain #getDefaultValue() default value}
     * shall hold that constant.
     * </div>
     *
     * @return Other attribute types that describes this attribute type, or an empty set if none.
     *
     * @see AbstractAttribute#characteristics()
     */
    public Map<String,AttributeType<?>> characteristics() {
        return (characteristics != null) ? characteristics : Collections.<String,AttributeType<?>>emptyMap();
    }

    /**
     * Creates a new attribute instance of this type initialized to the {@linkplain #getDefaultValue() default value}.
     *
     * @return A new attribute instance.
     *
     * @see AbstractAttribute#create(AttributeType)
     */
    public Attribute<V> newInstance() {
        return AbstractAttribute.create(this);
    }

    /**
     * Returns a hash code value for this attribute type.
     *
     * @return {@inheritDoc}
     */
    @Override
    public int hashCode() {
        return super.hashCode() + valueClass.hashCode() + Objects.hashCode(defaultValue)
               + Objects.hashCode(characteristics);
    }

    /**
     * Compares this attribute type with the given object for equality.
     *
     * @return {@inheritDoc}
     */
    @Override
    public boolean equals(final Object obj) {
        if (obj == this) {
            return true;
        }
        if (super.equals(obj)) {
            final DefaultAttributeType<?> that = (DefaultAttributeType<?>) obj;
            return valueClass == that.valueClass &&
                   Objects.equals(defaultValue, that.defaultValue) &&
                   Objects.equals(characteristics, that.characteristics);
        }
        return false;
    }

    /**
     * Returns a string representation of this attribute type.
     * The returned string is for debugging purpose and may change in any future SIS version.
     *
     * @return A string representation of this attribute type for debugging purpose.
     */
    @Debug
    @Override
    public String toString() {
        return toString("AttributeType", this, Classes.getShortName(valueClass)).toString();
    }
}<|MERGE_RESOLUTION|>--- conflicted
+++ resolved
@@ -32,11 +32,6 @@
 
 // Branch-dependent imports
 import org.apache.sis.internal.jdk7.Objects;
-<<<<<<< HEAD
-=======
-import org.opengis.feature.Attribute;
-import org.opengis.feature.AttributeType;
->>>>>>> 17bf59b9
 
 
 /**
@@ -184,7 +179,7 @@
      */
     public DefaultAttributeType(final Map<String,?> identification, final Class<V> valueClass,
             final int minimumOccurs, final int maximumOccurs, final V defaultValue,
-            final AttributeType<?>... characterizedBy)
+            final DefaultAttributeType<?>... characterizedBy)
     {
         super(identification, minimumOccurs, maximumOccurs);
         ensureNonNull("valueClass",   valueClass);
@@ -217,7 +212,7 @@
     private void readObject(final ObjectInputStream in) throws IOException, ClassNotFoundException {
         in.defaultReadObject();
         try {
-            final AttributeType<?>[] characterizedBy = (AttributeType<?>[]) in.readObject();
+            final DefaultAttributeType<?>[] characterizedBy = (DefaultAttributeType<?>[]) in.readObject();
             if (characterizedBy != null) {
                 characteristics = CharacteristicTypeMap.create(this, characterizedBy);
             }
@@ -301,8 +296,8 @@
      *
      * @see AbstractAttribute#characteristics()
      */
-    public Map<String,AttributeType<?>> characteristics() {
-        return (characteristics != null) ? characteristics : Collections.<String,AttributeType<?>>emptyMap();
+    public Map<String,DefaultAttributeType<?>> characteristics() {
+        return (characteristics != null) ? characteristics : Collections.<String,DefaultAttributeType<?>>emptyMap();
     }
 
     /**
@@ -310,9 +305,9 @@
      *
      * @return A new attribute instance.
      *
-     * @see AbstractAttribute#create(AttributeType)
-     */
-    public Attribute<V> newInstance() {
+     * @see AbstractAttribute#create(DefaultAttributeType)
+     */
+    public AbstractAttribute<V> newInstance() {
         return AbstractAttribute.create(this);
     }
 
