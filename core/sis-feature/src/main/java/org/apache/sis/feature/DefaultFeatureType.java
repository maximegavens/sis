/*
 * Licensed to the Apache Software Foundation (ASF) under one or more
 * contributor license agreements.  See the NOTICE file distributed with
 * this work for additional information regarding copyright ownership.
 * The ASF licenses this file to You under the Apache License, Version 2.0
 * (the "License"); you may not use this file except in compliance with
 * the License.  You may obtain a copy of the License at
 *
 *     http://www.apache.org/licenses/LICENSE-2.0
 *
 * Unless required by applicable law or agreed to in writing, software
 * distributed under the License is distributed on an "AS IS" BASIS,
 * WITHOUT WARRANTIES OR CONDITIONS OF ANY KIND, either express or implied.
 * See the License for the specific language governing permissions and
 * limitations under the License.
 */
package org.apache.sis.feature;

import java.util.ArrayList;
import java.util.List;
import java.util.Set;
import java.util.HashSet;
import java.util.Map;
import java.util.LinkedHashMap;
import java.util.IdentityHashMap;
import java.util.Collection;
import java.util.Collections;
import java.util.Iterator;
import java.util.Objects;
import java.io.IOException;
import java.io.ObjectInputStream;
import org.opengis.util.NameFactory;
import org.opengis.util.ScopedName;
import org.opengis.util.GenericName;
import org.opengis.util.InternationalString;
import org.opengis.parameter.ParameterDescriptorGroup;
import org.apache.sis.util.ArgumentChecks;
import org.apache.sis.util.collection.Containers;
import org.apache.sis.internal.util.CollectionsExt;
import org.apache.sis.internal.util.UnmodifiableArrayList;
import org.apache.sis.internal.feature.Resources;

// Branch-dependent imports
import org.apache.sis.internal.jdk8.JDK8;


/**
 * Abstraction of a real-world phenomena. A {@code FeatureType} instance describes the class of all
 * {@linkplain AbstractFeature feature} instances of that type.
 *
 * <div class="note"><b>Analogy:</b>
 * compared to the Java language, {@code FeatureType} is equivalent to {@link Class} while
 * {@code Feature} instances are equivalent to {@link Object} instances of that class.</div>
 *
 * <div class="warning"><b>Warning:</b>
 * This class is expected to implement a GeoAPI {@code FeatureType} interface in a future version.
 * When such interface will be available, most references to {@code DefaultFeatureType} in the API
 * will be replaced by references to the {@code FeatureType} interface.</div>
 *
 * <div class="section">Naming</div>
 * The feature type {@linkplain #getName() name} is mandatory and should be unique. Those names are the main
 * criterion used for deciding if a feature type {@linkplain #isAssignableFrom is assignable from} another type.
 * Names can be {@linkplain org.apache.sis.util.iso.DefaultScopedName scoped} for avoiding name collision.
 *
 * <div class="section">Properties and inheritance</div>
 * Each feature type can provide descriptions for the following {@linkplain #getProperties(boolean) properties}:
 *
 * <ul>
 *   <li>{@linkplain DefaultAttributeType    Attributes}</li>
 *   <li>{@linkplain DefaultAssociationRole  Associations to other features}</li>
 *   <li>{@linkplain AbstractOperation       Operations}</li>
 * </ul>
 *
 * In addition, a feature type can inherit the properties of one or more other feature types.
 * Properties defined in the sub-type can override properties of the same name defined in the
 * {@linkplain #getSuperTypes() super-types}, provided that values of the sub-type property are
 * assignable to the super-type property.
 *
 * <div class="note"><b>Analogy:</b> compared to the Java language, the above rule is similar to overriding a method
 * with a more specific return type (a.k.a. <cite>covariant return type</cite>). This is also similar to Java arrays,
 * which are implicitly <cite>covariant</cite> (i.e. {@code String[]} can be casted to {@code CharSequence[]}, which
 * is safe for read operations but not for write operations — the later may throw {@link ArrayStoreException}).</div>
 *
 * <div class="section">Instantiation</div>
 * {@code DefaultFeatureType} can be instantiated directly by a call to its {@linkplain #DefaultFeatureType constructor}.
 * But a more convenient approach may be to use the {@link org.apache.sis.feature.builder.FeatureTypeBuilder} instead,
 * which provides shortcuts for frequently-used operations like creating various {@link org.opengis.util.GenericName}
 * instances sharing the same namespace.
 *
 * <div class="section">Immutability and thread safety</div>
 * Instances of this class are immutable if all properties ({@link GenericName} and {@link InternationalString}
 * instances) and all arguments ({@code AttributeType} instances) given to the constructor are also immutable.
 * Such immutable instances can be shared by many objects and passed between threads without synchronization.
 *
 * @author  Johann Sorel (Geomatys)
 * @author  Martin Desruisseaux (Geomatys)
 * @version 0.8
 *
 * @see DefaultAttributeType
 * @see DefaultAssociationRole
 * @see AbstractFeature
 * @see org.apache.sis.metadata.iso.content.DefaultFeatureTypeInfo
 * @see org.apache.sis.storage.FeatureNaming
 *
 * @since 0.5
 * @module
 */
public class DefaultFeatureType extends AbstractIdentifiedType implements FeatureType {
    /**
     * For cross-version compatibility.
     */
    private static final long serialVersionUID = -4357370600723922312L;

    /**
     * If {@code true}, the feature type acts as an abstract super-type.
     *
     * @see #isAbstract()
     */
    private final boolean isAbstract;

    /**
     * {@code true} if this feature type contains only attributes constrained to the [1 … 1] cardinality,
     * or operations. The feature type shall not contains associations.
     *
     * @see #isSimple()
     */
    private transient boolean isSimple;

    /**
     * {@code true} if the feature instances are expected to have lot of unset properties, or
     * {@code false} if we expect most properties to be specified.
     */
    private transient boolean isSparse;

    /**
     * {@code true} if we determined that this feature type does not have, directly or indirectly,
     * any unresolved name (i.e. a {@link DefaultAssociationRole#valueType} specified only be the
     * feature type name instead than its actual instance). A value of {@code true} means that all
     * names have been resolved. However a value of {@code false} only means that we are not sure,
     * and that {@code resolve(FeatureType, Map)} should check again.
     *
     * <div class="note"><b>Note:</b>
     * Strictly speaking, this field should be declared {@code volatile} since the names could
     * be resolved late after construction, after the {@code DefaultFeatureType} instance became
     * used by different threads. However this is not the intended usage of deferred associations.
     * Furthermore a wrong value ({@code false} when it should be {@code true}) should only cause
     * more computation than needed, without changing the result.
     * </div>
     */
    private transient boolean isResolved;

    /**
     * The direct parents of this feature type, or an empty set if none.
     *
     * @see #getSuperTypes()
     */
    private final Set<DefaultFeatureType> superTypes;

    /**
     * The names of all parents of this feature type, including parents of parents. This is used
     * for a more efficient implementation of {@link #isAssignableFrom(DefaultFeatureType)}.
     *
     * @see #isAssignableFrom(DefaultFeatureType)
     */
    private transient Set<GenericName> assignableTo;

    /**
     * Any feature operation, any feature attribute type and any feature association role
     * that carries characteristics of a feature type.
     * This list does not include the properties inherited from the super-types.
     *
     * @see #getProperties(boolean)
     */
    private final List<AbstractIdentifiedType> properties;

    /**
     * All properties, including the ones declared in the super-types.
     * This is an unmodifiable view of the {@link #byName} values.
     *
     * @see #getProperties(boolean)
     */
    private transient Collection<AbstractIdentifiedType> allProperties;

    /**
     * A lookup table for fetching properties by name, including the properties from super-types.
     * This map shall not be modified after construction.
     *
     * @see #getProperty(String)
     */
    private transient Map<String, AbstractIdentifiedType> byName;

    /**
     * Indices of properties in an array of properties similar to {@link #properties},
     * but excluding operations. This map includes the properties from the super-types.
     * Parameterless operations (to be handled in a special way) are identified by index -1.
     *
     * The size of this map may be smaller than the {@link #byName} size.
     * This map shall not be modified after construction.
     */
    private transient Map<String, Integer> indices;

    /**
     * Value in {@link #indices} map for parameterless operations. Those operations are not stored
     * in feature instances, but can be handled as virtual attributes computed on-the-fly.
     */
    static final Integer OPERATION_INDEX = -1;

    /**
     * Constructs a feature type from the given properties. The identification map is given unchanged to
     * the {@linkplain AbstractIdentifiedType#AbstractIdentifiedType(Map) super-class constructor}.
     * The following table is a reminder of main (not all) recognized map entries:
     *
     * <table class="sis">
     *   <caption>Recognized map entries (non exhaustive list)</caption>
     *   <tr>
     *     <th>Map key</th>
     *     <th>Value type</th>
     *     <th>Returned by</th>
     *   </tr>
     *   <tr>
     *     <td>{@value org.apache.sis.feature.AbstractIdentifiedType#NAME_KEY}</td>
     *     <td>{@link GenericName} or {@link String}</td>
     *     <td>{@link #getName()}</td>
     *   </tr>
     *   <tr>
     *     <td>{@value org.apache.sis.feature.AbstractIdentifiedType#DEFINITION_KEY}</td>
     *     <td>{@link InternationalString} or {@link String}</td>
     *     <td>{@link #getDefinition()}</td>
     *   </tr>
     *   <tr>
     *     <td>{@value org.apache.sis.feature.AbstractIdentifiedType#DESIGNATION_KEY}</td>
     *     <td>{@link InternationalString} or {@link String}</td>
     *     <td>{@link #getDesignation()}</td>
     *   </tr>
     *   <tr>
     *     <td>{@value org.apache.sis.feature.AbstractIdentifiedType#DESCRIPTION_KEY}</td>
     *     <td>{@link InternationalString} or {@link String}</td>
     *     <td>{@link #getDescription()}</td>
     *   </tr>
     *   <tr>
     *     <td>{@value org.apache.sis.feature.AbstractIdentifiedType#DEPRECATED_KEY}</td>
     *     <td>{@link Boolean}</td>
     *     <td>{@link #isDeprecated()}</td>
     *   </tr>
     * </table>
     *
     * <div class="warning"><b>Warning:</b> In a future SIS version, the type of array elements may be
     * changed to {@code org.opengis.feature.FeatureType} and {@code org.opengis.feature.PropertyType}.
     * This change is pending GeoAPI revision. In the meantime, make sure that the {@code properties}
     * array contains only attribute types, association roles or operations, <strong>not</strong> other
     * feature types since the later are not properties in the ISO sense.</div>
     *
     * @param identification  the name and other information to be given to this feature type.
     * @param isAbstract      if {@code true}, the feature type acts as an abstract super-type.
     * @param superTypes      the parents of this feature type, or {@code null} or empty if none.
     * @param properties      any feature operation, any feature attribute type and any feature
     *                        association role that carries characteristics of a feature type.
     *
     * @see org.apache.sis.feature.builder.FeatureTypeBuilder
     */
    @SuppressWarnings("ThisEscapedInObjectConstruction")
    public DefaultFeatureType(final Map<String,?> identification, final boolean isAbstract,
            final DefaultFeatureType[] superTypes, final AbstractIdentifiedType... properties)
    {
        super(identification);
        ArgumentChecks.ensureNonNull("properties", properties);
        this.isAbstract = isAbstract;
        if (superTypes == null) {
            this.superTypes = Collections.emptySet();
        } else {
            this.superTypes = CollectionsExt.immutableSet(true, superTypes);
            for (final FeatureType type : this.superTypes) {
                if (type instanceof NamedFeatureType) {
                    // Hierarchy of feature types can not be cyclic.
                    throw new IllegalArgumentException(Resources.format(Resources.Keys.UnresolvedFeatureName_1, type.getName()));
                }
            }
        }
        /*
         * We need to copy the properties in a temporary modifiable list in order to allow removal of elements
         * in case of duplicated values. Opportunistically verify for null values. The same verification could
         * be done in the scanPropertiesFrom(…) method, but doing it here produces a less confusing stacktrace.
         */
        final List<AbstractIdentifiedType> sourceProperties = new ArrayList<>(properties.length);
        for (int i=0; i<properties.length; i++) {
            final AbstractIdentifiedType property = properties[i];
            ArgumentChecks.ensureNonNullElement("properties", i, property);
            sourceProperties.add(property);
        }
        computeTransientFields(sourceProperties);
        final int size = sourceProperties.size();
        switch (size) {
            case 0:  this.properties = Collections.emptyList(); break;
            case 1:  this.properties = Collections.singletonList(sourceProperties.get(0)); break;
            default: this.properties = UnmodifiableArrayList.wrap(sourceProperties.toArray(new AbstractIdentifiedType[size])); break;
        }
        /*
         * Before to resolve cyclic associations, verify that operations depend only on existing properties.
         * Note: the 'allProperties' collection has been created by computeTransientFields(…) above.
         */
        for (final AbstractIdentifiedType property : allProperties) {
            if (property instanceof AbstractOperation) {
                for (final String dependency : ((AbstractOperation) property).getDependencies()) {
                    if (!byName.containsKey(dependency)) {
                        throw new IllegalArgumentException(Resources.format(Resources.Keys.DependencyNotFound_3,
                                property.getName(), dependency, super.getName()));
                    }
                }
            }
        }
        // Do not invoke before DefaultFeatureType construction succeed.
        isResolved = resolve(this, this.properties, null, isSimple);
    }

    /**
     * Creates a name from the given string. This method is invoked at construction time,
     * so it should not use any field in this {@code AbtractIdentifiedObject} instance.
     */
    @Override
    GenericName createName(final NameFactory factory, final String value) {
        return factory.createTypeName(null, value);
    }

    /**
     * Invoked on deserialization for restoring the {@link #byName} and other transient fields.
     *
     * @param  in  the input stream from which to deserialize a feature type.
     * @throws IOException if an I/O error occurred while reading or if the stream contains invalid data.
     * @throws ClassNotFoundException if the class serialized on the stream is not on the classpath.
     */
    private void readObject(final ObjectInputStream in) throws IOException, ClassNotFoundException {
        in.defaultReadObject();
        computeTransientFields(properties);
        /*
         * Set isResolved to a conservative value. The 'resolve' method will compute a more accurate value if needed,
         * the first time that another DefaultFeatureType will have a dependency to this DefaultFeatureType through a
         * DefaultAssociationRole.
         */
        isResolved = isSimple;
    }

    /**
     * Computes transient fields ({@link #assignableTo}, {@link #byName}, {@link #indices}, {@link #isSimple}).
     *
     * <p>As a side effect, this method checks for missing or duplicated names.</p>
     *
     * @param  properties  same content as {@link #properties} (may be the reference to the same list), but
     *         optionally in a temporarily modifiable list if we want to allow removal of duplicated values.
     *         See {@code scanPropertiesFrom(FeatureType, Collection)} javadoc for more explanation.
     * @throws IllegalArgumentException if two properties have the same name.
     */
    private void computeTransientFields(final List<AbstractIdentifiedType> properties) {
        final int capacity = Containers.hashMapCapacity(properties.size());
        byName       = new LinkedHashMap<>(capacity);
        indices      = new LinkedHashMap<>(capacity);
        assignableTo = new HashSet<>(4);
        assignableTo.add(super.getName());
        scanPropertiesFrom(this, properties);
        allProperties = UnmodifiableArrayList.wrap(byName.values().toArray(new AbstractIdentifiedType[byName.size()]));
        /*
         * Now check if the feature is simple/complex or dense/sparse. We perform this check after we finished
         * to create the list of all properties, because some properties may be overridden and we want to take
         * in account only the most specific ones.
         */
        isSimple = true;
        int index = 0;
        int mandatory = 0;                                                  // Count of mandatory properties.
        for (final Map.Entry<String,AbstractIdentifiedType> entry : byName.entrySet()) {
            final int minimumOccurs, maximumOccurs;
            final AbstractIdentifiedType property = entry.getValue();
            if (property instanceof DefaultAttributeType<?>) { // Other SIS branches check for AttributeType instead.
                minimumOccurs = ((DefaultAttributeType<?>) property).getMinimumOccurs();
                maximumOccurs = ((DefaultAttributeType<?>) property).getMaximumOccurs();
                isSimple &= (minimumOccurs == maximumOccurs);
            } else if (property instanceof FieldType) { // TODO: check for AssociationRole instead (after GeoAPI upgrade).
                minimumOccurs = ((FieldType) property).getMinimumOccurs();
                maximumOccurs = ((FieldType) property).getMaximumOccurs();
                isSimple = false;
            } else {
                if (isParameterlessOperation(property)) {
                    indices.put(entry.getKey(), OPERATION_INDEX);
                }
                continue;                           // For feature operations, maximumOccurs is implicitly 0.
            }
            if (maximumOccurs != 0) {
                isSimple &= (maximumOccurs == 1);
                indices.put(entry.getKey(), index++);
                if (minimumOccurs != 0) {
                    mandatory++;
                }
            }
        }
        /*
         * If some properties use long name of the form "head:tip", creates short aliases containing only the "tip"
         * name for convenience, provided that it does not create ambiguity.  If a short alias could map to two or
         * more properties, then that alias is not added.
         *
         * In the 'aliases' map below, null values will be assigned to ambiguous short names.
         */
        final Map<String, AbstractIdentifiedType> aliases = new LinkedHashMap<>();
        for (final AbstractIdentifiedType property : allProperties) {
            GenericName name = property.getName();
            while (name instanceof ScopedName) {
                if (name == (name = ((ScopedName) name).tail())) break;   // Safety against broken implementations.
                String key = name.toString();
                if (key == null || (key = key.trim()).isEmpty()) break;   // Safety against broken implementations.
                aliases.put(key, aliases.containsKey(key) ? null : property);
            }
        }
        for (final Map.Entry<String,AbstractIdentifiedType> entry : aliases.entrySet()) {
            final AbstractIdentifiedType property = entry.getValue();
            if (property != null) {
                final String tip = entry.getKey();
                if (JDK8.putIfAbsent(byName, tip, property) == null) {
                    /*
                     * This block is skipped if there is properties named "tip" and "head:tip".
                     * The 'indices' value may be null if the property is an operation.
                     */
                    final Integer value = indices.get(property.getName().toString());
                    if (value != null && indices.put(tip, value) != null) {
                        throw new AssertionError(tip);                                  // Should never happen.
                    }
                }
            }
        }
        /*
         * Trim the collections. Especially useful when the collections have less that 2 elements.
         */
        byName       = CollectionsExt.compact(byName);
        indices      = CollectionsExt.compact(indices);
        assignableTo = CollectionsExt.unmodifiableOrCopy(assignableTo);
        /*
         * Rational for choosing whether the feature is sparse: By default, java.util.HashMap implementation creates
         * an internal array of length 16 (see HashMap.DEFAULT_INITIAL_CAPACITY).  In addition, the HashMap instance
         * itself consumes approximatively 8 "words" in memory.  Consequently there is no advantage in using HashMap
         * unless the number of properties is greater than 16 + 8 (note: we could specify a smaller initial capacity,
         * but the memory consumed by each internal Map.Entry quickly exceed the few saved words). Next, the default
         * HashMap threshold is 0.75, so there is again no advantage in using HashMap if we do not expect at least 25%
         * of unused properties. Our current implementation arbitrarily sets the threshold to 50%.
         */
        final int n = indices.size();
        isSparse = (n > 24) && (mandatory <= n/2);
    }

    /**
     * Fills the {@link #byName} map using the non-transient information in the given {@code source}.
     * This method invokes itself recursively in order to use the information provided in super-types.
     * This method also performs an opportunist verification of argument validity.
     *
     * <p>{@code this} shall be the instance in process of being created, not any other instance
     * (i.e. recursive method invocations are performed on the same {@code this} instance).</p>
     *
     * <p>This method requires that the caller gives {@code source.getProperties(false)} himself for two reasons:</p>
     * <ul>
     *   <li>Avoid a call to the user-overrideable {@link #getProperties(boolean)} method
     *       while this {@code DefaultFeatureType} instance is still under constructor.</li>
     *   <li>Allow the {@code DefaultFeatureType(Map, boolean, FeatureType[], PropertyType[])} constructor
     *       to pass a temporary modifiable list that allow element removal.</li>
     * </ul>
     *
     * @param  source            the feature from which to get properties.
     * @param  sourceProperties  {@code source.getProperties(false)} (see above method javadoc).
     * @throws IllegalArgumentException if two properties have the same name.
     */
    private void scanPropertiesFrom(final DefaultFeatureType source,
            final Collection<? extends AbstractIdentifiedType> sourceProperties)
    {
        for (final DefaultFeatureType parent : source.getSuperTypes()) {
            if (assignableTo.add(parent.getName())) {
                scanPropertiesFrom(parent, parent.getProperties(false));
            }
        }
        int index = -1;
        final Iterator<? extends AbstractIdentifiedType> it = sourceProperties.iterator();
        while (it.hasNext()) {
            final AbstractIdentifiedType property = it.next();
            final String name = toString(property.getName(), source, "properties", ++index);
            final AbstractIdentifiedType previous = byName.put(name, property);
            if (previous != null) {
                if (previous.equals(property)) {
                    byName.put(name, previous);         // Keep the instance declared in super-type.
                    if (source == this) {
                        it.remove();                    // Remove duplicated values in instance under construction.
                    }
                } else if (!isAssignableIgnoreName(previous, property)) {
                    final GenericName owner = ownerOf(this, sourceProperties, previous);
                    throw new IllegalArgumentException(Resources.format(Resources.Keys.PropertyAlreadyExists_2,
                            (owner != null) ? owner : "?", name));
                }
            }
        }
    }

    /**
     * Returns the name of the feature which defines the given property, or {@code null} if not found.
     * This method is for information purpose when producing an error message - its implementation does
     * not need to be efficient.
     *
     * <p><b>API note:</b> a non-static method would be more elegant in this "SIS for GeoAPI 3.0" branch.
     * However this method needs to be static in other SIS branches, because they work with interfaces
     * rather than SIS implementation. We keep the method static in this branch too for easier merges.</p>
     */
    private static GenericName ownerOf(final DefaultFeatureType type, final Collection<? extends AbstractIdentifiedType> properties,
            final AbstractIdentifiedType toSearch)
    {
        if (properties.contains(toSearch)) {
            return type.getName();
        }
        for (final DefaultFeatureType superType : type.getSuperTypes()) {
            final GenericName owner = ownerOf(superType, superType.getProperties(false), toSearch);
            if (owner != null) {
                return owner;
            }
        }
        return null;
    }

    /**
     * If an associated feature type is a placeholder for a {@code FeatureType} to be defined later,
     * replaces the placeholder by the actual instance if available. Otherwise do nothing.
     *
     * <p>This method is needed only in case of cyclic graph, e.g. feature <var>A</var> has an association
     * to feature <var>B</var> which has an association back to <var>A</var>. It may also be <var>A</var>
     * having an association to itself, <i>etc.</i></p>
     *
     * <p>{@code this} shall be the instance in process of being created, not other instance
     * (i.e. recursive method invocations are performed on the same {@code this} instance).</p>
     *
     * @param  feature   the feature type for which to resolve the properties.
     * @param  previous  previous results, for avoiding never ending loop.
     * @return {@code true} if all names have been resolved.
     */
    private boolean resolve(final DefaultFeatureType feature, final Map<FeatureType,Boolean> previous) {
        /*
         * The isResolved field is used only as a cache for skipping completely the DefaultFeatureType instance if
         * we have determined that there is no unresolved name.
         */
        return feature.isResolved = resolve(feature, feature.properties, previous, feature.isResolved);
    }

    /**
     * Implementation of {@code resolve(FeatureType, Map)}, also to be invoked from the constructor.
     *
     * <p>{@code this} shall be the instance in process of being created, not other instance
     * (i.e. recursive method invocations are performed on the same {@code this} instance).</p>
     *
     * @param  feature     the feature type for which to resolve the properties.
     * @param  toUpdate    {@code feature.getProperties(false)}, which may contain the associations to update.
     * @param  previous    previous results, for avoiding never ending loop. Initially {@code null}.
     * @param  resolved    {@code true} if we already know that all names are resolved.
     * @return {@code true} if all names have been resolved.
     */
    private boolean resolve(final DefaultFeatureType feature, final Collection<? extends AbstractIdentifiedType> toUpdate,
            Map<FeatureType,Boolean> previous, boolean resolved)
    {
        if (!resolved) {
            resolved = true;
            for (final DefaultFeatureType type : feature.getSuperTypes()) {
                resolved &= resolve(type, previous);
            }
            for (final AbstractIdentifiedType property : toUpdate) {
                if (property instanceof DefaultAssociationRole) {
                    if (!((DefaultAssociationRole) property).resolve(this)) {
                        resolved = false;
                        continue;
                    }
                    /*
                     * Resolve recursively the associated features, with a check against infinite recursivity.
                     * If we fall in a loop (for example A → B → C → A), conservatively returns 'false'. This
                     * may not be the most accurate answer, but will not cause any more hurt than checking more
                     * often than necessary.
                     */
                    final DefaultFeatureType valueType = ((DefaultAssociationRole) property).getValueType();
                    if (valueType != this) {
                        if (previous == null) {
                            previous = new IdentityHashMap<>(8);
                        }
                        Boolean r = previous.put(valueType, Boolean.FALSE);
                        if (r == null) {
                            r = resolve(valueType, previous);
                            previous.put(valueType, r);
                        }
                        resolved &= r;
                    }
                }
            }
        }
        return resolved;
    }

    /**
     * Returns {@code true} if the given property type stands for a parameterless operation which return a result.
     *
     * @see #OPERATION_INDEX
     */
    static boolean isParameterlessOperation(final AbstractIdentifiedType type) {
        if (type instanceof AbstractOperation) {
            final ParameterDescriptorGroup parameters = ((AbstractOperation) type).getParameters();
            return ((parameters == null) || parameters.descriptors().isEmpty())
                   && ((AbstractOperation) type).getResult() != null;
        }
        return false;
    }


    // -------- END OF CONSTRUCTORS ------------------------------------------------------------------------------


    /**
     * Returns {@code true} if the feature type acts as an abstract super-type.
     * Abstract types can not be {@linkplain #newInstance() instantiated}.
     *
     * @return {@code true} if the feature type acts as an abstract super-type.
     */
    public final boolean isAbstract() {
        return isAbstract;
    }

    /**
     * Returns {@code true} if the feature instances are expected to have lot of unset properties,
     * or {@code false} if we expect most properties to be specified.
     */
    final boolean isSparse() {
        return isSparse;
    }

    /**
     * Returns {@code true} if this feature type contains only attributes constrained to the [1 … 1] cardinality,
     * or operations (no feature association).
     * Such feature types can be handled as a {@linkplain org.apache.sis.util.iso.DefaultRecord records}.
     *
     * @return {@code true} if this feature type contains only simple attributes or operations.
     */
    public boolean isSimple() {
        return isSimple;
    }

    /**
     * Returns {@code true} if the given base type may be the same or a super-type of the given type, using only
     * the name as a criterion. This is a faster check than {@link #isAssignableFrom(DefaultFeatureType)}.
     *
     * <p>Performance note: callers should verify that {@code base != type} before to invoke this method.</p>
     *
     * <p><b>API note:</b> a non-static method would be more elegant in this "SIS for GeoAPI 3.0" branch.
     * However this method needs to be static in other SIS branches, because they work with interfaces
     * rather than SIS implementation. We keep the method static in this branch too for easier merges.</p>
     */
    static boolean maybeAssignableFrom(final DefaultFeatureType base, final DefaultFeatureType type) {
        return type.assignableTo.contains(base.getName());
    }

    /**
     * Returns {@code true} if this type is same or a super-type of the given type.
     * The check is based mainly on the feature type {@linkplain #getName() name}, which should be unique.
     * However as a safety, this method also checks that all properties in this feature type is assignable
     * from a property of the same name in the given type.
     *
     * <div class="note"><b>Analogy:</b>
     * if we compare {@code FeatureType} to {@link Class} in the Java language, then this method is equivalent
     * to {@link Class#isAssignableFrom(Class)}.</div>
     *
     * @param  type  the type to be checked.
     * @return {@code true} if instances of the given type can be assigned to association of this type.
     */
    @Override
    public boolean isAssignableFrom(final DefaultFeatureType type) {
        if (type == this) {
            return true;                            // Optimization for a common case.
        }
        ArgumentChecks.ensureNonNull("type", type);
        if (!maybeAssignableFrom(this, type)) {
            return false;
        }
        /*
         * Ensures that all properties defined in this feature type is also defined
         * in the given property, and that the former is assignable from the later.
         */
        for (final Map.Entry<String, AbstractIdentifiedType> entry : byName.entrySet()) {
            final AbstractIdentifiedType other;
            try {
                other = type.getProperty(entry.getKey());
            } catch (IllegalArgumentException e) {
                /*
                 * A property in this FeatureType does not exist in the given FeatureType.
                 * Catching exceptions is not an efficient way to perform this check, but
                 * actually this case should be rare because we verified before this loop
                 * that the names match. If the names are unique (as recommended), then
                 * this exception should never happen.
                 */
                return false;
            }
            if (!isAssignableIgnoreName(entry.getValue(), other)) {
                return false;
            }
        }
        return true;
    }

    /**
     * Returns {@code true} if instances of the {@code other} type are assignable to the given {@code base} type.
     * This method does not compare the names — this verification is presumed already done by the caller.
     */
    private static boolean isAssignableIgnoreName(final AbstractIdentifiedType base, final AbstractIdentifiedType other) {
        if (base != other) {
            /*
<<<<<<< HEAD
             * Note: other SIS branches use AttributeType and FeatureAssociationRole
             *       instead than DefaultAttributeType and DefaultAssociationRole.
             */
            if (base instanceof DefaultAttributeType<?>) {
                if (!(other instanceof DefaultAttributeType<?>)) {
                    return false;
                }
                final DefaultAttributeType<?> p0 = (DefaultAttributeType<?>) base;
                final DefaultAttributeType<?> p1 = (DefaultAttributeType<?>) other;
                if (!p0.getValueClass().isAssignableFrom(p1.getValueClass()) ||
                     p0.getMinimumOccurs() > p1.getMinimumOccurs() ||
                     p0.getMaximumOccurs() < p1.getMaximumOccurs())
=======
             * If the base property is an attribute, then the overriding property shall be either an attribute
             * or a parameterless operation producing an attribute.  The parameterless operation is considered
             * has having a [1…1] cardinality.
             */
            if (base instanceof AttributeType<?>) {
                final AttributeType<?> p0 = (AttributeType<?>) base;
                final AttributeType<?> p1;
                if (other instanceof AttributeType<?>) {
                    p1 = (AttributeType<?>) other;
                } else if (isParameterlessOperation(other)) {
                    final IdentifiedType result = ((Operation) other).getResult();
                    if (result instanceof AttributeType<?>) {
                        p1 = (AttributeType<?>) result;
                    } else {
                        return false;
                    }
                } else {
                    return false;
                }
                final int minOccurs, maxOccurs;
                if (!p0.getValueClass().isAssignableFrom(p1.getValueClass())    ||
                    (minOccurs = p0.getMinimumOccurs()) > p1.getMinimumOccurs() ||
                    (maxOccurs = p0.getMaximumOccurs()) < p1.getMaximumOccurs() ||
                    (p1 != other && (minOccurs > 1 || maxOccurs < 1)))             // [1…1] cardinality for operations.
>>>>>>> 4edd3015
                {
                    return false;
                }
            }
<<<<<<< HEAD
            if (base instanceof DefaultAssociationRole) {
                if (!(other instanceof DefaultAssociationRole)) {
                    return false;
                }
                final DefaultAssociationRole p0 = (DefaultAssociationRole) base;
                final DefaultAssociationRole p1 = (DefaultAssociationRole) other;
                if (p0.getMinimumOccurs() > p1.getMinimumOccurs() ||
                    p0.getMaximumOccurs() < p1.getMaximumOccurs())
=======
            /*
             * Unconditionally test for associations even if we executed the previous block for attributes,
             * because an implementation could implement both AttributeType and AssociationRole interfaces.
             * This is not recommended, but if it happen we want a behavior as consistent as possible.
             */
            if (base instanceof FeatureAssociationRole) {
                final FeatureAssociationRole p0 = (FeatureAssociationRole) base;
                final FeatureAssociationRole p1;
                if (other instanceof FeatureAssociationRole) {
                    p1 = (FeatureAssociationRole) other;
                } else if (isParameterlessOperation(other)) {
                    final IdentifiedType result = ((Operation) other).getResult();
                    if (result instanceof FeatureAssociationRole) {
                        p1 = (FeatureAssociationRole) result;
                    } else {
                        return false;
                    }
                } else {
                    return false;
                }
                final int minOccurs, maxOccurs;
                if ((minOccurs = p0.getMinimumOccurs()) > p1.getMinimumOccurs() ||
                    (maxOccurs = p0.getMaximumOccurs()) < p1.getMaximumOccurs() ||
                    (p1 != other && (minOccurs > 1 || maxOccurs < 1)))             // [1…1] cardinality for operations.
>>>>>>> 4edd3015
                {
                    return false;
                }
                final DefaultFeatureType f0 = p0.getValueType();
                final DefaultFeatureType f1 = p1.getValueType();
                if (f0 != f1 && !f0.isAssignableFrom(f1)) {
                    return false;
                }
            }
<<<<<<< HEAD
            if (base instanceof AbstractOperation) {
                if (!(other instanceof AbstractOperation)) {
                    return false;
                }
                final AbstractOperation p0 = (AbstractOperation) base;
                final AbstractOperation p1 = (AbstractOperation) other;
                if (!Objects.equals(p0.getParameters(), p1.getParameters())) {
                    return false;
                }
                final AbstractIdentifiedType r0 = p0.getResult();
                final AbstractIdentifiedType r1 = p1.getResult();
=======
            /*
             * Operations can be overridden by other operations having the same parameters.
             * In the special case of parameterless operations, can also be overridden by
             * AttributeType or FeatureAssociationRole.
             */
            if (base instanceof Operation) {
                final Operation p0 = (Operation) base;
                final IdentifiedType r1;
                if (other instanceof Operation) {
                    final Operation p1 = (Operation) other;
                    if (!Objects.equals(p0.getParameters(), p1.getParameters())) {
                        return false;
                    }
                    r1 = p1.getResult();
                } else if (isParameterlessOperation(base)) {
                    r1 = other;
                } else {
                    return false;
                }
                final IdentifiedType r0 = p0.getResult();
>>>>>>> 4edd3015
                if (r0 != r1) {
                    if (r0 instanceof FeatureType) {
                        if (!(r1 instanceof DefaultFeatureType) || !((FeatureType) r0).isAssignableFrom((DefaultFeatureType) r1)) {
                            return false;
                        }
                    }
                    if (r0 != null) {
                        if (r1 == null || !isAssignableIgnoreName(r0, r1)) {
                            return false;
                        }
                    }
                    if (r0 instanceof Operation) {
                        if (!(r1 instanceof Operation) || !isAssignableIgnoreName((Operation) r0, (Operation) r1)) {
                            return false;
                        }
                    }
                }
            }
        }
        return true;
    }

    /**
     * Returns the direct parents of this feature type.
     *
     * <div class="note"><b>Analogy:</b>
     * if we compare {@code FeatureType} to {@link Class} in the Java language, then this method is equivalent
     * to {@link Class#getSuperclass()} except that feature types allow multi-inheritance.</div>
     *
     * <div class="warning"><b>Warning:</b>
     * The type of list elements will be changed to {@code FeatureType} if and when such interface
     * will be defined in GeoAPI.</div>
     *
     * <div class="note"><b>Note for subclasses:</b>
     * this method is final because it is invoked (indirectly) by constructors, and invoking a user-overrideable
     * method at construction time is not recommended. Furthermore, many Apache SIS methods need guarantees about
     * the stability of this collection.
     * </div>
     *
     * @return  the parents of this feature type, or an empty set if none.
     */
    @SuppressWarnings("ReturnOfCollectionOrArrayField")
    public final Set<DefaultFeatureType> getSuperTypes() {
        return superTypes;      // Immutable
    }

    /**
     * Returns any feature operation, any feature attribute type and any feature association role that
     * carries characteristics of a feature type. The returned collection will include the properties
     * inherited from the {@linkplain #getSuperTypes() super-types} only if {@code includeSuperTypes}
     * is {@code true}.
     *
     * <div class="warning"><b>Warning:</b>
     * The type of list elements will be changed to {@code PropertyType} if and when such interface
     * will be defined in GeoAPI.</div>
     *
     * @param  includeSuperTypes  {@code true} for including the properties inherited from the super-types,
     *         or {@code false} for returning only the properties defined explicitely in this type.
     * @return feature operation, attribute type and association role that carries characteristics of this
     *         feature type (not including parent types).
     */
    @Override
    public Collection<AbstractIdentifiedType> getProperties(final boolean includeSuperTypes) {
        return includeSuperTypes ? allProperties : properties;
    }

    /**
     * Returns the attribute, operation or association role for the given name.
     *
     * <div class="warning"><b>Warning:</b>
     * The type of returned element will be changed to {@code PropertyType} if and when such interface
     * will be defined in GeoAPI.</div>
     *
     * @param  name  the name of the property to search.
     * @return the property for the given name, or {@code null} if none.
     * @throws IllegalArgumentException if the given argument is not a property name of this feature.
     *
     * @see AbstractFeature#getProperty(String)
     */
    public AbstractIdentifiedType getProperty(final String name) throws IllegalArgumentException {
        final AbstractIdentifiedType pt = byName.get(name);
        if (pt != null) {
            return pt;
        }
        throw new IllegalArgumentException(AbstractFeature.propertyNotFound(this, getName(), name));
    }

    /**
     * Returns the map from names to indices in an array of properties.
     * This is used for {@link DenseFeature} implementation.
     */
    @SuppressWarnings("ReturnOfCollectionOrArrayField")
    final Map<String,Integer> indices() {
        return indices;
    }

    /**
     * Creates a new feature instance of this type.
     *
     * <div class="note"><b>Analogy:</b>
     * if we compare {@code FeatureType} to {@link Class} and {@code Feature} to {@link Object} in the Java language,
     * then this method is equivalent to {@link Class#newInstance()}.</div>
     *
     * @return a new feature instance.
     * @throws IllegalStateException if this feature type {@linkplain #isAbstract() is abstract}.
     */
    public AbstractFeature newInstance() throws IllegalStateException {
        if (isAbstract) {
            throw new IllegalStateException(Resources.format(Resources.Keys.AbstractFeatureType_1, getName()));
        }
        return isSparse ? new SparseFeature(this) : new DenseFeature(this);
    }

    /**
     * Returns a hash code value for this feature type.
     *
     * @return {@inheritDoc}
     */
    @Override
    public int hashCode() {
        return super.hashCode() + superTypes.hashCode() + 37*properties.hashCode();
    }

    /**
     * Compares this feature type with the given object for equality.
     *
     * @return {@inheritDoc}
     */
    @Override
    public boolean equals(final Object obj) {
        if (obj == this) {
            return true;
        }
        if (super.equals(obj)) {
            final DefaultFeatureType that = (DefaultFeatureType) obj;
            return isAbstract == that.isAbstract &&
                   superTypes.equals(that.superTypes) &&
                   properties.equals(that.properties);
        }
        return false;
    }

    /**
     * Formats this feature in a tabular format.
     *
     * @return a string representation of this feature in a tabular format.
     *
     * @see FeatureFormat
     */
    @Override
    public String toString() {
        return FeatureFormat.sharedFormat(this);
    }
}<|MERGE_RESOLUTION|>--- conflicted
+++ resolved
@@ -703,33 +703,22 @@
     private static boolean isAssignableIgnoreName(final AbstractIdentifiedType base, final AbstractIdentifiedType other) {
         if (base != other) {
             /*
-<<<<<<< HEAD
+             * If the base property is an attribute, then the overriding property shall be either an attribute
+             * or a parameterless operation producing an attribute.  The parameterless operation is considered
+             * has having a [1…1] cardinality.
+             *
              * Note: other SIS branches use AttributeType and FeatureAssociationRole
              *       instead than DefaultAttributeType and DefaultAssociationRole.
              */
             if (base instanceof DefaultAttributeType<?>) {
-                if (!(other instanceof DefaultAttributeType<?>)) {
-                    return false;
-                }
                 final DefaultAttributeType<?> p0 = (DefaultAttributeType<?>) base;
-                final DefaultAttributeType<?> p1 = (DefaultAttributeType<?>) other;
-                if (!p0.getValueClass().isAssignableFrom(p1.getValueClass()) ||
-                     p0.getMinimumOccurs() > p1.getMinimumOccurs() ||
-                     p0.getMaximumOccurs() < p1.getMaximumOccurs())
-=======
-             * If the base property is an attribute, then the overriding property shall be either an attribute
-             * or a parameterless operation producing an attribute.  The parameterless operation is considered
-             * has having a [1…1] cardinality.
-             */
-            if (base instanceof AttributeType<?>) {
-                final AttributeType<?> p0 = (AttributeType<?>) base;
-                final AttributeType<?> p1;
-                if (other instanceof AttributeType<?>) {
-                    p1 = (AttributeType<?>) other;
+                final DefaultAttributeType<?> p1;
+                if (other instanceof DefaultAttributeType<?>) {
+                    p1 = (DefaultAttributeType<?>) other;
                 } else if (isParameterlessOperation(other)) {
-                    final IdentifiedType result = ((Operation) other).getResult();
-                    if (result instanceof AttributeType<?>) {
-                        p1 = (AttributeType<?>) result;
+                    final AbstractIdentifiedType result = ((AbstractOperation) other).getResult();
+                    if (result instanceof DefaultAttributeType<?>) {
+                        p1 = (DefaultAttributeType<?>) result;
                     } else {
                         return false;
                     }
@@ -741,35 +730,24 @@
                     (minOccurs = p0.getMinimumOccurs()) > p1.getMinimumOccurs() ||
                     (maxOccurs = p0.getMaximumOccurs()) < p1.getMaximumOccurs() ||
                     (p1 != other && (minOccurs > 1 || maxOccurs < 1)))             // [1…1] cardinality for operations.
->>>>>>> 4edd3015
                 {
                     return false;
                 }
             }
-<<<<<<< HEAD
-            if (base instanceof DefaultAssociationRole) {
-                if (!(other instanceof DefaultAssociationRole)) {
-                    return false;
-                }
-                final DefaultAssociationRole p0 = (DefaultAssociationRole) base;
-                final DefaultAssociationRole p1 = (DefaultAssociationRole) other;
-                if (p0.getMinimumOccurs() > p1.getMinimumOccurs() ||
-                    p0.getMaximumOccurs() < p1.getMaximumOccurs())
-=======
             /*
              * Unconditionally test for associations even if we executed the previous block for attributes,
              * because an implementation could implement both AttributeType and AssociationRole interfaces.
              * This is not recommended, but if it happen we want a behavior as consistent as possible.
              */
-            if (base instanceof FeatureAssociationRole) {
-                final FeatureAssociationRole p0 = (FeatureAssociationRole) base;
-                final FeatureAssociationRole p1;
-                if (other instanceof FeatureAssociationRole) {
-                    p1 = (FeatureAssociationRole) other;
+            if (base instanceof DefaultAssociationRole) {
+                final DefaultAssociationRole p0 = (DefaultAssociationRole) base;
+                final DefaultAssociationRole p1;
+                if (other instanceof DefaultAssociationRole) {
+                    p1 = (DefaultAssociationRole) other;
                 } else if (isParameterlessOperation(other)) {
-                    final IdentifiedType result = ((Operation) other).getResult();
-                    if (result instanceof FeatureAssociationRole) {
-                        p1 = (FeatureAssociationRole) result;
+                    final AbstractIdentifiedType result = ((AbstractOperation) other).getResult();
+                    if (result instanceof DefaultAssociationRole) {
+                        p1 = (DefaultAssociationRole) result;
                     } else {
                         return false;
                     }
@@ -780,7 +758,6 @@
                 if ((minOccurs = p0.getMinimumOccurs()) > p1.getMinimumOccurs() ||
                     (maxOccurs = p0.getMaximumOccurs()) < p1.getMaximumOccurs() ||
                     (p1 != other && (minOccurs > 1 || maxOccurs < 1)))             // [1…1] cardinality for operations.
->>>>>>> 4edd3015
                 {
                     return false;
                 }
@@ -790,29 +767,16 @@
                     return false;
                 }
             }
-<<<<<<< HEAD
-            if (base instanceof AbstractOperation) {
-                if (!(other instanceof AbstractOperation)) {
-                    return false;
-                }
-                final AbstractOperation p0 = (AbstractOperation) base;
-                final AbstractOperation p1 = (AbstractOperation) other;
-                if (!Objects.equals(p0.getParameters(), p1.getParameters())) {
-                    return false;
-                }
-                final AbstractIdentifiedType r0 = p0.getResult();
-                final AbstractIdentifiedType r1 = p1.getResult();
-=======
             /*
              * Operations can be overridden by other operations having the same parameters.
              * In the special case of parameterless operations, can also be overridden by
              * AttributeType or FeatureAssociationRole.
              */
-            if (base instanceof Operation) {
-                final Operation p0 = (Operation) base;
-                final IdentifiedType r1;
-                if (other instanceof Operation) {
-                    final Operation p1 = (Operation) other;
+            if (base instanceof AbstractOperation) {
+                final AbstractOperation p0 = (AbstractOperation) base;
+                final AbstractIdentifiedType r1;
+                if (other instanceof AbstractOperation) {
+                    final AbstractOperation p1 = (AbstractOperation) other;
                     if (!Objects.equals(p0.getParameters(), p1.getParameters())) {
                         return false;
                     }
@@ -822,21 +786,14 @@
                 } else {
                     return false;
                 }
-                final IdentifiedType r0 = p0.getResult();
->>>>>>> 4edd3015
+                final AbstractIdentifiedType r0 = p0.getResult();
                 if (r0 != r1) {
-                    if (r0 instanceof FeatureType) {
+                    if (r0 instanceof DefaultFeatureType) {
                         if (!(r1 instanceof DefaultFeatureType) || !((FeatureType) r0).isAssignableFrom((DefaultFeatureType) r1)) {
                             return false;
                         }
-                    }
-                    if (r0 != null) {
+                    } else if (r0 != null) {
                         if (r1 == null || !isAssignableIgnoreName(r0, r1)) {
-                            return false;
-                        }
-                    }
-                    if (r0 instanceof Operation) {
-                        if (!(r1 instanceof Operation) || !isAssignableIgnoreName((Operation) r0, (Operation) r1)) {
                             return false;
                         }
                     }
