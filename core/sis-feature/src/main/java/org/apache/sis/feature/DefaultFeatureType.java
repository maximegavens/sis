/*
 * Licensed to the Apache Software Foundation (ASF) under one or more
 * contributor license agreements.  See the NOTICE file distributed with
 * this work for additional information regarding copyright ownership.
 * The ASF licenses this file to You under the Apache License, Version 2.0
 * (the "License"); you may not use this file except in compliance with
 * the License.  You may obtain a copy of the License at
 *
 *     http://www.apache.org/licenses/LICENSE-2.0
 *
 * Unless required by applicable law or agreed to in writing, software
 * distributed under the License is distributed on an "AS IS" BASIS,
 * WITHOUT WARRANTIES OR CONDITIONS OF ANY KIND, either express or implied.
 * See the License for the specific language governing permissions and
 * limitations under the License.
 */
package org.apache.sis.feature;

import java.util.Arrays;
import java.util.List;
import java.util.Set;
import java.util.HashSet;
import java.util.Map;
import java.util.HashMap;
import java.util.LinkedHashMap;
import java.util.IdentityHashMap;
import java.util.Collection;
import java.util.Collections;
import java.io.IOException;
import java.io.ObjectInputStream;
import org.opengis.util.NameFactory;
import org.opengis.util.GenericName;
import org.opengis.util.InternationalString;
import org.apache.sis.util.ArgumentChecks;
import org.apache.sis.util.resources.Errors;
import org.apache.sis.util.collection.Containers;
import org.apache.sis.internal.util.CollectionsExt;
import org.apache.sis.internal.util.UnmodifiableArrayList;


/**
 * Abstraction of a real-world phenomena. A {@code FeatureType} instance describes the class of all
 * {@linkplain AbstractFeature feature} instances of that type.
 *
 * <div class="note"><b>Analogy:</b>
 * compared to the Java language, {@code FeatureType} is equivalent to {@link Class} while
 * {@code Feature} instances are equivalent to {@link Object} instances of that class.</div>
 *
<<<<<<< HEAD
 * <div class="warning"><b>Warning:</b>
 * This class is expected to implement a GeoAPI {@code FeatureType} interface in a future version.
 * When such interface will be available, most references to {@code DefaultFeatureType} in the API
 * will be replaced by references to the {@code FeatureType} interface.</div>
 *
 * {@section Naming}
=======
 * <div class="section">Naming</div>
>>>>>>> d9d51165
 * The feature type {@linkplain #getName() name} is mandatory and should be unique. Those names are the main
 * criterion used for deciding if a feature type {@linkplain #isAssignableFrom is assignable from} another type.
 * Names can be {@linkplain org.apache.sis.util.iso.DefaultScopedName scoped} for avoiding name collision.
 *
 * <div class="section">Properties and inheritance</div>
 * Each feature type can provide descriptions for the following {@linkplain #getProperties(boolean) properties}:
 *
 * <ul>
 *   <li>{@linkplain DefaultAttributeType    Attributes}</li>
 *   <li>{@linkplain DefaultAssociationRole  Associations to other features}</li>
 *   <li>{@linkplain DefaultOperation        Operations}</li>
 * </ul>
 *
 * In addition, a feature type can inherit the properties of one or more other feature types.
 * Properties defined in the sub-type can override properties of the same name defined in the
 * {@linkplain #getSuperTypes() super-types}, provided that values of the sub-type property are
 * assignable to the super-type property.
 *
 * <div class="note"><b>Analogy:</b> compared to the Java language, the above rule is similar to overriding a method
 * with a more specific return type (a.k.a. <cite>covariant return type</cite>). This is also similar to Java arrays,
 * which are implicitly <cite>covariant</cite> (i.e. {@code String[]} can be casted to {@code CharSequence[]}, which
 * is safe for read operations but not for write operations — the later may throw {@link ArrayStoreException}).</div>
 *
 * <div class="section">Immutability and thread safety</div>
 * Instances of this class are immutable if all properties ({@link GenericName} and {@link InternationalString}
 * instances) and all arguments ({@link AttributeType} instances) given to the constructor are also immutable.
 * Such immutable instances can be shared by many objects and passed between threads without synchronization.
 *
 * @author  Johann Sorel (Geomatys)
 * @author  Martin Desruisseaux (Geomatys)
 * @since   0.5
 * @version 0.5
 * @module
 *
 * @see AbstractFeature
 */
public class DefaultFeatureType extends AbstractIdentifiedType implements FeatureType {
    /**
     * For cross-version compatibility.
     */
    private static final long serialVersionUID = -4357370600723922312L;

    /**
     * If {@code true}, the feature type acts as an abstract super-type.
     *
     * @see #isAbstract()
     */
    private final boolean isAbstract;

    /**
     * {@code true} if this feature type contains only attributes constrained to the [1 … 1] cardinality,
     * or operations. The feature type shall not contains associations.
     *
     * @see #isSimple()
     */
    private transient boolean isSimple;

    /**
     * {@code true} if the feature instances are expected to have lot of unset properties, or
     * {@code false} if we expect most properties to be specified.
     */
    private transient boolean isSparse;

    /**
     * {@code true} if we determined that this feature type does not have, directly or indirectly,
     * any unresolved name (i.e. a {@link DefaultAssociationRole#valueType} specified only be the
     * feature type name instead than its actual instance). A value of {@code true} means that all
     * names have been resolved. However a value of {@code false} only means that we are not sure,
     * and that {@link #resolve(FeatureType)} should check again.
     *
     * <div class="note"><b>Note:</b>
     * Strictly speaking, this field should be declared {@code volatile} since the names could
     * be resolved late after construction, after the {@code DefaultFeatureType} instance became
     * used by different threads. However this is not the intended usage of deferred associations.
     * Furthermore a wrong value ({@code false} when it should be {@code true}) should only cause
     * more computation than needed, without changing the result.
     * </div>
     */
    private transient boolean isResolved;

    /**
     * The direct parents of this feature type, or an empty set if none.
     *
     * @see #getSuperTypes()
     */
    private final Set<DefaultFeatureType> superTypes;

    /**
     * The names of all parents of this feature type, including parents of parents. This is used
     * for a more efficient implementation of {@link #isAssignableFrom(DefaultFeatureType)}.
     *
     * @see #isAssignableFrom(DefaultFeatureType)
     */
    private transient Set<GenericName> assignableTo;

    /**
     * Any feature operation, any feature attribute type and any feature association role
     * that carries characteristics of a feature type.
     *
     * @see #getProperties(boolean)
     */
    private final List<AbstractIdentifiedType> properties;

    /**
     * All properties, including the ones declared in the super-types.
     * This is an unmodifiable view of the {@link #byName} values.
     *
     * @see #getProperties(boolean)
     */
    private transient Collection<AbstractIdentifiedType> allProperties;

    /**
     * A lookup table for fetching properties by name, including the properties from super-types.
     * This map shall not be modified after construction.
     *
     * @see #getProperty(String)
     */
    private transient Map<String, AbstractIdentifiedType> byName;

    /**
     * Indices of properties in an array of properties similar to {@link #properties},
     * but excluding operations. This map includes the properties from the super-types.
     *
     * The size of this map may be smaller than the {@link #byName} size.
     * This map shall not be modified after construction.
     */
    private transient Map<String, Integer> indices;

    /**
     * Constructs a feature type from the given properties. The identification map is given unchanged to
     * the {@linkplain AbstractIdentifiedType#AbstractIdentifiedType(Map) super-class constructor}.
     * The following table is a reminder of main (not all) recognized map entries:
     *
     * <table class="sis">
     *   <caption>Recognized map entries (non exhaustive list)</caption>
     *   <tr>
     *     <th>Map key</th>
     *     <th>Value type</th>
     *     <th>Returned by</th>
     *   </tr>
     *   <tr>
     *     <td>{@value org.apache.sis.feature.AbstractIdentifiedType#NAME_KEY}</td>
     *     <td>{@link GenericName} or {@link String}</td>
     *     <td>{@link #getName()}</td>
     *   </tr>
     *   <tr>
     *     <td>{@value org.apache.sis.feature.AbstractIdentifiedType#DEFINITION_KEY}</td>
     *     <td>{@link InternationalString} or {@link String}</td>
     *     <td>{@link #getDefinition()}</td>
     *   </tr>
     *   <tr>
     *     <td>{@value org.apache.sis.feature.AbstractIdentifiedType#DESIGNATION_KEY}</td>
     *     <td>{@link InternationalString} or {@link String}</td>
     *     <td>{@link #getDesignation()}</td>
     *   </tr>
     *   <tr>
     *     <td>{@value org.apache.sis.feature.AbstractIdentifiedType#DESCRIPTION_KEY}</td>
     *     <td>{@link InternationalString} or {@link String}</td>
     *     <td>{@link #getDescription()}</td>
     *   </tr>
     * </table>
     *
     * <div class="warning"><b>Warning:</b> In a future SIS version, the type of array elements may be
     * changed to {@code org.opengis.feature.FeatureType} and {@code org.opengis.feature.PropertyType}.
     * This change is pending GeoAPI revision. In the meantime, make sure that the {@code properties}
     * array contains only attribute types, association roles or operations, <strong>not</strong> other
     * feature types since the later are not properties in the ISO sense.</div>
     *
     * @param identification The name and other information to be given to this feature type.
     * @param isAbstract     If {@code true}, the feature type acts as an abstract super-type.
     * @param superTypes     The parents of this feature type, or {@code null} or empty if none.
     * @param properties     Any feature operation, any feature attribute type and any feature
     *                       association role that carries characteristics of a feature type.
     */
    public DefaultFeatureType(final Map<String,?> identification, final boolean isAbstract,
            final DefaultFeatureType[] superTypes, final AbstractIdentifiedType... properties)
    {
        super(identification);
        ArgumentChecks.ensureNonNull("properties", properties);
        this.isAbstract = isAbstract;
        if (superTypes == null) {
            this.superTypes = Collections.emptySet();
        } else {
            this.superTypes = CollectionsExt.immutableSet(true, superTypes);
            for (final FeatureType type : this.superTypes) {
                if (type instanceof NamedFeatureType) {
                    // Hierarchy of feature types can not be cyclic.
                    throw new IllegalArgumentException(Errors.format(Errors.Keys.UnresolvedFeatureName_1, type.getName()));
                }
            }
        }
        switch (properties.length) {
            case 0:  this.properties = Collections.emptyList(); break;
            case 1:  this.properties = Collections.singletonList(properties[0]); break;
            default: this.properties = UnmodifiableArrayList.wrap(Arrays.copyOf(properties, properties.length, AbstractIdentifiedType[].class)); break;
        }
        computeTransientFields();
        isResolved = resolve(this, null, isSimple);
    }

    /**
     * Creates a name from the given string. This method is invoked at construction time,
     * so it should not use any field in this {@code AbtractIdentifiedObject} instance.
     */
    @Override
    GenericName createName(final NameFactory factory, final String value) {
        return factory.createTypeName(null, value);
    }

    /**
     * Invoked on deserialization for restoring the {@link #byName} and other transient fields.
     *
     * @param  in The input stream from which to deserialize a feature type.
     * @throws IOException If an I/O error occurred while reading or if the stream contains invalid data.
     * @throws ClassNotFoundException If the class serialized on the stream is not on the classpath.
     */
    private void readObject(final ObjectInputStream in) throws IOException, ClassNotFoundException {
        in.defaultReadObject();
        computeTransientFields();
        isResolved = isSimple; // Conservative value. The 'resolve' method will compute a more accurate value if needed.
    }

    /**
     * Computes transient fields ({@link #assignableTo}, {@link #byName}, {@link #indices}, {@link #isSimple}).
     *
     * <p>As a side effect, this method checks for missing or duplicated names.</p>
     *
     * @throws IllegalArgumentException if two properties have the same name.
     */
    private void computeTransientFields() {
        final int capacity = Containers.hashMapCapacity(properties.size());
        byName       = new LinkedHashMap<String,AbstractIdentifiedType>(capacity);
        indices      = new LinkedHashMap<String,Integer>(capacity);
        assignableTo = new HashSet<GenericName>(4);
        assignableTo.add(super.getName());
        scanPropertiesFrom(this);
        byName        = CollectionsExt.compact(byName);
        assignableTo  = CollectionsExt.unmodifiableOrCopy(assignableTo);
        allProperties = byName.values();
        if (byName instanceof HashMap<?,?>) {
            allProperties = Collections.unmodifiableCollection(allProperties);
        }
        /*
         * Now check if the feature is simple/complex or dense/sparse. We perform this check after we finished
         * to create the list of all properties, because some properties may be overridden and we want to take
         * in account only the most specific ones.
         */
        isSimple = true;
        int mandatory = 0; // Count of mandatory properties.
        for (final Map.Entry<String,AbstractIdentifiedType> entry : byName.entrySet()) {
            final int minimumOccurs, maximumOccurs;
            final AbstractIdentifiedType property = entry.getValue();
            if (property instanceof DefaultAttributeType<?>) { // Other SIS branches check for AttributeType instead.
                minimumOccurs = ((DefaultAttributeType<?>) property).getMinimumOccurs();
                maximumOccurs = ((DefaultAttributeType<?>) property).getMaximumOccurs();
                isSimple &= (minimumOccurs == maximumOccurs);
            } else if (property instanceof FieldType) { // TODO: check for AssociationRole instead (after GeoAPI upgrade).
                minimumOccurs = ((FieldType) property).getMinimumOccurs();
                maximumOccurs = ((FieldType) property).getMaximumOccurs();
                isSimple = false;
            } else {
                continue; // For feature operations, maximumOccurs is implicitly 0.
            }
            if (maximumOccurs != 0) {
                isSimple &= (maximumOccurs == 1);
                indices.put(entry.getKey(), indices.size());
                if (minimumOccurs != 0) {
                    mandatory++;
                }
            }
        }
        indices = CollectionsExt.compact(indices);
        /*
         * Rational for choosing whether the feature is sparse: By default, java.util.HashMap implementation creates
         * an internal array of length 16 (see HashMap.DEFAULT_INITIAL_CAPACITY).  In addition, the HashMap instance
         * itself consumes approximatively 8 "words" in memory.  Consequently there is no advantage in using HashMap
         * unless the number of properties is greater than 16 + 8 (note: we could specify a smaller initial capacity,
         * but the memory consumed by each internal Map.Entry quickly exceed the few saved words). Next, the default
         * HashMap threshold is 0.75, so there is again no advantage in using HashMap if we do not expect at least 25%
         * of unused properties. Our current implementation arbitrarily sets the threshold to 50%.
         */
        final int n = indices.size();
        isSparse = (n > 24) && (mandatory <= n/2);
    }

    /**
     * Fills the {@link #byName} map using the non-transient information in the given {@code source}.
     * This method invokes itself recursively in order to use the information provided in super-types.
     * This method also performs an opportunist verification of argument validity.
     *
     * <p>{@code this} shall be the instance in process of being created, not any other instance
     * (i.e. recursive method invocations are performed on the same {@code this} instance).</p>
     *
     * @param  source The feature from which to get properties.
     * @throws IllegalArgumentException if two properties have the same name.
     */
    private void scanPropertiesFrom(final DefaultFeatureType source) {
        for (final DefaultFeatureType parent : source.getSuperTypes()) {
            if (assignableTo.add(parent.getName())) {
                scanPropertiesFrom(parent);
            }
        }
        int index = -1;
        for (final AbstractIdentifiedType property : source.getProperties(false)) {
            ArgumentChecks.ensureNonNullElement("properties", ++index, property);
            final String name = toString(property.getName(), source, "properties", index);
            final AbstractIdentifiedType previous = byName.put(name, property);
            if (previous != null) {
                if (!isAssignableIgnoreName(previous, property)) {
                    final GenericName owner = ownerOf(this, previous);
                    throw new IllegalArgumentException(Errors.format(Errors.Keys.PropertyAlreadyExists_2,
                            (owner != null) ? owner : "?", name));
                }
            }
        }
    }

    /**
     * Returns the name of the feature which defines the given property, or {@code null} if not found.
     * This method is for information purpose when producing an error message - its implementation does
     * not need to be efficient.
     *
     * <p><b>API note:</b> a non-static method would be more elegant in this "SIS for GeoAPI 3.0" branch.
     * However this method needs to be static in other SIS branches, because they work with interfaces
     * rather than SIS implementation. We keep the method static in this branch too for easier merges.</p>
     */
    private static GenericName ownerOf(final DefaultFeatureType type, final AbstractIdentifiedType property) {
        if (type.getProperties(false).contains(property)) {
            return type.getName();
        }
        for (final DefaultFeatureType superType : type.getSuperTypes()) {
            final GenericName owner = ownerOf(superType, property);
            if (owner != null) {
                return owner;
            }
        }
        return null;
    }

    /**
     * If an associated feature type is a placeholder for a {@code FeatureType} to be defined later,
     * replaces the placeholder by the actual instance if available. Otherwise do nothing.
     *
     * <p>This method is needed only in case of cyclic graph, e.g. feature <var>A</var> has an association
     * to feature <var>B</var> which has an association back to <var>A</var>. It may also be <var>A</var>
     * having an association to itself, <i>etc.</i></p>
     *
     * <p>{@code this} shall be the instance in process of being created, not other instance
     * (i.e. recursive method invocations are performed on the same {@code this} instance).</p>
     *
     * @param  feature  The feature type for which to resolve the properties.
     * @param  previous Previous results, for avoiding never ending loop.
     * @return {@code true} if all names have been resolved.
     */
    private boolean resolve(final DefaultFeatureType feature, final Map<FeatureType,Boolean> previous) {
        /*
         * The isResolved field is used only as a cache for skipping completely the DefaultFeatureType instance if
         * we have determined that there is no unresolved name.
         */
        return feature.isResolved = resolve(feature, previous, feature.isResolved);
    }

    /**
     * Implementation of {@link #resolve(FeatureType, Map)}, also to be invoked from the constructor.
     *
     * @param  feature  The feature type for which to resolve the properties.
     * @param  previous Previous results, for avoiding never ending loop. Initially {@code null}.
     * @param  resolved {@code true} if we already know that all names are resolved.
     * @return {@code true} if all names have been resolved.
     */
    private boolean resolve(final DefaultFeatureType feature, Map<FeatureType,Boolean> previous, boolean resolved) {
        if (!resolved) {
            resolved = true;
            for (final DefaultFeatureType type : feature.getSuperTypes()) {
                resolved &= resolve(type, previous);
            }
            for (final AbstractIdentifiedType property : feature.getProperties(false)) {
                if (property instanceof DefaultAssociationRole) {
                    if (!((DefaultAssociationRole) property).resolve(this)) {
                        resolved = false;
                        continue;
                    }
                    /*
                     * Resolve recursively the associated features, with a check against infinite recursivity.
                     * If we fall in a loop (for example A → B → C → A), conservatively returns 'false'. This
                     * may not be the most accurate answer, but will not cause any more hurt than checking more
                     * often than necessary.
                     */
                    final DefaultFeatureType valueType = ((DefaultAssociationRole) property).getValueType();
                    if (valueType != this) {
                        if (previous == null) {
                            previous = new IdentityHashMap<FeatureType,Boolean>(8);
                        }
                        Boolean r = previous.put(valueType, Boolean.FALSE);
                        if (r == null) {
                            r = resolve(valueType, previous);
                            previous.put(valueType, r);
                        }
                        resolved &= r;
                    }
                }
            }
        }
        return resolved;
    }


    // -------- END OF CONSTRUCTORS ------------------------------------------------------------------------------


    /**
     * Returns {@code true} if the feature type acts as an abstract super-type.
     * Abstract types can not be {@linkplain #newInstance() instantiated}.
     *
     * @return {@code true} if the feature type acts as an abstract super-type.
     */
    public final boolean isAbstract() {
        return isAbstract;
    }

    /**
     * Returns {@code true} if the feature instances are expected to have lot of unset properties,
     * or {@code false} if we expect most properties to be specified.
     */
    final boolean isSparse() {
        return isSparse;
    }

    /**
     * Returns {@code true} if this feature type contains only attributes constrained to the [1 … 1] cardinality,
     * or operations (no feature association).
     * Such feature types can be handled as a {@linkplain org.apache.sis.util.iso.DefaultRecord records}.
     *
     * @return {@code true} if this feature type contains only simple attributes or operations.
     */
    public boolean isSimple() {
        return isSimple;
    }

    /**
     * Returns {@code true} if the given base type may be the same or a super-type of the given type, using only
     * the name as a criterion. This is a faster check than {@link #isAssignableFrom(DefaultFeatureType)}.
     *
     * <p>Performance note: callers should verify that {@code base != type} before to invoke this method.</p>
     *
     * <p><b>API note:</b> a non-static method would be more elegant in this "SIS for GeoAPI 3.0" branch.
     * However this method needs to be static in other SIS branches, because they work with interfaces
     * rather than SIS implementation. We keep the method static in this branch too for easier merges.</p>
     */
    static boolean maybeAssignableFrom(final DefaultFeatureType base, final DefaultFeatureType type) {
        return type.assignableTo.contains(base.getName());
    }

    /**
     * Returns {@code true} if this type is same or a super-type of the given type.
     * The check is based mainly on the feature type {@linkplain #getName() name}, which should be unique.
     * However as a safety, this method also checks that all properties in this feature type is assignable
     * from a property of the same name in the given type.
     *
     * <div class="note"><b>Analogy:</b>
     * if we compare {@code FeatureType} to {@link Class} in the Java language, then this method is equivalent
     * to {@link Class#isAssignableFrom(Class)}.</div>
     *
     * @param  type The type to be checked.
     * @return {@code true} if instances of the given type can be assigned to association of this type.
     */
    public boolean isAssignableFrom(final DefaultFeatureType type) {
        if (type == this) {
            return true; // Optimization for a common case.
        }
        ArgumentChecks.ensureNonNull("type", type);
        if (!maybeAssignableFrom(this, type)) {
            return false;
        }
        /*
         * Ensures that all properties defined in this feature type is also defined
         * in the given property, and that the former is assignable from the later.
         */
        for (final Map.Entry<String, AbstractIdentifiedType> entry : byName.entrySet()) {
            final AbstractIdentifiedType other;
            try {
                other = type.getProperty(entry.getKey());
            } catch (IllegalArgumentException e) {
                /*
                 * A property in this FeatureType does not exist in the given FeatureType.
                 * Catching exceptions is not an efficient way to perform this check, but
                 * actually this case should be rare because we verified before this loop
                 * that the names match. If the names are unique (as recommended), then
                 * this exception should never happen.
                 */
                return false;
            }
            if (!isAssignableIgnoreName(entry.getValue(), other)) {
                return false;
            }
        }
        return true;
    }

    /**
     * Returns {@code true} if instances of the {@code other} type are assignable to the given {@code base} type.
     * This method does not compare the names — this verification is presumed already done by the caller.
     */
    private static boolean isAssignableIgnoreName(final AbstractIdentifiedType base, final AbstractIdentifiedType other) {
        if (base != other) {
            /*
             * Note: other SIS branches use AttributeType and FeatureAssociationRole
             *       instead than DefaultAttributeType and DefaultAssociationRole.
             */
            if (base instanceof DefaultAttributeType<?>) {
                if (!(other instanceof DefaultAttributeType<?>)) {
                    return false;
                }
                final DefaultAttributeType<?> p0 = (DefaultAttributeType<?>) base;
                final DefaultAttributeType<?> p1 = (DefaultAttributeType<?>) other;
                if (!p0.getValueClass().isAssignableFrom(p1.getValueClass()) ||
                     p0.getMinimumOccurs() > p1.getMinimumOccurs() ||
                     p0.getMaximumOccurs() < p1.getMaximumOccurs())
                {
                    return false;
                }
            }
            if (base instanceof DefaultAssociationRole) {
                if (!(other instanceof DefaultAssociationRole)) {
                    return false;
                }
                final DefaultAssociationRole p0 = (DefaultAssociationRole) base;
                final DefaultAssociationRole p1 = (DefaultAssociationRole) other;
                if (p0.getMinimumOccurs() > p1.getMinimumOccurs() ||
                    p0.getMaximumOccurs() < p1.getMaximumOccurs())
                {
                    return false;
                }
                final DefaultFeatureType f0 = p0.getValueType();
                final DefaultFeatureType f1 = p1.getValueType();
                if (f0 != f1) {
                    if (!f0.isAssignableFrom(f1)) {
                        return false;
                    }
                }
            }
        }
        return true;
    }

    /**
     * Returns the direct parents of this feature type.
     *
     * <div class="note"><b>Analogy:</b>
     * if we compare {@code FeatureType} to {@link Class} in the Java language, then this method is equivalent
     * to {@link Class#getSuperclass()} except that feature types allow multi-inheritance.</div>
     *
     * <div class="warning"><b>Warning:</b>
     * The type of list elements will be changed to {@code FeatureType} if and when such interface
     * will be defined in GeoAPI.</div>
     *
     * <div class="note"><b>Note for subclasses:</b>
     * this method is final because it is invoked (indirectly) by constructors, and invoking a user-overrideable
     * method at construction time is not recommended. Furthermore, many Apache SIS methods need guarantees about
     * the stability of this collection.
     * </div>
     *
     * @return The parents of this feature type, or an empty set if none.
     */
    public final Set<DefaultFeatureType> getSuperTypes() {
        return superTypes;
    }

    /**
     * Returns any feature operation, any feature attribute type and any feature association role that
     * carries characteristics of a feature type. The returned collection will include the properties
     * inherited from the {@linkplain #getSuperTypes() super-types} only if {@code includeSuperTypes}
     * is {@code true}.
     *
     * <div class="warning"><b>Warning:</b>
     * The type of list elements will be changed to {@code PropertyType} if and when such interface
     * will be defined in GeoAPI.</div>
     *
     * <div class="note"><b>Note for subclasses:</b>
     * this method is final because it is invoked (indirectly) by constructors, and invoking a user-overrideable
     * method at construction time is not recommended. Furthermore, many Apache SIS methods need guarantees about
     * the stability of this collection.
     * </div>
     *
     * @param  includeSuperTypes {@code true} for including the properties inherited from the super-types,
     *         or {@code false} for returning only the properties defined explicitely in this type.
     * @return Feature operation, attribute type and association role that carries characteristics of this
     *         feature type (not including parent types).
     */
    public final Collection<AbstractIdentifiedType> getProperties(final boolean includeSuperTypes) {
        return includeSuperTypes ? allProperties : properties;
    }

    /**
     * Returns the attribute, operation or association role for the given name.
     *
     * <div class="warning"><b>Warning:</b>
     * The type of returned element will be changed to {@code PropertyType} if and when such interface
     * will be defined in GeoAPI.</div>
     *
     * @param  name The name of the property to search.
     * @return The property for the given name, or {@code null} if none.
     * @throws IllegalArgumentException If the given argument is not a property name of this feature.
     *
     * @see AbstractFeature#getProperty(String)
     */
    public AbstractIdentifiedType getProperty(final String name) throws IllegalArgumentException {
        final AbstractIdentifiedType pt = byName.get(name);
        if (pt != null) {
            return pt;
        }
        throw new IllegalArgumentException(Errors.format(Errors.Keys.PropertyNotFound_2, getName(), name));
    }

    /**
     * Returns the map from names to indices in an array of properties.
     * This is used for {@link DenseFeature} implementation.
     */
    final Map<String,Integer> indices() {
        return indices;
    }

    /**
     * Creates a new feature instance of this type.
     *
     * <div class="note"><b>Analogy:</b>
     * if we compare {@code FeatureType} to {@link Class} and {@code Feature} to {@link Object} in the Java language,
     * then this method is equivalent to {@link Class#newInstance()}.</div>
     *
     * @return A new feature instance.
     * @throws IllegalStateException if this feature type {@linkplain #isAbstract() is abstract}.
     */
    public AbstractFeature newInstance() throws IllegalStateException {
        if (isAbstract) {
            throw new IllegalStateException(Errors.format(Errors.Keys.AbstractType_1, getName()));
        }
        return isSparse ? new SparseFeature(this) : new DenseFeature(this);
    }

    /**
     * Returns a hash code value for this feature type.
     *
     * @return {@inheritDoc}
     */
    @Override
    public int hashCode() {
        return super.hashCode() + superTypes.hashCode() + 37*properties.hashCode();
    }

    /**
     * Compares this feature type with the given object for equality.
     *
     * @return {@inheritDoc}
     */
    @Override
    public boolean equals(final Object obj) {
        if (obj == this) {
            return true;
        }
        if (super.equals(obj)) {
            final DefaultFeatureType that = (DefaultFeatureType) obj;
            return isAbstract == that.isAbstract &&
                   superTypes.equals(that.superTypes) &&
                   properties.equals(that.properties);
        }
        return false;
    }

    /**
     * Formats this feature in a tabular format.
     *
     * @return A string representation of this feature in a tabular format.
     *
     * @see FeatureFormat
     */
    @Override
    public String toString() {
        return FeatureFormat.sharedFormat(this);
    }
}<|MERGE_RESOLUTION|>--- conflicted
+++ resolved
@@ -46,16 +46,12 @@
  * compared to the Java language, {@code FeatureType} is equivalent to {@link Class} while
  * {@code Feature} instances are equivalent to {@link Object} instances of that class.</div>
  *
-<<<<<<< HEAD
  * <div class="warning"><b>Warning:</b>
  * This class is expected to implement a GeoAPI {@code FeatureType} interface in a future version.
  * When such interface will be available, most references to {@code DefaultFeatureType} in the API
  * will be replaced by references to the {@code FeatureType} interface.</div>
  *
- * {@section Naming}
-=======
  * <div class="section">Naming</div>
->>>>>>> d9d51165
  * The feature type {@linkplain #getName() name} is mandatory and should be unique. Those names are the main
  * criterion used for deciding if a feature type {@linkplain #isAssignableFrom is assignable from} another type.
  * Names can be {@linkplain org.apache.sis.util.iso.DefaultScopedName scoped} for avoiding name collision.
