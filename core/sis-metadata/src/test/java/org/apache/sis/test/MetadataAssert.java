--- conflicted
+++ resolved
@@ -19,7 +19,6 @@
 import java.util.Collection;
 import org.opengis.metadata.Identifier;
 import org.opengis.referencing.IdentifiedObject;
-import org.opengis.referencing.ReferenceIdentifier;
 import org.apache.sis.io.wkt.Symbols;
 import org.apache.sis.io.wkt.WKTFormat;
 import org.apache.sis.io.wkt.Convention;
@@ -54,25 +53,6 @@
     }
 
     /**
-<<<<<<< HEAD
-     * Asserts that the given identifier has the expected code and the {@code "EPSG"} code space.
-     * The authority is expected to have the {@code "OGP"} title or alternate title.
-     *
-     * @param expected   The expected identifier code.
-     * @param identifier The identifier to verify.
-     *
-     * @since 0.5
-     */
-    public static void assertEpsgIdentifierEquals(final String expected, final Identifier identifier) {
-        assertNotNull(identifier);
-        assertEquals("code",      expected, identifier.getCode());
-        assertEquals("codeSpace", EPSG, (identifier instanceof ReferenceIdentifier) ? ((ReferenceIdentifier) identifier).getCodeSpace() : null);
-        assertEquals("authority", "OGP", Citations.getIdentifier(identifier.getAuthority()));
-    }
-
-    /**
-=======
->>>>>>> 4d17019b
      * Asserts that the given collection contains exactly one identifier with the given
      * {@linkplain Identifier#getCode() code}. The {@linkplain Identifier#getCodeSpace()
      * code space} and authority are ignored.
