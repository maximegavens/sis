/*
 * Licensed to the Apache Software Foundation (ASF) under one or more
 * contributor license agreements.  See the NOTICE file distributed with
 * this work for additional information regarding copyright ownership.
 * The ASF licenses this file to You under the Apache License, Version 2.0
 * (the "License"); you may not use this file except in compliance with
 * the License.  You may obtain a copy of the License at
 *
 *     http://www.apache.org/licenses/LICENSE-2.0
 *
 * Unless required by applicable law or agreed to in writing, software
 * distributed under the License is distributed on an "AS IS" BASIS,
 * WITHOUT WARRANTIES OR CONDITIONS OF ANY KIND, either express or implied.
 * See the License for the specific language governing permissions and
 * limitations under the License.
 */
package org.apache.sis.metadata.sql;

import java.util.Collections;
import javax.sql.DataSource;
import org.postgresql.ds.PGSimpleDataSource;
import org.opengis.metadata.citation.Contact;
import org.opengis.metadata.citation.Citation;
import org.opengis.metadata.citation.PresentationForm;
import org.opengis.metadata.citation.OnLineFunction;
import org.opengis.metadata.citation.OnlineResource;
import org.opengis.metadata.citation.Role;
import org.opengis.metadata.citation.Telephone;
import org.apache.sis.internal.metadata.sql.TestDatabase;
import org.apache.sis.metadata.iso.citation.HardCodedCitations;
import org.apache.sis.metadata.iso.citation.DefaultTelephone;
import org.apache.sis.metadata.MetadataStandard;
import org.apache.sis.test.TestUtilities;
import org.apache.sis.test.TestCase;
import org.apache.sis.test.DependsOn;
import org.junit.Ignore;
import org.junit.Test;

import static org.junit.Assert.*;

// Branch-dependent imports
import org.opengis.metadata.citation.ResponsibleParty;


/**
 * Creates a metadata database, stores a few elements and read them back.
 *
 * @author  Martin Desruisseaux (Geomatys)
 * @version 0.8
 * @since   0.8
 * @module
 */
@DependsOn({
    MetadataSourceTest.class,
    IdentifierGeneratorTest.class
})
public final strictfp class MetadataWriterTest extends TestCase {
    /**
     * The data source providing connections to the database.
     */
    private MetadataWriter source;

    /**
     * Runs all tests on JavaDB in the required order.
     *
     * @throws Exception if an error occurred while writing or reading the database.
     */
    @Test
    public void testDerby() throws Exception {
        final DataSource ds = TestDatabase.create("MetadataWriter");
        source = new MetadataWriter(MetadataStandard.ISO_19115, ds, null, null);
        try {
            write();
            search();
            read();
            readWriteDeprecated();
            source.close();
        } finally {
            TestDatabase.drop(ds);
        }
    }

    /**
     * Runs all tests on PostgreSQL in the required order. This test is disabled by default
     * because it requires manual setup of a test database.
     *
     * @throws Exception if an error occurred while writing or reading the database.
     */
    @Test
    @Ignore("This test need to be run manually on a machine having a local PostgreSQL database.")
    public void testPostgreSQL() throws Exception {
        final PGSimpleDataSource ds = new PGSimpleDataSource();
        ds.setServerName("localhost");
        ds.setDatabaseName("SpatialMetadataTest");
        source = new MetadataWriter(MetadataStandard.ISO_19115, ds, "metadata", null);
        try {
            write();
            search();
            read();
            readWriteDeprecated();
        } finally {
            source.close();
        }
    }

    /**
     * Creates a new temporary database and write elements in it.
     *
     * @throws MetadataStoreException if an error occurred while writing or reading the database.
     */
    private void write() throws MetadataStoreException {
        assertEquals("ISO 19115", source.add(HardCodedCitations.ISO_19115));
        assertEquals("EPSG",      source.add(HardCodedCitations.EPSG));
        assertEquals("SIS",       source.add(HardCodedCitations.SIS));
    }

    /**
     * Searches known entries in the database.
     *
     * @throws MetadataStoreException if an error occurred while reading the database.
     */
    private void search() throws MetadataStoreException {
        assertNull  ("ISO 19111", source.search(HardCodedCitations.ISO_19111));
        assertEquals("ISO 19115", source.search(HardCodedCitations.ISO_19115));
        assertEquals("EPSG",      source.search(HardCodedCitations.EPSG));
        assertEquals("SIS",       source.search(HardCodedCitations.SIS));
        assertNull  ("ISO 19111", source.search(HardCodedCitations.ISO_19111));
        assertEquals("EPSG",      source.search(TestUtilities.getSingleton(
                HardCodedCitations.EPSG.getCitedResponsibleParties())));
    }

    /**
     * Reads known entries in the database.
     * Expected entry is:
     *
     * {@preformat text
     *   Citation
     *     ├─Title………………………………………………………… EPSG Geodetic Parameter Dataset
     *     ├─Identifier
     *     │   └─Code………………………………………………… EPSG
     *     ├─Cited responsible party
     *     │   ├─Party
     *     │   │   ├─Name……………………………………… International Association of Oil & Gas Producers
     *     │   │   └─Contact info
     *     │   │       └─Online resource
     *     │   │           ├─Linkage………… http://www.epsg.org
     *     │   │           └─Function……… Information
     *     │   └─Role………………………………………………… Principal investigator
     *     └─Presentation form………………………… Table digital
     * }
     *
     * @throws MetadataStoreException if an error occurred while reading the database.
     */
    private void read() throws MetadataStoreException {
        final Citation c = source.lookup(Citation.class, "EPSG");
        assertEquals("EPSG Geodetic Parameter Dataset", c.getTitle().toString());
        assertEquals(PresentationForm.TABLE_DIGITAL, TestUtilities.getSingleton(c.getPresentationForms()));
        /*
         * Ask for dependencies that are known to exist.
         */
        final ResponsibleParty responsible = TestUtilities.getSingleton(c.getCitedResponsibleParties());
        assertEquals(Role.PRINCIPAL_INVESTIGATOR, responsible.getRole());

<<<<<<< HEAD
        org.junit.Assume.assumeTrue("TODO: needs to investigate why information are lost.", false);
        assertEquals("International Association of Oil & Gas Producers", responsible.getOrganisationName());

        OnlineResource resource = responsible.getContactInfo().getOnlineResource();
=======
        final Party party = TestUtilities.getSingleton(responsible.getParties());
        assertEquals("International Association of Oil & Gas Producers", party.getName().toString());
        final Contact contact = TestUtilities.getSingleton(party.getContactInfo());
        /*
         * Invoke for the deprecated 'getOnlineResource()' method (singular form) before the non-deprecated
         * 'getOnlineResources()' (plural form) replacement. They shall give the same result no matter which
         * form were stored in the database.
         */
        @SuppressWarnings("deprecation")
        final OnlineResource resource = contact.getOnlineResource();
        assertSame(resource, TestUtilities.getSingleton(contact.getOnlineResources()));
>>>>>>> 04a6281f
        assertEquals("http://www.epsg.org", resource.getLinkage().toString());
        assertEquals(OnLineFunction.INFORMATION, resource.getFunction());
        /*
         * Ask columns that are known to not exist.
         */
        assertNull(c.getEditionDate());
        assertTrue(c.getDates().isEmpty());
        assertEquals(0, c.getAlternateTitles().size());
        /*
         * Test the cache.
         */
        assertSame   (c, source.lookup(Citation.class, "EPSG"));
        assertNotSame(c, source.lookup(Citation.class, "SIS"));
        /*
         * Should return the identifier with no search. Actually the real test is the call to "proxy",
         * since there is no way to ensure that the call to "search" tooks the short path (except by
         * looking at the debugger). But if "proxy" succeed, then "search" should be okay.
         */
        assertEquals("EPSG", source.proxy (c));
        assertEquals("EPSG", source.search(c));
    }

    /**
     * Read and write a metadata object containing deprecated properties.
     * The metadata tested by this method is:
     *
     * {@preformat text
     *   Telephone
     *     ├─Number………………… 01.02.03.04
     *     └─Number type…… Voice
     * }
     *
     * The metadata should be stored in columns named {@code "number"} and {@code "numberType"} even if we
     * constructed the metadata using the deprecated {@code "voice"} property. Conversely, at reading time
     * the deprecated {@code "voice"} property should be converted in reading of non-deprecated properties.
     */
    @SuppressWarnings("deprecation")
    private void readWriteDeprecated() throws MetadataStoreException {
        final DefaultTelephone tel = new DefaultTelephone();
        tel.setVoices(Collections.singleton("01.02.03.04"));
        assertEquals("01.02.03.04", source.add(tel));

        final Telephone check = source.lookup(Telephone.class, "01.02.03.04");
        assertEquals("01.02.03.04", TestUtilities.getSingleton(check.getVoices()));
    }
}<|MERGE_RESOLUTION|>--- conflicted
+++ resolved
@@ -19,7 +19,6 @@
 import java.util.Collections;
 import javax.sql.DataSource;
 import org.postgresql.ds.PGSimpleDataSource;
-import org.opengis.metadata.citation.Contact;
 import org.opengis.metadata.citation.Citation;
 import org.opengis.metadata.citation.PresentationForm;
 import org.opengis.metadata.citation.OnLineFunction;
@@ -161,24 +160,10 @@
         final ResponsibleParty responsible = TestUtilities.getSingleton(c.getCitedResponsibleParties());
         assertEquals(Role.PRINCIPAL_INVESTIGATOR, responsible.getRole());
 
-<<<<<<< HEAD
         org.junit.Assume.assumeTrue("TODO: needs to investigate why information are lost.", false);
         assertEquals("International Association of Oil & Gas Producers", responsible.getOrganisationName());
 
         OnlineResource resource = responsible.getContactInfo().getOnlineResource();
-=======
-        final Party party = TestUtilities.getSingleton(responsible.getParties());
-        assertEquals("International Association of Oil & Gas Producers", party.getName().toString());
-        final Contact contact = TestUtilities.getSingleton(party.getContactInfo());
-        /*
-         * Invoke for the deprecated 'getOnlineResource()' method (singular form) before the non-deprecated
-         * 'getOnlineResources()' (plural form) replacement. They shall give the same result no matter which
-         * form were stored in the database.
-         */
-        @SuppressWarnings("deprecation")
-        final OnlineResource resource = contact.getOnlineResource();
-        assertSame(resource, TestUtilities.getSingleton(contact.getOnlineResources()));
->>>>>>> 04a6281f
         assertEquals("http://www.epsg.org", resource.getLinkage().toString());
         assertEquals(OnLineFunction.INFORMATION, resource.getFunction());
         /*
