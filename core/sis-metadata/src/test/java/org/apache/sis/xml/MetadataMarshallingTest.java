/*
 * Licensed to the Apache Software Foundation (ASF) under one or more
 * contributor license agreements.  See the NOTICE file distributed with
 * this work for additional information regarding copyright ownership.
 * The ASF licenses this file to You under the Apache License, Version 2.0
 * (the "License"); you may not use this file except in compliance with
 * the License.  You may obtain a copy of the License at
 *
 *     http://www.apache.org/licenses/LICENSE-2.0
 *
 * Unless required by applicable law or agreed to in writing, software
 * distributed under the License is distributed on an "AS IS" BASIS,
 * WITHOUT WARRANTIES OR CONDITIONS OF ANY KIND, either express or implied.
 * See the License for the specific language governing permissions and
 * limitations under the License.
 */
package org.apache.sis.xml;

import java.util.Locale;
import java.net.URL;
import java.io.IOException;
import javax.xml.bind.JAXBException;
import org.opengis.util.InternationalString;
import org.apache.sis.util.iso.SimpleInternationalString;
import org.apache.sis.metadata.iso.DefaultMetadata;
import org.apache.sis.metadata.iso.extent.DefaultExtent;
import org.apache.sis.metadata.iso.extent.DefaultTemporalExtent;
import org.apache.sis.metadata.iso.extent.DefaultGeographicBoundingBox;
import org.apache.sis.metadata.iso.lineage.DefaultProcessing;
import org.apache.sis.metadata.iso.lineage.DefaultProcessStep;
import org.apache.sis.metadata.iso.quality.AbstractElement;
import org.apache.sis.metadata.iso.quality.DefaultConformanceResult;
import org.apache.sis.test.XMLTestCase;
import org.apache.sis.test.DependsOn;
import org.junit.Test;

import static org.apache.sis.test.Assert.*;
import static org.apache.sis.test.TestUtilities.date;
import static org.apache.sis.test.TestUtilities.getSingleton;


/**
 * Tests XML (un)marshalling of various metadata objects.
 * For every metadata objects tested by this class, the expected XML representation
 * is provided by {@code *.xml} files in the <a href="{@scmUrl gmd-data}/">here</a>.
 *
 * @author  Cédric Briançon (Geomatys)
 * @author  Martin Desruisseaux (Geomatys)
 * @since   0.3 (derived from geotk-2.5)
 * @version 0.4
 * @module
 */
@DependsOn(FreeTextMarshallingTest.class)
public final strictfp class MetadataMarshallingTest extends XMLTestCase {
    /**
<<<<<<< HEAD
     * A poll of configured {@link Marshaller} and {@link Unmarshaller}, created when first needed.
     */
    private static MarshallerPool pool;

    /**
     * Creates the XML (un)marshaller pool to be shared by all test methods.
     * The (un)marshallers locale and timezone will be set to fixed values.
     *
     * @throws JAXBException If an error occurred while creating the pool.
     *
     * @see #disposeMarshallerPool()
     */
    @BeforeClass
    public static void createMarshallerPool() throws JAXBException {
        final Map<String,Object> properties = new HashMap<String,Object>(4);
        assertNull(properties.put(XML.LOCALE, Locale.ENGLISH));
        assertNull(properties.put(XML.TIMEZONE, "CET"));
        pool = new MarshallerPool(properties);
    }

    /**
     * Invoked by JUnit after the execution of every tests in order to dispose
     * the {@link MarshallerPool} instance used internally by this class.
     */
    @AfterClass
    public static void disposeMarshallerPool() {
        pool = null;
    }

    /**
=======
>>>>>>> adec41ba
     * Returns the URL to the XML file of the given name.
     *
     * @param  filename The name of the XML file.
     * @return The URL to the given XML file.
     */
    private static URL getResource(final String filename) {
        final URL resource = MetadataMarshallingTest.class.getResource(filename);
        assertNotNull(filename, resource);
        return resource;
    }

    /**
     * Tests a collection that contains no element.
     * This was used to cause a {@code NullPointerException} prior SIS-139 fix.
     *
     * @throws JAXBException If an error occurred during the during unmarshalling processes.
     *
     * @since 0.4
     *
     * @see <a href="https://issues.apache.org/jira/browse/SIS-139">SIS-139</a>
     */
    @Test
    public void testEmptyCollection() throws JAXBException {
        final String xml =
                "<gmd:MD_Metadata xmlns:gmd=\"" + Namespaces.GMD + "\">\n" +
                "  <gmd:contact/>\n" +
                "</gmd:MD_Metadata>";
        final DefaultMetadata metadata = (DefaultMetadata) XML.unmarshal(xml);
        assertTrue(metadata.getContacts().isEmpty());
    }

    /**
     * Tests the (un)marshalling of a text group with a default {@code <gco:CharacterString>} element.
     * This test is somewhat a duplicate of {@link FreeTextMarshallingTest}, but the context is more
     * elaborated.
     *
     * <p><b>XML test file:</b>
     * <a href="{@scmUrl gmd-data}/PositionalAccuracy.xml">PositionalAccuracy.xml</a></p>
     *
     * @throws IOException   If an error occurred while reading the XML file.
     * @throws JAXBException If an error occurred during the during marshalling / unmarshalling processes.
     *
     * @see <a href="http://jira.geotoolkit.org/browse/GEOTK-107">GEOTK-107</a>
     * @see FreeTextMarshallingTest
     */
    @Test
    public void testPositionalAccuracy() throws IOException, JAXBException {
        final URL    resource = getResource("PositionalAccuracy.xml");
        final Object metadata = XML.unmarshal(resource);
        assertInstanceOf("PositionalAccuracy.xml", AbstractElement.class, metadata);
        final InternationalString nameOfMeasure = getSingleton(((AbstractElement) metadata).getNamesOfMeasure());
        /*
         * Programmatic verification of the text group.
         */
        assertEquals("Quantitative quality measure focusing on the effective class percent "
                + "regarded to the total surface size", nameOfMeasure.toString(Locale.ENGLISH));
        assertEquals("Mesure qualité quantitative de type pourcentage de représentation de la "
                + "classe par rapport à la surface totale", nameOfMeasure.toString(Locale.FRENCH));
        /*
         * Opportunist test. While it was not the purpose of this test, the above metadata
         * needs to contain a "result" element in order to pass XML validation test.
         */
        assertInstanceOf("Wrong value for <gmd:result>", DefaultConformanceResult.class,
                getSingleton(((AbstractElement) metadata).getResults()));
        /*
         * Final comparison: ensure that we didn't lost any information.
         */
        assertXmlEquals(resource, marshal(metadata), "xmlns:*", "xsi:schemaLocation", "xsi:type");
    }

    /**
     * Tests the (un)marshalling of a metadata mixing elements from ISO 19115 and ISO 19115-2 standards.
     *
     * <p><b>XML test file:</b>
     * <a href="{@scmUrl gmd-data}/ProcessStep.xml">ProcessStep.xml</a></p>
     *
     * @throws IOException   If an error occurred while reading the XML file.
     * @throws JAXBException If an error occurred during the during marshalling / unmarshalling processes.
     */
    @Test
    public void testProcessStep() throws IOException, JAXBException {
        final DefaultProcessing  processing   = new DefaultProcessing();
        final DefaultProcessStep processStep  = new DefaultProcessStep("Some process step.");
        processing.setProcedureDescription(new SimpleInternationalString("Some procedure."));
        processStep.setProcessingInformation(processing);
        /*
         * XML marshalling, and compare with the content of "ProcessStep.xml" file.
         */
        final String xml = marshal(processStep);
        assertTrue(xml.startsWith("<?xml"));
        assertXmlEquals(getResource("ProcessStep.xml"), xml, "xmlns:*", "xsi:schemaLocation");
        /*
         * Final comparison: ensure that we didn't lost any information.
         */
        assertEquals(processStep, unmarshal(DefaultProcessStep.class, xml));
    }

    /**
     * Tests the (un)marshalling of a {@code <gmd:EX_Extent>} object.
     * This test opportunistically tests setting {@code "gml:id"} value.
     *
     * <p><b>XML test file:</b>
     * <a href="{@scmUrl gmd-data}/Extent.xml">Extent.xml</a></p>
     *
     * @throws IOException   If an error occurred while reading the XML file.
     * @throws JAXBException If an error occurred during the during marshalling / unmarshalling processes.
     *
     * @since 0.4
     */
    @Test
    public void testExtent() throws IOException, JAXBException {
        final DefaultGeographicBoundingBox bbox = new DefaultGeographicBoundingBox(-99, -79, 14.9844, 31);
        bbox.getIdentifierMap().put(IdentifierSpace.ID, "bbox");
        final DefaultTemporalExtent temporal = new DefaultTemporalExtent();
        if (PENDING_FUTURE_SIS_VERSION) {
            // This block needs sis-temporal module.
            temporal.setBounds(date("2010-01-27 13:26:10"), date("2010-08-27 13:26:10"));
        }
        final DefaultExtent extent = new DefaultExtent(null, bbox, null, temporal);
        /*
         * XML marshalling, and compare with the content of "ProcessStep.xml" file.
         */
        final String xml = marshal(extent);
        assertTrue(xml.startsWith("<?xml"));
        assertXmlEquals(getResource("Extent.xml"), xml, "xmlns:*", "xsi:schemaLocation");
        /*
         * Final comparison: ensure that we didn't lost any information.
         */
        assertEquals(extent, unmarshal(DefaultExtent.class, xml));
    }
}<|MERGE_RESOLUTION|>--- conflicted
+++ resolved
@@ -53,39 +53,6 @@
 @DependsOn(FreeTextMarshallingTest.class)
 public final strictfp class MetadataMarshallingTest extends XMLTestCase {
     /**
-<<<<<<< HEAD
-     * A poll of configured {@link Marshaller} and {@link Unmarshaller}, created when first needed.
-     */
-    private static MarshallerPool pool;
-
-    /**
-     * Creates the XML (un)marshaller pool to be shared by all test methods.
-     * The (un)marshallers locale and timezone will be set to fixed values.
-     *
-     * @throws JAXBException If an error occurred while creating the pool.
-     *
-     * @see #disposeMarshallerPool()
-     */
-    @BeforeClass
-    public static void createMarshallerPool() throws JAXBException {
-        final Map<String,Object> properties = new HashMap<String,Object>(4);
-        assertNull(properties.put(XML.LOCALE, Locale.ENGLISH));
-        assertNull(properties.put(XML.TIMEZONE, "CET"));
-        pool = new MarshallerPool(properties);
-    }
-
-    /**
-     * Invoked by JUnit after the execution of every tests in order to dispose
-     * the {@link MarshallerPool} instance used internally by this class.
-     */
-    @AfterClass
-    public static void disposeMarshallerPool() {
-        pool = null;
-    }
-
-    /**
-=======
->>>>>>> adec41ba
      * Returns the URL to the XML file of the given name.
      *
      * @param  filename The name of the XML file.
