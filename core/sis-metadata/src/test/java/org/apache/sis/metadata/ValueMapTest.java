--- conflicted
+++ resolved
@@ -164,25 +164,15 @@
         assertTrue ("'all' shall be a larger map than 'map'.", all.entrySet().containsAll(map.entrySet()));
         assertFalse("'all' shall be a larger map than 'map'.", map.entrySet().containsAll(all.entrySet()));
         assertArrayEquals(new SimpleEntry<?,?>[] {
-<<<<<<< HEAD
             new SimpleEntry<String,Object>("title",                   title),
             new SimpleEntry<String,Object>("alternateTitles",         emptyList()),
             new SimpleEntry<String,Object>("dates",                   emptyList()),
             new SimpleEntry<String,Object>("identifiers",             citation.getIdentifiers()),
             new SimpleEntry<String,Object>("citedResponsibleParties", singletonList(author)),
             new SimpleEntry<String,Object>("presentationForms",       emptySet()),
-            new SimpleEntry<String,Object>("ISBN",                    "9782505004509")
-=======
-            new SimpleEntry<>("title",                   title),
-            new SimpleEntry<>("alternateTitles",         emptyList()),
-            new SimpleEntry<>("dates",                   emptyList()),
-            new SimpleEntry<>("identifiers",             citation.getIdentifiers()),
-            new SimpleEntry<>("citedResponsibleParties", singletonList(author)),
-            new SimpleEntry<>("presentationForms",       emptySet()),
-            new SimpleEntry<>("ISBN",                    "9782505004509"),
-            new SimpleEntry<>("graphics",                emptyList()),
-            new SimpleEntry<>("onlineResources",         emptyList())
->>>>>>> 7000e9ff
+            new SimpleEntry<String,Object>("ISBN",                    "9782505004509"),
+            new SimpleEntry<String,Object>("graphics",                emptyList()),
+            new SimpleEntry<String,Object>("onlineResources",         emptyList())
         }, all.entrySet().toArray());
     }
 
@@ -203,7 +193,6 @@
         assertTrue ("'all' shall be a larger map than 'map'.", all.entrySet().containsAll(map.entrySet()));
         assertFalse("'all' shall be a larger map than 'map'.", map.entrySet().containsAll(all.entrySet()));
         assertArrayEquals(new SimpleEntry<?,?>[] {
-<<<<<<< HEAD
             new SimpleEntry<String,Object>("title",                   title),
             new SimpleEntry<String,Object>("alternateTitles",         emptyList()),
             new SimpleEntry<String,Object>("dates",                   emptyList()),
@@ -211,19 +200,9 @@
             new SimpleEntry<String,Object>("identifiers",             citation.getIdentifiers()),
             new SimpleEntry<String,Object>("citedResponsibleParties", singletonList(author)),
             new SimpleEntry<String,Object>("presentationForms",       emptySet()),
-            new SimpleEntry<String,Object>("ISBN",                    "9782505004509")
-=======
-            new SimpleEntry<>("title",                   title),
-            new SimpleEntry<>("alternateTitles",         emptyList()),
-            new SimpleEntry<>("dates",                   emptyList()),
-            new SimpleEntry<>("edition",                 NilReason.UNKNOWN.createNilObject(InternationalString.class)),
-            new SimpleEntry<>("identifiers",             citation.getIdentifiers()),
-            new SimpleEntry<>("citedResponsibleParties", singletonList(author)),
-            new SimpleEntry<>("presentationForms",       emptySet()),
-            new SimpleEntry<>("ISBN",                    "9782505004509"),
-            new SimpleEntry<>("graphics",                emptyList()),
-            new SimpleEntry<>("onlineResources",         emptyList())
->>>>>>> 7000e9ff
+            new SimpleEntry<String,Object>("ISBN",                    "9782505004509"),
+            new SimpleEntry<String,Object>("graphics",                emptyList()),
+            new SimpleEntry<String,Object>("onlineResources",         emptyList())
         }, all.entrySet().toArray());
     }
 
@@ -242,7 +221,6 @@
         assertTrue ("'all' shall be a larger map than 'map'.", all.entrySet().containsAll(map.entrySet()));
         assertFalse("'all' shall be a larger map than 'map'.", map.entrySet().containsAll(all.entrySet()));
         assertArrayEquals(new SimpleEntry<?,?>[] {
-<<<<<<< HEAD
             new SimpleEntry<String,Object>("title",                   title),
             new SimpleEntry<String,Object>("alternateTitles",         emptyList()),
             new SimpleEntry<String,Object>("dates",                   emptyList()),
@@ -255,24 +233,9 @@
             new SimpleEntry<String,Object>("otherCitationDetails",    null),
             new SimpleEntry<String,Object>("collectiveTitle",         null),
             new SimpleEntry<String,Object>("ISBN",                    "9782505004509"),
-            new SimpleEntry<String,Object>("ISSN",                    null)
-=======
-            new SimpleEntry<>("title",                   title),
-            new SimpleEntry<>("alternateTitles",         emptyList()),
-            new SimpleEntry<>("dates",                   emptyList()),
-            new SimpleEntry<>("edition",                 NilReason.UNKNOWN.createNilObject(InternationalString.class)),
-            new SimpleEntry<>("editionDate",             null),
-            new SimpleEntry<>("identifiers",             citation.getIdentifiers()),
-            new SimpleEntry<>("citedResponsibleParties", singletonList(author)),
-            new SimpleEntry<>("presentationForms",       emptySet()),
-            new SimpleEntry<>("series",                  null),
-            new SimpleEntry<>("otherCitationDetails",    null),
-            new SimpleEntry<>("collectiveTitle",         null),
-            new SimpleEntry<>("ISBN",                    "9782505004509"),
-            new SimpleEntry<>("ISSN",                    null),
-            new SimpleEntry<>("graphics",                emptyList()),
-            new SimpleEntry<>("onlineResources",         emptyList())
->>>>>>> 7000e9ff
+            new SimpleEntry<String,Object>("ISSN",                    null),
+            new SimpleEntry<String,Object>("graphics",                emptyList()),
+            new SimpleEntry<String,Object>("onlineResources",         emptyList())
         }, all.entrySet().toArray());
     }
 
