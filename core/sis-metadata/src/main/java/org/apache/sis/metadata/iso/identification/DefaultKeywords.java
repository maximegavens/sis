/*
 * Licensed to the Apache Software Foundation (ASF) under one or more
 * contributor license agreements.  See the NOTICE file distributed with
 * this work for additional information regarding copyright ownership.
 * The ASF licenses this file to You under the Apache License, Version 2.0
 * (the "License"); you may not use this file except in compliance with
 * the License.  You may obtain a copy of the License at
 *
 *     http://www.apache.org/licenses/LICENSE-2.0
 *
 * Unless required by applicable law or agreed to in writing, software
 * distributed under the License is distributed on an "AS IS" BASIS,
 * WITHOUT WARRANTIES OR CONDITIONS OF ANY KIND, either express or implied.
 * See the License for the specific language governing permissions and
 * limitations under the License.
 */
package org.apache.sis.metadata.iso.identification;

import java.util.Collection;
import javax.xml.bind.annotation.XmlType;
import javax.xml.bind.annotation.XmlElement;
import javax.xml.bind.annotation.XmlRootElement;
import javax.xml.bind.annotation.adapters.XmlJavaTypeAdapter;
import org.opengis.util.InternationalString;
import org.opengis.metadata.citation.Citation;
import org.opengis.metadata.identification.Keywords;
import org.opengis.metadata.identification.KeywordType;
import org.apache.sis.internal.jaxb.metadata.MD_KeywordClass;
import org.apache.sis.metadata.iso.ISOMetadata;
import org.apache.sis.util.iso.Types;

// Branch-specific imports
import org.opengis.annotation.UML;
import static org.opengis.annotation.Obligation.OPTIONAL;
import static org.opengis.annotation.Specification.ISO_19115;


/**
 * Keywords, their type and reference source.
 * The following property is mandatory in a well-formed metadata according ISO 19115:
 *
 * <div class="preformat">{@code MD_Keywords}
 * {@code   └─keyword……} Commonly used word(s) or formalised word(s) or phrase(s) used to describe the subject.</div>
 *
 * <p><b>Limitations:</b></p>
 * <ul>
 *   <li>Instances of this class are not synchronized for multi-threading.
 *       Synchronization, if needed, is caller's responsibility.</li>
 *   <li>Serialized objects of this class are not guaranteed to be compatible with future Apache SIS releases.
 *       Serialization support is appropriate for short term storage or RMI between applications running the
 *       same version of Apache SIS. For long term storage, use {@link org.apache.sis.xml.XML} instead.</li>
 * </ul>
 *
 * @author  Martin Desruisseaux (IRD, Geomatys)
 * @author  Touraïvane (IRD)
 * @author  Cédric Briançon (Geomatys)
 * @author  Cullen Rombach (Image Matters)
 * @version 1.0
 * @since   0.3
 * @module
 */
@XmlType(name = "MD_Keywords_Type", propOrder = {
    "keywords",
    "type",
    "thesaurusName",
    "keywordClass"
})
@XmlRootElement(name = "MD_Keywords")
public class DefaultKeywords extends ISOMetadata implements Keywords {
    /**
     * Serial number for compatibility with different versions.
     */
    private static final long serialVersionUID = -2765705888428016211L;

    /**
     * Commonly used word(s) or formalised word(s) or phrase(s) used to describe the subject.
     */
    private Collection<InternationalString> keywords;

    /**
     * Subject matter used to group similar keywords.
     */
    private KeywordType type;

    /**
     * Name of the formally registered thesaurus or a similar authoritative source of keywords.
     */
    private Citation thesaurusName;

    /**
     * User-defined categorization of groups of keywords that extend or are orthogonal
     * to the standardized {@linkplain #getType() keyword type} codes.
     */
    private DefaultKeywordClass keywordClass;

    /**
     * Constructs an initially empty keywords.
     */
    public DefaultKeywords() {
        super();
    }

    /**
     * Creates keywords initialized to the given key word.
     *
     * @param keywords  commonly used words or formalised words or phrases used to describe the subject,
     *                  or {@code null} if none.
     */
    public DefaultKeywords(final CharSequence... keywords) {
        if (keywords != null) {
            for (final CharSequence keyword : keywords) {
                final InternationalString i18n = Types.toInternationalString(keyword);
                if (this.keywords == null) {
                    this.keywords = singleton(i18n, InternationalString.class);
                } else {
                    this.keywords.add(i18n);
                }
            }
        }
    }

    /**
     * Constructs a new instance initialized with the values from the specified metadata object.
     * This is a <cite>shallow</cite> copy constructor, since the other metadata contained in the
     * given object are not recursively copied.
     *
     * @param object  the metadata to copy values from, or {@code null} if none.
     *
     * @see #castOrCopy(Keywords)
     */
    public DefaultKeywords(final Keywords object) {
        super(object);
        if (object != null) {
            keywords      = copyCollection(object.getKeywords(), InternationalString.class);
            type          = object.getType();
            thesaurusName = object.getThesaurusName();
        }
    }

    /**
     * Returns a SIS metadata implementation with the values of the given arbitrary implementation.
     * This method performs the first applicable action in the following choices:
     *
     * <ul>
     *   <li>If the given object is {@code null}, then this method returns {@code null}.</li>
     *   <li>Otherwise if the given object is already an instance of
     *       {@code DefaultKeywords}, then it is returned unchanged.</li>
     *   <li>Otherwise a new {@code DefaultKeywords} instance is created using the
     *       {@linkplain #DefaultKeywords(Keywords) copy constructor}
     *       and returned. Note that this is a <cite>shallow</cite> copy operation, since the other
     *       metadata contained in the given object are not recursively copied.</li>
     * </ul>
     *
     * @param  object  the object to get as a SIS implementation, or {@code null} if none.
     * @return a SIS implementation containing the values of the given object (may be the
     *         given object itself), or {@code null} if the argument was null.
     */
    public static DefaultKeywords castOrCopy(final Keywords object) {
        if (object == null || object instanceof DefaultKeywords) {
            return (DefaultKeywords) object;
        }
        return new DefaultKeywords(object);
    }

    /**
     * Returns commonly used word(s) or formalised word(s) or phrase(s) used to describe the subject.
     *
     * @return word(s) or phrase(s) used to describe the subject.
     */
    @Override
    @XmlElement(name = "keyword", required = true)
    public Collection<InternationalString> getKeywords() {
        return keywords = nonNullCollection(keywords, InternationalString.class);
    }

    /**
     * Sets commonly used word(s) or formalised word(s) or phrase(s) used to describe the subject.
     *
     * @param newValues  the new keywords.
     */
    public void setKeywords(final Collection<? extends InternationalString> newValues) {
        keywords = writeCollection(newValues, keywords, InternationalString.class);
    }

    /**
     * Returns the subject matter used to group similar keywords.
     *
     * @return subject matter used to group similar keywords, or {@code null}.
     */
    @Override
    @XmlElement(name = "type")
    public KeywordType getType() {
        return type;
    }

    /**
     * Sets the subject matter used to group similar keywords.
     *
     * @param newValue  the new keyword type.
     */
    public void setType(final KeywordType newValue) {
        checkWritePermission(type);
        type = newValue;
    }

    /**
     * Returns the name of the formally registered thesaurus or a similar authoritative source of keywords.
     *
     * @return name of registered thesaurus or similar authoritative source of keywords, or {@code null}.
     */
    @Override
    @XmlElement(name = "thesaurusName")
    public Citation getThesaurusName() {
        return thesaurusName;
    }

    /**
     * Sets the name of the formally registered thesaurus or a similar authoritative source of keywords.
     *
     * @param newValue  the new thesaurus name.
     */
    public void setThesaurusName(final Citation newValue) {
        checkWritePermission(thesaurusName);
        thesaurusName = newValue;
    }

    /**
     * Returns the user-defined categorization of groups of keywords that extend or
     * are orthogonal to the standardized {@linkplain #getType() keyword type} codes.
     *
     * <div class="warning"><b>Upcoming API change — generalization</b><br>
     * The element type will be changed to the {@code KeywordClass} interface
     * when GeoAPI will provide it (tentatively in GeoAPI 3.1).
     * </div>
     *
     * @return user-defined categorization of groups of keywords, or {@code null} if none.
     *
     * @since 0.5
     */
    @XmlElement(name = "keywordClass")
    @XmlJavaTypeAdapter(MD_KeywordClass.Since2014.class)
    @UML(identifier="keywordClass", obligation=OPTIONAL, specification=ISO_19115)
    public DefaultKeywordClass getKeywordClass() {
        return keywordClass;
    }

    /**
     * Sets the user-defined categorization of groups of keywords.
     *
     * <div class="warning"><b>Upcoming API change — generalization</b><br>
     * The argument type will be changed to the {@code KeywordClass} interface when GeoAPI will provide it
     * (tentatively in GeoAPI 3.1).</div>
     *
     * @param newValue  new user-defined categorization of groups of keywords.
     *
     * @since 0.5
     */
<<<<<<< HEAD
    public void setKeywordClass(final DefaultKeywordClass newValue) {
        checkWritePermission();
=======
    public void setKeywordClass(final KeywordClass newValue) {
        checkWritePermission(keywordClass);
>>>>>>> 794af35c
        keywordClass = newValue;
    }
}<|MERGE_RESOLUTION|>--- conflicted
+++ resolved
@@ -255,13 +255,8 @@
      *
      * @since 0.5
      */
-<<<<<<< HEAD
     public void setKeywordClass(final DefaultKeywordClass newValue) {
-        checkWritePermission();
-=======
-    public void setKeywordClass(final KeywordClass newValue) {
         checkWritePermission(keywordClass);
->>>>>>> 794af35c
         keywordClass = newValue;
     }
 }