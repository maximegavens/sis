/*
 * Licensed to the Apache Software Foundation (ASF) under one or more
 * contributor license agreements.  See the NOTICE file distributed with
 * this work for additional information regarding copyright ownership.
 * The ASF licenses this file to You under the Apache License, Version 2.0
 * (the "License"); you may not use this file except in compliance with
 * the License.  You may obtain a copy of the License at
 *
 *     http://www.apache.org/licenses/LICENSE-2.0
 *
 * Unless required by applicable law or agreed to in writing, software
 * distributed under the License is distributed on an "AS IS" BASIS,
 * WITHOUT WARRANTIES OR CONDITIONS OF ANY KIND, either express or implied.
 * See the License for the specific language governing permissions and
 * limitations under the License.
 */
package org.apache.sis.internal.simple;

import java.util.Objects;
import java.io.Serializable;
import org.opengis.metadata.citation.Citation;
<<<<<<< HEAD
import org.opengis.metadata.citation.CitationDate;
import org.opengis.metadata.citation.OnlineResource;
import org.opengis.metadata.citation.PresentationForm;
import org.opengis.metadata.citation.ResponsibleParty;
import org.opengis.metadata.citation.Series;
import org.opengis.metadata.identification.BrowseGraphic;
=======
>>>>>>> efd75370
import org.opengis.util.InternationalString;
import org.apache.sis.util.iso.SimpleInternationalString;
import org.apache.sis.internal.util.Strings;


/**
 * A trivial implementation of {@link Citation} containing only a title.
 *
 * <div class="note"><b>Design note:</b>
 * we do not put more field than {@link #title} in this {@code SimpleCitation} in order to keep it simple,
 * because the title is the only "universal" property (the need for all other fields will be determined in
 * subclasses on a case-by-case basis) and because {@code SimpleCitation} are sometime only proxy identified
 * by the {@link #title}.</div>
 *
 * @author  Martin Desruisseaux (Geomatys)
 * @version 0.3
 * @since   0.3
 * @module
 */
public class SimpleCitation implements Citation, Serializable {
    /**
     * For cross-version compatibility.
     */
    private static final long serialVersionUID = 4818846034764528263L;

    /**
     * The title to be returned by {@link #getTitle()}.
     */
    public final String title;

    /**
     * Creates a new object for the given title.
     *
     * @param  title  the title to be returned by {@link #getTitle()}.
     */
    public SimpleCitation(final String title) {
        this.title = title;
    }

    /**
     * Returns the title as an international string.
     *
     * @return the title given at construction time.
     */
    @Override
    public InternationalString getTitle() {
        return new SimpleInternationalString(title);
    }

    /**
<<<<<<< HEAD
     * Methods inherited from the {@link Citation} interface which are not of interest to this
     * {@code SimpleCitation} implementation.
     *
     * @return an empty list.
     */
    @Override public Collection<? extends InternationalString>  getAlternateTitles()         {return Collections.emptyList();}
    @Override public Collection<? extends CitationDate>         getDates()                   {return Collections.emptyList();}
    @Override public InternationalString                        getEdition()                 {return null;}
    @Override public Date                                       getEditionDate()             {return null;}
    @Override public Collection<? extends Identifier>           getIdentifiers()             {return Collections.emptyList();}
    @Override public Collection<? extends ResponsibleParty>     getCitedResponsibleParties() {return Collections.emptyList();}
    @Override public Collection<PresentationForm>               getPresentationForms()       {return Collections.emptyList();}
    @Override public Series                                     getSeries()                  {return null;}
    @Override public InternationalString                        getOtherCitationDetails()    {return null;}
    @Override public Collection<? extends OnlineResource>       getOnlineResources()         {return Collections.emptyList();}
    @Override public Collection<? extends BrowseGraphic>        getGraphics()                {return Collections.emptyList();}
    @Override public String                                     getISBN()                    {return null;}
    @Override public String                                     getISSN()                    {return null;}
    @Deprecated
    @Override public InternationalString                        getCollectiveTitle()         {return null;}

    /**
=======
>>>>>>> efd75370
     * Compares the given object with this citation for equality.
     *
     * @param  obj  the object to compare with this citation.
     * @return {@code true} if both objects are equal.
     */
    @Override
    public boolean equals(final Object obj) {
        if (obj != null && obj.getClass() == getClass()) {
            return Objects.equals(title, ((SimpleCitation) obj).title);
        }
        return false;
    }

    /**
     * Returns a hash code value for this citation.
     */
    @Override
    public int hashCode() {
        return Objects.hashCode(title) ^ (int) serialVersionUID;
    }

    /**
     * Returns a string representation of this citation for debugging purpose.
     */
    @Override
    public String toString() {
        return Strings.bracket("Citation", title);
    }
}<|MERGE_RESOLUTION|>--- conflicted
+++ resolved
@@ -19,15 +19,6 @@
 import java.util.Objects;
 import java.io.Serializable;
 import org.opengis.metadata.citation.Citation;
-<<<<<<< HEAD
-import org.opengis.metadata.citation.CitationDate;
-import org.opengis.metadata.citation.OnlineResource;
-import org.opengis.metadata.citation.PresentationForm;
-import org.opengis.metadata.citation.ResponsibleParty;
-import org.opengis.metadata.citation.Series;
-import org.opengis.metadata.identification.BrowseGraphic;
-=======
->>>>>>> efd75370
 import org.opengis.util.InternationalString;
 import org.apache.sis.util.iso.SimpleInternationalString;
 import org.apache.sis.internal.util.Strings;
@@ -78,31 +69,6 @@
     }
 
     /**
-<<<<<<< HEAD
-     * Methods inherited from the {@link Citation} interface which are not of interest to this
-     * {@code SimpleCitation} implementation.
-     *
-     * @return an empty list.
-     */
-    @Override public Collection<? extends InternationalString>  getAlternateTitles()         {return Collections.emptyList();}
-    @Override public Collection<? extends CitationDate>         getDates()                   {return Collections.emptyList();}
-    @Override public InternationalString                        getEdition()                 {return null;}
-    @Override public Date                                       getEditionDate()             {return null;}
-    @Override public Collection<? extends Identifier>           getIdentifiers()             {return Collections.emptyList();}
-    @Override public Collection<? extends ResponsibleParty>     getCitedResponsibleParties() {return Collections.emptyList();}
-    @Override public Collection<PresentationForm>               getPresentationForms()       {return Collections.emptyList();}
-    @Override public Series                                     getSeries()                  {return null;}
-    @Override public InternationalString                        getOtherCitationDetails()    {return null;}
-    @Override public Collection<? extends OnlineResource>       getOnlineResources()         {return Collections.emptyList();}
-    @Override public Collection<? extends BrowseGraphic>        getGraphics()                {return Collections.emptyList();}
-    @Override public String                                     getISBN()                    {return null;}
-    @Override public String                                     getISSN()                    {return null;}
-    @Deprecated
-    @Override public InternationalString                        getCollectiveTitle()         {return null;}
-
-    /**
-=======
->>>>>>> efd75370
      * Compares the given object with this citation for equality.
      *
      * @param  obj  the object to compare with this citation.
