--- conflicted
+++ resolved
@@ -23,15 +23,9 @@
 
 
 /**
-<<<<<<< HEAD
- * JAXB adapter for {@code CouplingType}, in order to integrate the value in an element respecting
- * the ISO-19139 standard. See package documentation for more information about the handling
- * of {@code CodeList} in ISO-19139.
-=======
- * JAXB adapter for {@link CouplingType}
+ * JAXB adapter for {@code CouplingType}
  * in order to wrap the value in an XML element as specified by ISO 19115-3 standard.
  * See package documentation for more information about the handling of {@code CodeList} in ISO 19115-3.
->>>>>>> f514ce0e
  *
  * @author  Martin Desruisseaux (Geomatys)
  * @version 1.0
