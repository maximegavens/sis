/*
 * Licensed to the Apache Software Foundation (ASF) under one or more
 * contributor license agreements.  See the NOTICE file distributed with
 * this work for additional information regarding copyright ownership.
 * The ASF licenses this file to You under the Apache License, Version 2.0
 * (the "License"); you may not use this file except in compliance with
 * the License.  You may obtain a copy of the License at
 *
 *     http://www.apache.org/licenses/LICENSE-2.0
 *
 * Unless required by applicable law or agreed to in writing, software
 * distributed under the License is distributed on an "AS IS" BASIS,
 * WITHOUT WARRANTIES OR CONDITIONS OF ANY KIND, either express or implied.
 * See the License for the specific language governing permissions and
 * limitations under the License.
 */
package org.apache.sis.metadata;

import java.util.Map;
import java.util.List;
import java.util.Arrays;
import java.util.Locale;
import java.util.HashMap;
import java.util.Iterator;
import java.util.Collection;
import java.lang.reflect.Method;
import java.lang.reflect.InvocationTargetException;
import org.opengis.annotation.UML;
import org.opengis.metadata.citation.Citation;
import org.opengis.metadata.ExtendedElementInformation;
import org.apache.sis.internal.util.Citations;
import org.apache.sis.measure.ValueRange;
import org.apache.sis.util.Debug;
import org.apache.sis.util.Classes;
import org.apache.sis.util.Numbers;
import org.apache.sis.util.ArraysExt;
import org.apache.sis.util.Utilities;
import org.apache.sis.util.Workaround;
import org.apache.sis.util.CharSequences;
import org.apache.sis.util.ComparisonMode;
import org.apache.sis.util.ObjectConverter;
import org.apache.sis.util.ObjectConverters;
import org.apache.sis.util.collection.CheckedContainer;
import org.apache.sis.util.UnconvertibleObjectException;
import org.apache.sis.util.collection.BackingStoreException;
import org.apache.sis.util.resources.Errors;
import org.apache.sis.xml.IdentifiedObject;

import static org.apache.sis.metadata.PropertyComparator.*;
import static org.apache.sis.metadata.ValueExistencePolicy.isNullOrEmpty;
import static org.apache.sis.internal.util.Numerics.floatEpsilonEqual;
import static org.apache.sis.internal.util.CollectionsExt.snapshot;
import static org.apache.sis.internal.util.CollectionsExt.modifiableCopy;
import static org.apache.sis.util.collection.Containers.hashMapCapacity;


/**
 * The getter methods declared in a GeoAPI interface, together with setter methods (if any)
 * declared in the SIS implementation. An instance of {@code PropertyAccessor} gives access
 * to all public properties of an instance of a metadata object. It uses reflection for this
 * purpose, a little bit like the <cite>Java Beans</cite> framework.
 *
 * <p>This accessor groups the properties in two categories:</p>
 *
 * <ul>
 *   <li>The standard properties defined by the GeoAPI (or other standard) interfaces.
 *       Those properties are the only one accessible by most methods in this class,
 *       except {@link #equals(Object, Object, ComparisonMode)} and {@link #freeze(Object)}.</li>
 *
 *   <li>Extra properties defined by the {@link IdentifiedObject} interface. Those properties
 *       invisible in the ISO 19115 model, but appears in ISO 19139 XML marshalling. So we do
 *       the same in the SIS implementation: invisible in map and tree view, but visible in
 *       XML marshalling.</li>
 * </ul>
 *
 * {@section Thread safety}
 * The same {@code PropertyAccessor} instance can be safely used by many threads without synchronization
 * on the part of the caller. Subclasses shall make sure that any overridden methods remain safe to call
 * from multiple threads, because the same {@code PropertyAccessor} instances are typically used by many
 * {@link ModifiableMetadata} instances.
 *
 * @author  Martin Desruisseaux (Geomatys)
 * @since   0.3 (derived from geotk-2.4)
 * @version 0.5
 * @module
 */
class PropertyAccessor {
    /**
<<<<<<< HEAD
     * Getters shared between many instances of this class. Two different implementations
     * may share the same getters but different setters.
     *
     * <div class="note"><b>Implementation note:</b>
     * In the particular case of {@code Class} keys, {@code IdentityHashMap} and {@code HashMap} have identical
     * behavior since {@code Class} is final and does not override the {@code equals(Object)} and {@code hashCode()}
     * methods. The {@code IdentityHashMap} Javadoc claims that it is faster than the regular {@code HashMap}.
     * But maybe the most interesting property is that it allocates less objects since {@code IdentityHashMap}
     * implementation doesn't need the chain of objects created by {@code HashMap}.</div>
     */
    private static final Map<Class<?>, Method[]> SHARED_GETTERS = new IdentityHashMap<Class<?>, Method[]>();

    /**
=======
>>>>>>> ea4254ac
     * Enumeration constants for the {@code mode} argument in the
     * {@link #count(Object, ValueExistencePolicy, int)} method.
     */
    static final int COUNT_FIRST=0, COUNT_SHALLOW=1, COUNT_DEEP=2;

    /**
     * Enumeration constants for the {@code mode} argument
     * in the {@link #set(int, Object, Object, int)} method.
     */
    static final int RETURN_NULL=0, RETURN_PREVIOUS=1, APPEND=2;

    /**
     * Additional getter to declare in every list of getter methods that do not already provide
     * their own {@code getIdentifiers()} method. We handle this method specially because it is
     * needed for XML marshalling in ISO 19139 compliant document, while not part of abstract
     * ISO 19115 specification.
     *
     * @see IdentifiedObject#getIdentifiers()
     */
    private static final Method EXTRA_GETTER;
    static {
        try {
            EXTRA_GETTER = IdentifiedObject.class.getMethod("getIdentifiers", (Class<?>[]) null);
        } catch (NoSuchMethodException e) {
            throw new AssertionError(e); // Should never happen.
        }
    }

    /**
     * The standard which define the {@link #type} interface.
     */
    private final Citation standard;

    /**
     * The implemented metadata interface.
     */
    final Class<?> type;

    /**
     * The implementation class, or {@link #type} if none.
     * The following condition must hold:
     *
     * {@preformat java
     *     type.isAssignableFrom(implementation);
     * }
     *
     * <div class="note"><b>Design note:</b>
     * We could enforce the above-cited restriction with type parameter: if the {@link #type} field is declared
     * as {@code Class<T>}, then this {@code implementation} field would be declared as {@code Class<? extends T>}.
     * However this is not useful for this internal class because the {@code <T>} type is never known; we have the
     * {@code <?>} type everywhere except in tests, which result in compiler warnings at {@code PropertyAccessor}
     * construction.</div>
     */
    final Class<?> implementation;

    /**
     * Number of {@link #getters} methods that can be used, regardless of whether the methods are visible
     * or hidden to the user. This is either {@code getters.length} or {@code getters.length-1}, depending
     * on whether the {@link #EXTRA_GETTER} method needs to be skipped or not.
     */
    private final int allCount;

    /**
     * Numbers of methods to shown to the user. This is always equal or lower than {@link #allCount}.
     * This count may be lower than {@code allCount} for two reasons:
     *
     * <ul>
     *   <li>The {@link #EXTRA_GETTER} method is not part of the international standard.</li>
     *   <li>The interface contains deprecated methods from an older international standard.
     *       Example: changes caused by the upgrade from ISO 19115:2003 to ISO 19115:2014.</li>
     * </ul>
     */
    private final int standardCount;

    /**
     * The public getter methods. This array should not contain any null element.
     * They are the methods defined in the interface, not the implementation class.
     *
     * <p>This array shall not contains any {@code null} elements.</p>
     */
    private final Method[] getters;

    /**
     * The corresponding setter methods, or {@code null} if none. This array must have
     * the same length than {@link #getters}. For every {@code getters[i]} element,
     * {@code setters[i]} is the corresponding setter or {@code null} if there is none.
     */
    private final Method[] setters;

    /**
     * The JavaBeans property names. They are computed at construction time,
     * {@linkplain String#intern() interned} then cached. Those names are often
     * the same than field names (at least in SIS implementation), so it is
     * reasonable to intern them in order to share {@code String} instances.
     *
     * <p>This array shall not contains any {@code null} elements.</p>
     *
     * @see #name(int, KeyNamePolicy)
     */
    private final String[] names;

    /**
     * The types of elements for the corresponding getter and setter methods. If a getter
     * method returns a collection, then this is the type of elements in that collection.
     * Otherwise this is the type of the returned value itself.
     *
     * <p>Notes:</p>
     * <ul>
     *   <li>Primitive types like {@code double} or {@code int} are converted to their wrapper types.</li>
     *   <li>This array may contain null values if the type of elements in a collection is unknown
     *       (i.e. the collection is not parameterized).</li>
     * </ul>
     */
    private final Class<?>[] elementTypes;

    /**
     * Index of getter or setter for a given name. Original names are duplicated with the same name
     * converted to lower cases according {@link Locale#ROOT} conventions, for case-insensitive searches.
     * This map shall be considered as immutable after construction.
     *
     * <p>The keys in this map are both inferred from the method names and fetched from the UML
     * annotations. Consequently the map may contain many entries for the same value if some
     * method names are different than the UML identifiers.</p>
     *
     * @see #indexOf(String, boolean)
     */
    private final Map<String,Integer> mapping;

    /**
     * The last converter used. This is remembered on the assumption that the same converter
     * will often be reused for the same property. This optimization can reduce the cost of
     * looking for a converter, and also reduce thread contention since it reduces the number
     * of calls to the synchronized {@link ObjectConverters#find(Class, Class)} method.
     *
     * @see #convert(Object[], Class)
     */
    private transient volatile ObjectConverter<?,?> lastConverter;

    /**
     * The property information, including the name and restrictions on valid values.
     * The array will be created when first needed. A {@code null} element means that
     * the information at that index has not yet been computed.
     *
     * @see #information(int)
     */
    private transient ExtendedElementInformation[] informations;

    /**
     * Creates a new property accessor for the specified metadata implementation.
     *
     * @param  standard       The standard which define the {@code type} interface.
     * @param  type           The interface implemented by the metadata class.
     * @param  implementation The class of metadata implementations, or {@code type} if none.
     */
    PropertyAccessor(final Citation standard, final Class<?> type, final Class<?> implementation) {
        assert type.isAssignableFrom(implementation) : implementation;
        this.standard       = standard;
        this.type           = type;
        this.implementation = implementation;
        this.getters        = getGetters(type, implementation);
        int allCount = getters.length;
        int standardCount = allCount;
        if (allCount != 0 && getters[allCount-1] == EXTRA_GETTER) {
            if (!EXTRA_GETTER.getDeclaringClass().isAssignableFrom(implementation)) {
                allCount--; // The extra getter method does not exist.
            }
            standardCount--;
        }
        while (standardCount != 0) { // Skip deprecated methods.
            if (!isDeprecated(standardCount - 1)) {
                break;
            }
            standardCount--;
        }
        this.allCount      = allCount;
        this.standardCount = standardCount;
        /*
         * Compute all information derived from getters: setters, property names, value types.
         */
        mapping      = new HashMap<String,Integer>(hashMapCapacity(allCount));
        names        = new String[allCount];
        elementTypes = new Class<?>[allCount];
        Method[] setters = null;
        final Class<?>[] arguments = new Class<?>[1];
        for (int i=0; i<allCount; i++) {
            /*
             * Fetch the getter and remind its name. We do the same for
             * the UML tag attached to the getter, if any.
             */
            final Integer index = i;
            Method getter  = getters[i];
            String name    = getter.getName();
            final int base = prefix(name).length();
            addMapping(name, index);
            addMappingWithLowerCase(names[i] = toPropertyName(name, base), index);
            final UML annotation = getter.getAnnotation(UML.class);
            if (annotation != null) {
                final String identifier = annotation.identifier().intern();
                addMappingWithLowerCase(identifier, index);
                final String alt = SpecialCases.rename(type, annotation.identifier().intern());
                if (alt != identifier) { // Identity comparison is okay here.
                    addMappingWithLowerCase(alt, index);
                }
            }
            /*
             * Now try to infer the setter from the getter. We replace the "get" prefix by
             * "set" and look for a parameter of the same type than the getter return type.
             */
            Class<?> returnType = getter.getReturnType();
            arguments[0] = returnType;
            if (name.length() > base) {
                final int lo = name.codePointAt(base);
                final int up = Character.toUpperCase(lo);
                final int length = name.length();
                final StringBuilder buffer = new StringBuilder(length - base + 5).append(SET);
                if (lo != up) {
                    buffer.appendCodePoint(up).append(name, base + Character.charCount(lo), length);
                } else {
                    buffer.append(name, base, length);
                }
                name = buffer.toString();
            }
            /*
             * Note: we want PUBLIC methods only.  For example the referencing module defines
             * setters as private methods for use by JAXB only. We don't want to allow access
             * to those setters.
             */
            Method setter = null;
            try {
                setter = implementation.getMethod(name, arguments);
            } catch (NoSuchMethodException e) {
                /*
                 * If we found no setter method expecting an argument of the same type than the
                 * argument returned by the GeoAPI method,  try again with the type returned by
                 * the implementation class. It is typically the same type, but sometime it may
                 * be a parent type.
                 *
                 * It is a necessary condition that the type returned by the getter is assignable
                 * to the type expected by the setter.  This contract is required by the 'freeze'
                 * method among others.
                 */
                try {
                    getter = implementation.getMethod(getter.getName(), (Class<?>[]) null);
                } catch (NoSuchMethodException error) {
                    // Should never happen, since the implementation class
                    // implements the interface where the getter come from.
                    throw new AssertionError(error);
                }
                if (returnType != (returnType = getter.getReturnType())) {
                    arguments[0] = returnType;
                    try {
                        setter = implementation.getMethod(name, arguments);
                    } catch (NoSuchMethodException ignore) {
                        // There is no setter, which may be normal. At this stage
                        // the 'setter' variable should still have the null value.
                    }
                }
            }
            if (setter != null) {
                if (setters == null) {
                    setters = new Method[allCount];
                }
                setters[i] = setter;
            }
            /*
             * Get the type of elements returned by the getter. We perform this step last because
             * the search for a setter above may have replaced the getter declared in the interface
             * by the getter declared in the implementation with a covariant return type. Our intend
             * is to get a type which can be accepted by the setter.
             */
            Class<?> elementType = getter.getReturnType();
            if (Collection.class.isAssignableFrom(elementType)) {
                elementType = Classes.boundOfParameterizedProperty(getter);
            }
            elementTypes[i] = Numbers.primitiveToWrapper(elementType);
        }
        this.setters = setters;
    }

    /**
     * Adds the given (name, index) pair to {@link #mapping}, making sure we don't
     * overwrite an existing entry with different value.
     */
    private void addMapping(final String name, final Integer index) {
        if (!name.isEmpty()) {
            final Integer old = mapping.put(name, index);
            if (old != null && !old.equals(index)) {
                /*
                 * Same identifier for two different properties. If one is deprecated while the
                 * other is not, then the non-deprecated identifier overwrite the deprecated one.
                 */
                final boolean deprecated = isDeprecated(index);
                if (deprecated == isDeprecated(old)) {
                    throw new IllegalStateException(Errors.format(Errors.Keys.DuplicatedIdentifier_1,
                            Classes.getShortName(type) + '.' + name));
                }
                if (deprecated) {
                    mapping.put(name, old); // Restore the undeprecated method.
                }
            }
        }
    }

    /**
     * Adds the given (name, index) pair and its lower-case variant.
     */
    private void addMappingWithLowerCase(final String name, final Integer index) {
        addMapping(name, index);
        final String lower = name.toLowerCase(Locale.ROOT);
        if (!lower.equals(name)) {
            addMapping(lower, index);
        }
    }

    /**
     * Returns the getters. The returned array should never be modified,
     * since it may be shared among many instances of {@code PropertyAccessor}.
     *
     * @param  type The metadata interface.
     * @param  implementation The class of metadata implementations, or {@code type} if none.
     * @return The getters declared in the given interface (never {@code null}).
     */
<<<<<<< HEAD
    private static Method[] getGetters(final Class<?> type, final Class<?> implementation, final boolean onlyUML) {
        synchronized (SHARED_GETTERS) {
            Method[] getters = SHARED_GETTERS.get(type);
            if (getters == null) {
                getters = type.getMethods();
                // Following is similar in purpose to the PropertyAccessor.mapping field,
                // but index values are different because of the call to Arrays.sort(...).
                final Map<String,Integer> mapping = new HashMap<String,Integer>(hashMapCapacity(getters.length));
                boolean hasExtraGetter = false;
                int count = 0;
                for (final Method candidate : getters) {
                    if (Classes.isPossibleGetter(candidate) && (!onlyUML || candidate.isAnnotationPresent(UML.class))) {
                        final String name = candidate.getName();
                        if (name.startsWith(SET)) { // Paranoiac check.
                            continue;
                        }
                        /*
                         * At this point, we are ready to accept the method. Before doing so,
                         * check if the method override an other method defined in a parent
                         * class with a covariant return type. The JVM considers such cases
                         * as two different methods, while from a Java developer point of
                         * view this is the same method (GEOTK-205).
                         */
                        final Integer pi = mapping.put(name, count);
                        if (pi != null) {
                            final Class<?> pt = getters[pi].getReturnType();
                            final Class<?> ct = candidate  .getReturnType();
                            if (ct.isAssignableFrom(pt)) {
                                continue; // Previous type was more accurate.
                            }
                            if (pt.isAssignableFrom(ct)) {
                                getters[pi] = candidate;
                                continue;
                            }
                            throw new ClassCastException(Errors.format(Errors.Keys.IllegalArgumentClass_3,
                                    Classes.getShortName(type) + '.' + name, ct, pt));
=======
    private static Method[] getGetters(final Class<?> type, final Class<?> implementation) {
        /*
         * Indices map is used for choosing what to do in case of name collision.
         */
        Method[] getters = (MetadataStandard.IMPLEMENTATION_CAN_ALTER_API ? implementation : type).getMethods();
        final Map<String,Integer> indices = new HashMap<>(hashMapCapacity(getters.length));
        boolean hasExtraGetter = false;
        int count = 0;
        for (Method candidate : getters) {
            if (Classes.isPossibleGetter(candidate)) {
                final String name = candidate.getName();
                if (name.startsWith(SET)) { // Paranoiac check.
                    continue;
                }
                /*
                 * The candidate method should be declared in the interface. If not, then we require it to have
                 * a @UML annotation. The later case happen when the Apache SIS implementation contains methods
                 * for a new international standard not yet reflected in the GeoAPI interfaces.
                 */
                if (MetadataStandard.IMPLEMENTATION_CAN_ALTER_API) {
                    if (type == implementation) {
                        if (!type.isInterface() && !candidate.isAnnotationPresent(UML.class)) {
                            continue; // @UML considered optional only for interfaces.
>>>>>>> ea4254ac
                        }
                    } else try {
                        candidate = type.getMethod(name, (Class[]) null);
                    } catch (NoSuchMethodException e) {
                        if (!candidate.isAnnotationPresent(UML.class)) {
                            continue; // Not a method from an interface, and no @UML in implementation.
                        }
                    }
                }
                /*
                 * At this point, we are ready to accept the method. Before doing so,
                 * check if the method override an other method defined in a parent
                 * class with a covariant return type. The JVM considers such cases
                 * as two different methods, while from a Java developer point of
                 * view this is the same method (GEOTK-205).
                 */
                final Integer pi = indices.put(name, count);
                if (pi != null) {
                    final Class<?> pt = getters[pi].getReturnType();
                    final Class<?> ct = candidate  .getReturnType();
                    if (ct.isAssignableFrom(pt)) {
                        continue; // Previous type was more accurate.
                    }
                    if (pt.isAssignableFrom(ct)) {
                        getters[pi] = candidate;
                        continue;
                    }
                    throw new ClassCastException(Errors.format(Errors.Keys.IllegalArgumentClass_3,
                            Classes.getShortName(type) + '.' + name, ct, pt));
                }
                getters[count++] = candidate;
                if (!hasExtraGetter) {
                    hasExtraGetter = name.equals(EXTRA_GETTER.getName());
                }
            }
        }
        /*
         * Sort the standard methods before to add the extra methods (if any) in order to
         * keep the extra methods last. The code checking for the extra methods require
         * them to be last.
         */
        Arrays.sort(getters, 0, count, new PropertyComparator(implementation));
        if (!hasExtraGetter) {
            if (getters.length == count) {
                getters = Arrays.copyOf(getters, count+1);
            }
            getters[count++] = EXTRA_GETTER;
        }
        getters = ArraysExt.resize(getters, count);
        return getters;
    }

    /**
     * Returns the number of properties that can be read.
     * This is the properties to show in map or tree, <strong>not</strong> including
     * hidden properties like deprecated methods or {@link #EXTRA_GETTER} method.
     *
     * @see #count(Object, ValueExistencePolicy, int)
     */
    final int count() {
        return standardCount;
    }

    /**
     * Returns the index of the specified property, or -1 if none.
     * The search is case-insensitive.
     *
     * @param  name The name of the property to search.
     * @param  mandatory Whether this method shall throw an exception or return {@code -1}
     *         if the given name is not found.
     * @return The index of the given name, or -1 if none and {@code mandatory} is {@code false}.
     * @throws IllegalArgumentException if the name is not found and {@code mandatory} is {@code true}.
     */
    final int indexOf(final String name, final boolean mandatory) {
        Integer index = mapping.get(name);
        if (index == null) {
            /*
             * Make a second try with lower cases only if the first try failed, because
             * most of the time the key name will have exactly the expected case and using
             * directly the given String instance allow usage of its cached hash code value.
             */
            final String key = CharSequences.trimWhitespaces(
                    CharSequences.replace(name, " ", "").toString().toLowerCase(Locale.ROOT));
            if (key == name || (index = mapping.get(key)) == null) { // Identity comparison is okay here.
                if (!mandatory) {
                    return -1;
                }
                throw new IllegalArgumentException(Errors.format(Errors.Keys.PropertyNotFound_2, type, name));
            }
        }
        return index;
    }

    /**
     * Returns the name of the property at the given index, or {@code null} if none.
     *
     * @param  index The index of the property for which to get the name.
     * @param  keyPolicy The kind of name to return.
     * @return The name of the given kind at the given index, or {@code null} if the index is out of bounds.
     */
    @SuppressWarnings("fallthrough")
    @Workaround(library="JDK", version="1.7") // Actually apply to String.intern() below.
    final String name(final int index, final KeyNamePolicy keyPolicy) {
        if (index >= 0 && index < names.length) {
            switch (keyPolicy) {
                case UML_IDENTIFIER: {
                    final UML uml = getters[index].getAnnotation(UML.class);
                    if (uml != null) {
                        /*
                         * Workaround here: I though that annotation strings were interned like any other
                         * constants, but it doesn't seem to be the case as of JDK7. To check if a future
                         * JDK release still needs this explicit call to String.intern(), try to remove
                         * the ".intern()" part and run the NameMapTest.testStringIntern() method.
                         */
                        return uml.identifier().intern();
                    }
                    // Fallthrough
                }
                case JAVABEANS_PROPERTY: {
                    return names[index];
                }
                case METHOD_NAME: {
                    return getters[index].getName();
                }
                case SENTENCE: {
                    return CharSequences.camelCaseToSentence(names[index]).toString();
                }
            }
        }
        return null;
    }

    /**
     * Returns the type of the property at the given index. The returned type is usually
     * a GeoAPI interface (at least in the case of SIS implementation).
     *
     * <p>If the given policy is {@code ELEMENT_TYPE}, then:</p>
     * <ul>
     *   <li>Primitive types like {@code double} or {@code int} are converted to their wrapper types.</li>
     *   <li>If the property is a collection, then returns the type of collection elements.</li>
     * </ul>
     *
     * @param  index The index of the property.
     * @param  policy The kind of type to return.
     * @return The type of property values, or {@code null} if unknown.
     */
    Class<?> type(final int index, final TypeValuePolicy policy) {
        if (index >= 0 && index < allCount) {
            switch (policy) {
                case ELEMENT_TYPE: {
                    return elementTypes[index];
                }
                case PROPERTY_TYPE: {
                    return getters[index].getReturnType();
                }
                case DECLARING_INTERFACE: {
                    return getters[index].getDeclaringClass();
                }
                case DECLARING_CLASS: {
                    Method getter = getters[index];
                    if (implementation != type) try {
                        getter = implementation.getMethod(getter.getName(), (Class<?>[]) null);
                    } catch (NoSuchMethodException error) {
                        // Should never happen, since the implementation class
                        // implements the interface where the getter come from.
                        throw new AssertionError(error);
                    }
                    return getter.getDeclaringClass();
                }
            }
        }
        return null;
    }

    /**
     * Returns {@code true} if the type at the given index is {@link Collection}.
     */
    final boolean isCollection(final int index) {
        if (index >= 0 && index < allCount) {
            return Collection.class.isAssignableFrom(getters[index].getReturnType());
        }
        return false;
    }

    /**
     * Returns {@code true} if the property at the given index is deprecated, either in the interface that
     * declare the method or in the implementation class. A method may be deprecated in the implementation
     * but not in the interface when the implementation has been updated for a new standard
     * while the interface is still reflecting the old standard.
     */
    private boolean isDeprecated(final int index) {
        return PropertyComparator.isDeprecated(implementation, getters[index]);
    }

    /**
     * Returns the information for the property at the given index.
     * The information are created when first needed.
     *
     * @param  index The index of the property for which to get the information.
     * @return The information for the property at the given index, or {@code null} if the index is out of bounds.
     *
     * @see PropertyInformation
     */
    @SuppressWarnings({"unchecked","rawtypes"})
    final synchronized ExtendedElementInformation information(final int index) {
        ExtendedElementInformation[] informations = this.informations;
        if (informations == null) {
            this.informations = informations = new PropertyInformation<?>[standardCount];
        }
        if (index < 0 || index >= informations.length) {
            return null;
        }
        ExtendedElementInformation information = informations[index];
        if (information == null) {
            final Class<?> elementType = elementTypes[index];
            final String   name        = name(index, KeyNamePolicy.UML_IDENTIFIER);
            final Method   getter      = getters[index];
            ValueRange range = null;
            if (implementation != type) {
                final int e = Numbers.getEnumConstant(elementType);
                if (e >= Numbers.BYTE && e <= Numbers.DOUBLE) try {
                    range = implementation.getMethod(getter.getName(), (Class<?>[]) null)
                            .getAnnotation(ValueRange.class);
                } catch (NoSuchMethodException error) {
                    // Should never happen, since the implementation class
                    // implements the interface where the getter come from.
                    throw new AssertionError(error);
                }
            }
            information = new PropertyInformation(standard, name, getter, elementType, range);
            informations[index] = information;
        }
        return information;
    }

    /**
     * Returns {@code true} if the property at the given index is writable.
     */
    final boolean isWritable(final int index) {
        return (index >= 0) && (index < allCount) && (setters != null) && (setters[index] != null);
    }

    /**
     * Returns the value for the specified metadata, or {@code null} if none.
     * If the given index is out of bounds, then this method returns {@code null},
     * so it is safe to invoke this method even if {@link #indexOf(String, boolean)}
     * returned -1.
     *
     * @param  index The index of the property for which to get a value.
     * @param  metadata The metadata object to query.
     * @return The value, or {@code null} if none or if the given is out of bounds.
     * @throws BackingStoreException If the implementation threw a checked exception.
     */
    Object get(final int index, final Object metadata) throws BackingStoreException {
        return (index >= 0 && index < allCount) ? get(getters[index], metadata) : null;
    }

    /**
     * Gets a value from the specified metadata. We do not expect any checked exception to be
     * thrown, since classes in the {@code org.opengis.metadata} packages do not declare any.
     * However if a checked exception is throw anyway (maybe in user defined "standard"), it
     * will be wrapped in a {@link BackingStoreException}. Unchecked exceptions are propagated.
     *
     * @param  method The method to use for the query.
     * @param  metadata The metadata object to query.
     * @throws BackingStoreException If the implementation threw a checked exception.
     *
     * @see #set(Method, Object, Object[])
     */
    private static Object get(final Method method, final Object metadata) throws BackingStoreException {
        assert (method.getReturnType() != Void.TYPE) : method;
        try {
            return method.invoke(metadata, (Object[]) null);
        } catch (IllegalAccessException e) {
            // Should never happen since 'getters' should contains only public methods.
            throw new AssertionError(e);
        } catch (InvocationTargetException e) {
            final Throwable cause = e.getTargetException();
            if (cause instanceof RuntimeException) {
                throw (RuntimeException) cause;
            }
            if (cause instanceof Error) {
                throw (Error) cause;
            }
            throw new BackingStoreException(cause);
        }
    }

    /**
     * Sets a value for the specified metadata and returns the old value if {@code mode} is
     * {@link #RETURN_PREVIOUS}. The {@code mode} argument can be one of the following:
     *
     * <ul>
     *   <li>RETURN_NULL:     Set the value and returns {@code null}.</li>
     *   <li>RETURN_PREVIOUS: Set the value and returns the previous value. If the previous value was a
     *                        collection or a map, then that value is copied in a new collection or map
     *                        before the new value is set because the setter methods typically copy the
     *                        new collection in their existing instance.</li>
     *   <li>APPEND:          Set the value only if it doesn't overwrite an existing value, then returns
     *                        {@link Boolean#TRUE} if the metadata changed as a result of this method call,
     *                        {@link Boolean#FALSE} if the metadata didn't changed or {@code null} if the
     *                        value can not be set because an other value already exists.</li>
     * </ul>
     *
     * <p>The {@code APPEND} mode has an additional side effect: it sets the {@code append} argument to
     * {@code true} in the call to the {@link #convert(Method, Object, Object, Object[], Class, boolean)}
     * method. See the {@code convert} javadoc for more information.</p>
     *
     * <p>If the given index is out of bounds, then this method does nothing and return {@code null}.
     * We do that because the {@link ValueMap#remove(Object)} method may invoke this method with
     * an index of -1 if the {@link #indexOf(String, boolean)} method didn't found the property name.
     * However the given value will be silently discarded, so index out-of-bounds shall be used only
     * in the context of {@code remove} operations (this is not verified).</p>
     *
     * @param  index       The index of the property to set.
     * @param  metadata    The metadata object on which to set the value.
     * @param  value       The new value.
     * @param  mode        Whether this method should first fetches the old value,
     *                     as one of the {@code RETURN_*} constants.
     * @return The old value, or {@code null} if {@code returnValue} was {@code RETURN_NULL}.
     * @throws UnmodifiableMetadataException if the property for the given key is read-only.
     * @throws ClassCastException if the given value is not of the expected type.
     * @throws BackingStoreException if the implementation threw a checked exception.
     */
    Object set(final int index, final Object metadata, final Object value, final int mode)
            throws UnmodifiableMetadataException, ClassCastException, BackingStoreException
    {
        if (index < 0 || index >= allCount) {
            return null;
        }
        if (setters != null) {
            final Method getter = getters[index];
            final Method setter = setters[index];
            if (setter != null) {
                final Object oldValue;
                final Object snapshot; // Copy of oldValue before modification.
                switch (mode) {
                    case RETURN_NULL: {
                        oldValue = null;
                        snapshot = null;
                        break;
                    }
                    case APPEND: {
                        oldValue = get(getter, metadata);
                        snapshot = null;
                        break;
                    }
                    case RETURN_PREVIOUS: {
                        oldValue = get(getter, metadata);
                        if (oldValue instanceof Collection<?>) {
                            if (oldValue instanceof List<?>) {
                                snapshot = snapshot((List<?>) oldValue);
                            } else {
                                snapshot = modifiableCopy((Collection<?>) oldValue);
                            }
                        } else if (oldValue instanceof Map<?,?>) {
                            snapshot = modifiableCopy((Map<?,?>) oldValue);
                        } else {
                            snapshot = oldValue;
                        }
                        break;
                    }
                    default: throw new AssertionError(mode);
                }
                /*
                 * Converts the new value to a type acceptable for the setter method (if possible).
                 * If the new value is a singleton while the expected type is a collection, then the 'convert'
                 * method added the singleton in the existing collection, which may result in no change if the
                 * collection is a Set and the new value already exists in that Set. If we detect that there is
                 * no change, then we don't need to invoke the setter method. Note that we conservatively assume
                 * that there is always a change in RETURN_NULL mode since we don't know the previous value.
                 */
                final Object[] newValues = new Object[] {value};
                Boolean changed = convert(getter, metadata, oldValue, newValues, elementTypes[index], mode == APPEND);
                if (changed == null) {
                    changed = (mode == RETURN_NULL) || (newValues[0] != oldValue);
                    if (changed && mode == APPEND && !ValueExistencePolicy.isNullOrEmpty(oldValue)) {
                        // If 'convert' did not added the value in a collection and if a value already
                        // exists, do not modify the existing value. Exit now with "no change" status.
                        return null;
                    }
                }
                if (changed) {
                    set(setter, metadata, newValues);
                }
                return (mode == APPEND) ? changed : snapshot;
            }
        }
        throw new UnmodifiableMetadataException(Errors.format(Errors.Keys.CanNotSetPropertyValue_1, names[index]));
    }

    /**
     * Sets a value for the specified metadata. This method does not attempt any conversion of
     * argument values. Conversion of type, if needed, must have been applied before to call
     * this method.
     *
     * <p>We do not expect any checked exception to be thrown, since classes in the
     * {@code org.opengis.metadata} packages do not declare any. However if a checked
     * exception is throw anyway, then it will be wrapped in a {@link BackingStoreException}.
     * Unchecked exceptions are propagated.</p>
     *
     * @param  setter    The method to use for setting the new value.
     * @param  metadata  The metadata object to query.
     * @param  newValues The argument to give to the method to be invoked.
     * @throws BackingStoreException If the implementation threw a checked exception.
     *
     * @see #get(Method, Object)
     */
    private static void set(final Method setter, final Object metadata, final Object[] newValues)
            throws BackingStoreException
    {
        try {
            setter.invoke(metadata, newValues);
        } catch (IllegalAccessException e) {
            // Should never happen since 'setters' should contains only public methods.
            throw new AssertionError(e);
        } catch (InvocationTargetException e) {
            final Throwable cause = e.getTargetException();
            if (cause instanceof RuntimeException) {
                throw (RuntimeException) cause;
            }
            if (cause instanceof Error) {
                throw (Error) cause;
            }
            throw new BackingStoreException(cause);
        }
    }

    /**
     * Converts a value to the type required by a setter method.
     * The values are converted in-place in the {@code newValues} array. We use an array instead
     * of a single argument and return value because an array will be needed anyway for invoking
     * the {@link #convert(Object[], Class)} and {@link Method#invoke(Object, Object[])} methods.
     *
     * {@section The collection special case}
     * If the metadata property is a collection, then there is a choice:
     *
     * <ul>
     *   <li>If {@code append} is {@code true}, then the new value (which may itself be a collection)
     *       is unconditionally added to the previous collection.</li>
     *   <li>If {@code append} is {@code false} and the new value is <strong>not</strong> a collection,
     *       then the new value is added to the existing collection. In other words, we behave as a
     *       <cite>multi-values map</cite> for the properties that allow multi-values.</li>
     *   <li>Otherwise the new collection replaces the previous collection. All previous values
     *       are discarded.</li>
     * </ul>
     *
     * Adding new values to the previous collection may or may not change the original metadata
     * depending on whether those collections are live or not. In Apache SIS implementation,
     * those collections are live. However this method can be though as if the collections were
     * not live, since the caller will invoke the setter method with the collection anyway.
     *
     * @param getter      The method to use for fetching the previous value.
     * @param metadata    The metadata object to query and modify.
     * @param oldValue    The value returned by {@code get(getter, metadata)}, or {@code null} if unknown.
     *                    This parameter is only an optimization for avoiding to invoke the getter method
     *                    twice if the value is already known.
     * @param newValues   The argument to convert. The content of this array will be modified in-place.
     *                    Current implementation requires an array of length 1, however this restriction
     *                    may be relaxed in a future SIS version if needed.
     * @param elementType The target type (if singleton) or the type of elements in the collection.
     * @param append      If {@code true} and the value is a collection, then that collection will be added
     *                    to any previously existing collection instead of replacing it.
     * @return If the given value has been added to an existing collection, then whether that existing
     *         collection has been modified as a result of this method call. Otherwise {@code null}.
     * @throws ClassCastException if the element of the {@code arguments} array is not of the expected type.
     * @throws BackingStoreException If the implementation threw a checked exception.
     */
    private Boolean convert(final Method getter, final Object metadata, Object oldValue, final Object[] newValues,
            Class<?> elementType, final boolean append) throws ClassCastException, BackingStoreException
    {
        assert newValues.length == 1;
        Object newValue = newValues[0];
        Class<?> targetType = getter.getReturnType();
        if (newValue == null) {
            // Can't test elementType, because it has been converted to the wrapper class.
            if (targetType.isPrimitive()) {
                newValues[0] = Numbers.valueOfNil(targetType);
            }
            return null;
        }
        Boolean changed = null;
        if (!Collection.class.isAssignableFrom(targetType)) {
            /*
             * We do not expect a collection. The provided argument should not be a
             * collection neither. It should be some class convertible to targetType.
             *
             * If nevertheless the user provided a collection and this collection contains
             * no more than 1 element, then as a convenience we will extract the singleton
             * element and process it as if it had been directly provided in argument.
             */
            if (newValue instanceof Collection<?>) {
                final Iterator<?> it = ((Collection<?>) newValue).iterator();
                if (!it.hasNext()) { // If empty, process like null argument.
                    newValues[0] = null;
                    return null;
                }
                final Object next = it.next();
                if (!it.hasNext()) { // Singleton
                    newValue = next;
                }
                // Other cases: let the collection unchanged. It is likely to
                // cause an exception later. The message should be appropriate.
            }
            targetType = Numbers.primitiveToWrapper(targetType);
        } else {
            /*
             * We expect a collection. Collections are handled in one of the two ways below:
             *
             *   - If the user gives a collection, the user's collection replaces any
             *     previous one. The content of the previous collection is discarded.
             *
             *   - If the user gives a single value, it will be added to the existing
             *     collection (if any). The previous values are not discarded. This
             *     allow for incremental filling of a property.
             *
             * The code below prepares an array of elements to be converted and wraps that
             * array in a List (to be converted to a Set after this block if required). It
             * is okay to convert the elements after the List creation since the list is a
             * wrapper.
             */
            final boolean isCollection = (newValue instanceof Collection<?>);
            final Object[] elements = isCollection ? ((Collection<?>) newValue).toArray() : new Object[] {newValue};
            final List<Object> elementList = Arrays.asList(elements); // Converted later (see above comment).
            newValue = elementList; // Still contains the same values, but now guaranteed to be a collection.
            Collection<?> addTo = null;
            if (!isCollection || append) {
                if (oldValue == null) {
                    oldValue = get(getter, metadata);
                }
                if (oldValue != null) {
                    addTo = (Collection<?>) oldValue;
                    if (addTo instanceof CheckedContainer<?>) {
                        // Get the explicitly-specified element type.
                        elementType = ((CheckedContainer<?>) addTo).getElementType();
                    }
                    newValue = addTo;
                }
            }
            if (elementType != null) {
                convert(elements, elementType);
            }
            /*
             * We now have objects of the appropriate type. If we have a singleton to be added
             * in an existing collection, add it now. In that case the 'newValue' should refer
             * to the 'addTo' collection. We rely on the ModifiableMetadata.writeCollection(…)
             * optimization for detecting that the new collection is the same instance than
             * the old one so there is nothing to do. We could exit from the method, but let
             * it continues in case the user override the 'setFoo(…)' method.
             */
            if (addTo != null) {
                /*
                 * Unsafe addition into a collection. In SIS implementation, the collection is
                 * actually an instance of CheckedCollection, so the check will be performed at
                 * runtime. However other implementations could use unchecked collection.
                 * There is not much we can do...
                 */
                // No @SuppressWarnings because this is a real hole.
                changed = ((Collection) addTo).addAll(elementList);
            }
        }
        /*
         * If the expected type was not a collection, the conversion of user value happen
         * here. Otherwise conversion from List to Set (if needed) happen here.
         */
        newValues[0] = newValue;
        convert(newValues, targetType);
        return changed;
    }

    /**
     * Converts values in the specified array to the given type.
     * The array content is modified in-place. This method accepts an array instead than
     * a single value because the values to convert may be the content of a collection.
     *
     * @param  elements   The array which contains element to convert.
     * @param  targetType The base type of target elements.
     * @throws ClassCastException If an element can't be converted.
     */
    @SuppressWarnings({"unchecked","rawtypes"})
    private void convert(final Object[] elements, final Class<?> targetType) throws ClassCastException {
        boolean hasNewConverter = false;
        ObjectConverter<?,?> converter = null;
        for (int i=0; i<elements.length; i++) {
            final Object value = elements[i];
            if (value != null) {
                final Class<?> sourceType = value.getClass();
                if (!targetType.isAssignableFrom(sourceType)) try {
                    if (converter == null) {
                        converter = lastConverter; // Volatile field - read only if needed.
                    }
                    // Require the exact same classes, not parent or subclass,
                    // otherwise the converter could be stricter than necessary.
                    if (converter == null || converter.getSourceClass() != sourceType
                                          || converter.getTargetClass() != targetType)
                    {
                        converter = ObjectConverters.find(sourceType, targetType);
                        hasNewConverter = true;
                    }
                    elements[i] = ((ObjectConverter) converter).apply(value);
                } catch (UnconvertibleObjectException cause) {
                    final ClassCastException e = new ClassCastException(Errors.format(
                            Errors.Keys.IllegalClass_2, targetType, sourceType));
                    e.initCause(cause);
                    throw e;
                }
            }
        }
        if (hasNewConverter) {
            lastConverter = converter; // Volatile field - store only if needed.
        }
    }

    /**
     * Counts the number of non-null or non-empty properties.
     * The {@code mode} argument can be one of the following:
     *
     * <ul>
     *   <li>COUNT_FIRST:   stop at the first property found. This mode is used for testing if a
     *                      metadata is empty or not, without the need to known the exact count.</li>
     *   <li>COUNT_SHALLOW: count all properties, counting collections as one property.</li>
     *   <li>COUNT_DEEP:    count all properties, counting collections as the number of
     *                      properties returned by {@link Collection#size()}.</li>
     * </ul>
     *
     * @param  mode Kinds of count, as described above.
     * @param  valuePolicy The behavior of the count toward null or empty values.
     * @throws BackingStoreException If the implementation threw a checked exception.
     *
     * @see #count()
     */
    public int count(final Object metadata, final ValueExistencePolicy valuePolicy, final int mode)
            throws BackingStoreException
    {
        assert type.isInstance(metadata) : metadata;
        if (valuePolicy == ValueExistencePolicy.ALL && mode != COUNT_DEEP) {
            return count();
        }
        int count = 0;
        for (int i=0; i<standardCount; i++) { // Use 'standardCount' instead of 'allCount' for ignoring deprecated methods.
            final Object value = get(getters[i], metadata);
            if (!valuePolicy.isSkipped(value)) {
                switch (mode) {
                    case COUNT_FIRST:{
                        return 1;
                    }
                    case COUNT_SHALLOW:{
                        count++;
                        break;
                    }
                    case COUNT_DEEP: {
                        // Count always at least one element because if the user wanted to skip null or empty
                        // collections, then 'valuePolicy.isSkipped(value)' above would have returned 'true'.
                        count += (value != null && isCollection(i)) ? Math.max(((Collection<?>) value).size(), 1) : 1;
                        break;
                    }
                    default: throw new AssertionError(mode);
                }
            }
        }
        return count;
    }

    /**
     * Compares the two specified metadata objects. This method implements a <cite>shallow</cite>
     * comparison, i.e. all metadata properties are compared using their {@code properties.equals(…)}
     * method without explicit calls to this {@code accessor.equals(…)} method for children.
     * However the final result may still be a deep comparison.
     *
     * @param  metadata1 The first metadata object to compare. This object determines the accessor.
     * @param  metadata2 The second metadata object to compare.
     * @param  mode      The strictness level of the comparison.
     * @throws BackingStoreException If the implementation threw a checked exception.
     *
     * @see MetadataStandard#equals(Object, Object, ComparisonMode)
     */
    public boolean equals(final Object metadata1, final Object metadata2, final ComparisonMode mode)
            throws BackingStoreException
    {
        assert type.isInstance(metadata1) : metadata1;
        assert type.isInstance(metadata2) : metadata2;
        for (int i=0; i<standardCount; i++) {
            final Method method = getters[i];
            final Object value1 = get(method, metadata1);
            final Object value2 = get(method, metadata2);
            if (isNullOrEmpty(value1) && isNullOrEmpty(value2)) {
                // Consider empty collections/arrays as equal to null.
                // Empty strings are also considered equal to null (this is more questionable).
                continue;
            }
            if (!Utilities.deepEquals(value1, value2, mode)) {
                if (mode.ordinal() >= ComparisonMode.APPROXIMATIVE.ordinal() && floatEpsilonEqual(value1, value2)) {
                    continue; // Accept this slight difference.
                }
                return false;
            }
        }
        /*
         * One final check for the IdentifiedObjects.getIdentifiers() collection.
         */
        if (mode == ComparisonMode.STRICT && EXTRA_GETTER.getDeclaringClass().isInstance(metadata2)) {
            final Object value1 = get(EXTRA_GETTER, metadata1);
            final Object value2 = get(EXTRA_GETTER, metadata2);
            if (!isNullOrEmpty(value1) || !isNullOrEmpty(value2)) {
                return Utilities.deepEquals(value1, value2, mode);
            }
        }
        return true;
    }

    /**
     * Replaces every properties in the specified metadata by their
     * {@linkplain ModifiableMetadata#unmodifiable() unmodifiable variant}.
     *
     * @throws BackingStoreException If the implementation threw a checked exception.
     */
    final void freeze(final Object metadata) throws BackingStoreException {
        assert implementation.isInstance(metadata) : metadata;
        if (setters != null) try {
            final Object[] arguments = new Object[1];
            final Cloner cloner = new Cloner();
            for (int i=0; i<allCount; i++) {
                final Method setter = setters[i];
                if (setter != null) {
                    if (setter.isAnnotationPresent(Deprecated.class)) {
                        /*
                         * We need to skip deprecated setter methods, because those methods may delegate
                         * their work to other setter methods in different objects and those objects may
                         * have been made unmodifiable by previous iteration in this loop.  If we do not
                         * skip them, we get an UnmodifiableMetadataException in the call to set(…).
                         *
                         * Note that in some cases, only the setter method is deprecated, not the getter.
                         * This happen when Apache SIS classes represent a more recent ISO standard than
                         * the GeoAPI interfaces.
                         */
                        continue;
                    }
                    final Method getter = getters[i];
                    final Object source = get(getter, metadata);
                    final Object target = cloner.clone(source);
                    if (source != target) {
                        arguments[0] = target;
                        set(setter, metadata, arguments);
                        /*
                         * We invoke the set(…) method variant that do not perform type conversion
                         * because we don't want it to replace the immutable collection created
                         * by ModifiableMetadata.unmodifiable(source). Conversion should not be
                         * required anyway because the getter method should have returned a value
                         * compatible with the setter method - this contract is ensured by the
                         * way the PropertyAccessor constructor selected the setter methods.
                         */
                    }
                }
            }
        } catch (CloneNotSupportedException e) {
            throw new UnsupportedOperationException(e);
        }
    }

    /**
     * Computes a hash code for the specified metadata. The hash code is defined as the sum
     * of hash code values of all non-empty properties, plus the hash code of the interface.
     * This is a similar contract than {@link java.util.Set#hashCode()} (except for the interface)
     * and ensures that the hash code value is insensitive to the ordering of properties.
     *
     * @throws BackingStoreException If the implementation threw a checked exception.
     */
    public int hashCode(final Object metadata) throws BackingStoreException {
        assert type.isInstance(metadata) : metadata;
        int code = type.hashCode();
        for (int i=0; i<standardCount; i++) {
            final Object value = get(getters[i], metadata);
            if (!isNullOrEmpty(value)) {
                code += value.hashCode();
            }
        }
        return code;
    }

    /**
     * Returns a string representation of this accessor for debugging purpose.
     * Output example:
     *
     * {@preformat text
     *     PropertyAccessor[13 getters & 13 setters in DefaultCitation:Citation from “ISO 19115”]
     * }
     */
    @Debug
    @Override
    public String toString() {
        final StringBuilder buffer = new StringBuilder(60);
        buffer.append("PropertyAccessor[").append(standardCount).append(" getters");
        final int extra = allCount - standardCount;
        if (extra != 0) {
            buffer.append(" (+").append(extra).append(" ext.)");
        }
        if (setters != null) {
            int c = 0;
            for (final Method setter : setters) {
                if (setter != null) {
                    c++;
                }
            }
            buffer.append(" & ").append(c).append(" setters");
        }
        buffer.append(" in ").append(Classes.getShortName(implementation));
        if (type != implementation) {
            buffer.append(':').append(Classes.getShortName(type));
        }
        return buffer.append(" from “").append(Citations.getIdentifier(standard)).append("”]").toString();
    }
}<|MERGE_RESOLUTION|>--- conflicted
+++ resolved
@@ -86,22 +86,6 @@
  */
 class PropertyAccessor {
     /**
-<<<<<<< HEAD
-     * Getters shared between many instances of this class. Two different implementations
-     * may share the same getters but different setters.
-     *
-     * <div class="note"><b>Implementation note:</b>
-     * In the particular case of {@code Class} keys, {@code IdentityHashMap} and {@code HashMap} have identical
-     * behavior since {@code Class} is final and does not override the {@code equals(Object)} and {@code hashCode()}
-     * methods. The {@code IdentityHashMap} Javadoc claims that it is faster than the regular {@code HashMap}.
-     * But maybe the most interesting property is that it allocates less objects since {@code IdentityHashMap}
-     * implementation doesn't need the chain of objects created by {@code HashMap}.</div>
-     */
-    private static final Map<Class<?>, Method[]> SHARED_GETTERS = new IdentityHashMap<Class<?>, Method[]>();
-
-    /**
-=======
->>>>>>> ea4254ac
      * Enumeration constants for the {@code mode} argument in the
      * {@link #count(Object, ValueExistencePolicy, int)} method.
      */
@@ -424,50 +408,12 @@
      * @param  implementation The class of metadata implementations, or {@code type} if none.
      * @return The getters declared in the given interface (never {@code null}).
      */
-<<<<<<< HEAD
-    private static Method[] getGetters(final Class<?> type, final Class<?> implementation, final boolean onlyUML) {
-        synchronized (SHARED_GETTERS) {
-            Method[] getters = SHARED_GETTERS.get(type);
-            if (getters == null) {
-                getters = type.getMethods();
-                // Following is similar in purpose to the PropertyAccessor.mapping field,
-                // but index values are different because of the call to Arrays.sort(...).
-                final Map<String,Integer> mapping = new HashMap<String,Integer>(hashMapCapacity(getters.length));
-                boolean hasExtraGetter = false;
-                int count = 0;
-                for (final Method candidate : getters) {
-                    if (Classes.isPossibleGetter(candidate) && (!onlyUML || candidate.isAnnotationPresent(UML.class))) {
-                        final String name = candidate.getName();
-                        if (name.startsWith(SET)) { // Paranoiac check.
-                            continue;
-                        }
-                        /*
-                         * At this point, we are ready to accept the method. Before doing so,
-                         * check if the method override an other method defined in a parent
-                         * class with a covariant return type. The JVM considers such cases
-                         * as two different methods, while from a Java developer point of
-                         * view this is the same method (GEOTK-205).
-                         */
-                        final Integer pi = mapping.put(name, count);
-                        if (pi != null) {
-                            final Class<?> pt = getters[pi].getReturnType();
-                            final Class<?> ct = candidate  .getReturnType();
-                            if (ct.isAssignableFrom(pt)) {
-                                continue; // Previous type was more accurate.
-                            }
-                            if (pt.isAssignableFrom(ct)) {
-                                getters[pi] = candidate;
-                                continue;
-                            }
-                            throw new ClassCastException(Errors.format(Errors.Keys.IllegalArgumentClass_3,
-                                    Classes.getShortName(type) + '.' + name, ct, pt));
-=======
     private static Method[] getGetters(final Class<?> type, final Class<?> implementation) {
         /*
          * Indices map is used for choosing what to do in case of name collision.
          */
         Method[] getters = (MetadataStandard.IMPLEMENTATION_CAN_ALTER_API ? implementation : type).getMethods();
-        final Map<String,Integer> indices = new HashMap<>(hashMapCapacity(getters.length));
+        final Map<String,Integer> indices = new HashMap<String,Integer>(hashMapCapacity(getters.length));
         boolean hasExtraGetter = false;
         int count = 0;
         for (Method candidate : getters) {
@@ -485,7 +431,6 @@
                     if (type == implementation) {
                         if (!type.isInterface() && !candidate.isAnnotationPresent(UML.class)) {
                             continue; // @UML considered optional only for interfaces.
->>>>>>> ea4254ac
                         }
                     } else try {
                         candidate = type.getMethod(name, (Class[]) null);
