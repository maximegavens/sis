--- conflicted
+++ resolved
@@ -20,11 +20,7 @@
 import javax.xml.bind.annotation.XmlType;
 import javax.xml.bind.annotation.XmlElement;
 import javax.xml.bind.annotation.XmlRootElement;
-<<<<<<< HEAD
-import org.opengis.annotation.UML;
-=======
 import javax.xml.bind.annotation.adapters.XmlJavaTypeAdapter;
->>>>>>> f514ce0e
 import org.opengis.util.InternationalString;
 import org.opengis.temporal.PeriodDuration;
 import org.opengis.metadata.citation.OnlineResource;
@@ -42,6 +38,7 @@
 import static org.apache.sis.internal.metadata.MetadataUtilities.ensurePositive;
 
 // Branch-specific imports
+import org.opengis.annotation.UML;
 import static org.opengis.annotation.Obligation.OPTIONAL;
 import static org.opengis.annotation.Specification.ISO_19115;
 
@@ -252,12 +249,8 @@
      *
      * @since 0.5
      */
-<<<<<<< HEAD
+    @XmlElement(name = "offLine")
     @UML(identifier="offLine", obligation=OPTIONAL, specification=ISO_19115)
-=======
-    @Override
-    @XmlElement(name = "offLine")
->>>>>>> f514ce0e
     public Collection<Medium> getOffLines() {
         Collection<Medium> c = offLines = nonNullCollection(offLines, Medium.class);
         if (c != null && c.size() > 1 && FilterByVersion.LEGACY_METADATA.accept()) {
@@ -311,13 +304,9 @@
      *
      * @since 0.5
      */
-<<<<<<< HEAD
-    @UML(identifier="transferFrequency", obligation=OPTIONAL, specification=ISO_19115)
-=======
-    @Override
     @XmlElement(name = "transferFrequency")
     @XmlJavaTypeAdapter(TM_PeriodDuration.Since2014.class)
->>>>>>> f514ce0e
+    @UML(identifier="transferFrequency", obligation=OPTIONAL, specification=ISO_19115)
     public PeriodDuration getTransferFrequency() {
         return transferFrequency;
     }
@@ -341,12 +330,8 @@
      *
      * @since 0.5
      */
-<<<<<<< HEAD
+    // @XmlElement at the end of this class.
     @UML(identifier="distributionFormat", obligation=OPTIONAL, specification=ISO_19115)
-=======
-    @Override
-    // @XmlElement at the end of this class.
->>>>>>> f514ce0e
     public Collection<Format> getDistributionFormats() {
         return distributionFormats = nonNullCollection(distributionFormats, Format.class);
     }
