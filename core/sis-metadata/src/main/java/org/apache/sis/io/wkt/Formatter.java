--- conflicted
+++ resolved
@@ -782,12 +782,7 @@
             appendForSubtypes(object);
         }
         if (showIDs) {
-<<<<<<< HEAD
-            @SuppressWarnings("null")
             Collection<ReferenceIdentifier> identifiers = object.getIdentifiers();
-=======
-            Collection<? extends Identifier> identifiers = object.getIdentifiers();
->>>>>>> 0a3a0140
             if (identifiers != null) {  // Paranoiac check
                 if (filterID) {
                     for (final ReferenceIdentifier id : identifiers) {
