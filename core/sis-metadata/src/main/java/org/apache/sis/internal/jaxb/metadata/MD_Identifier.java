/*
 * Licensed to the Apache Software Foundation (ASF) under one or more
 * contributor license agreements.  See the NOTICE file distributed with
 * this work for additional information regarding copyright ownership.
 * The ASF licenses this file to You under the Apache License, Version 2.0
 * (the "License"); you may not use this file except in compliance with
 * the License.  You may obtain a copy of the License at
 *
 *     http://www.apache.org/licenses/LICENSE-2.0
 *
 * Unless required by applicable law or agreed to in writing, software
 * distributed under the License is distributed on an "AS IS" BASIS,
 * WITHOUT WARRANTIES OR CONDITIONS OF ANY KIND, either express or implied.
 * See the License for the specific language governing permissions and
 * limitations under the License.
 */
package org.apache.sis.internal.jaxb.metadata;

import javax.xml.bind.annotation.XmlElementRef;
import org.opengis.metadata.Identifier;
import org.apache.sis.metadata.iso.DefaultIdentifier;
import org.apache.sis.internal.jaxb.FilterByVersion;
import org.apache.sis.internal.jaxb.gco.PropertyType;
import org.apache.sis.internal.jaxb.metadata.replace.RS_Identifier;


/**
 * JAXB adapter mapping implementing class to the GeoAPI interface. See
 * package documentation for more information about JAXB and interface.
 *
 * @author  Cédric Briançon (Geomatys)
 * @author  Martin Desruisseaux (Geomatys)
 * @version 1.0
 * @since   0.3
 * @module
 */
public class MD_Identifier extends PropertyType<MD_Identifier, Identifier> {
    /**
     * Empty constructor for JAXB only.
     */
    public MD_Identifier() {
    }

    /**
     * Returns the GeoAPI interface which is bound by this adapter.
     * This method is indirectly invoked by the private constructor
     * below, so it shall not depend on the state of this object.
     *
     * @return {@code Identifier.class}
     */
    @Override
    protected final Class<Identifier> getBoundType() {
        return Identifier.class;
    }

    /**
     * Constructor for the {@link #wrap} method only.
     */
    private MD_Identifier(final Identifier metadata) {
        super(metadata);
    }

    /**
     * Invoked by {@link PropertyType} at marshalling time for wrapping the given metadata value
     * in a {@code <mcc:MD_Identifier>} XML element.
     *
     * @param  metadata  the metadata element to marshall.
     * @return a {@code PropertyType} wrapping the given the metadata element.
     */
    @Override
    protected MD_Identifier wrap(final Identifier metadata) {
        return new MD_Identifier(metadata);
    }

    /**
     * Invoked by JAXB at marshalling time for getting the actual metadata to write
     * inside the {@code <mcc:MD_Identifier>} or {@code RS_Identifier} XML element.
     * This is the value or a copy of the value given in argument to the {@code wrap} method.
     *
     * @return the metadata to be marshalled.
     */
<<<<<<< HEAD
    @XmlElementRefs({
        @XmlElementRef(type = DefaultIdentifier.class),
        @XmlElementRef(type = ImmutableIdentifier.class)
    })
    @SuppressWarnings("deprecation")
    public final Identifier getElement() {
        if (metadata instanceof ReferenceIdentifier) {
            return ImmutableIdentifier.castOrCopy((ReferenceIdentifier) metadata);
=======
    @XmlElementRef
    public final DefaultIdentifier getElement() {
        if (FilterByVersion.LEGACY_METADATA.accept() && metadata != null) {
            /*
             * In legacy specification, "code space" and "version" were not defined in <gmd:MD_Identifier> but were
             * defined in <gmd:RS_Identifier> subclass. In newer specification there is no longer such special case.
             * Note that "description" did not existed anywhere in legacy specification.
             */
            if (metadata.getCodeSpace() != null || metadata.getVersion() != null) {
                return RS_Identifier.wrap(metadata);
            }
>>>>>>> 58b2bb45
        }
        return DefaultIdentifier.castOrCopy(metadata);
    }

    /**
     * Invoked by JAXB at unmarshalling time for storing the result temporarily.
     *
     * @param  metadata  the unmarshalled metadata.
     */
    public final void setElement(final DefaultIdentifier metadata) {
        this.metadata = metadata;
    }

    /**
     * Wraps the value only if marshalling an element from the ISO 19115:2003 metadata model.
     * Otherwise (i.e. if marshalling according legacy ISO 19115:2014 model), omits the element.
     */
    public static final class Since2014 extends MD_Identifier {
        /** Empty constructor used only by JAXB. */
        public Since2014() {
        }

        /**
         * Wraps the given value in an ISO 19115-3 element, unless we are marshalling an older document.
         *
         * @return a non-null value only if marshalling ISO 19115-3 or newer.
         */
        @Override protected MD_Identifier wrap(final Identifier value) {
            return accept2014() ? super.wrap(value) : null;
        }
    }
}<|MERGE_RESOLUTION|>--- conflicted
+++ resolved
@@ -18,6 +18,7 @@
 
 import javax.xml.bind.annotation.XmlElementRef;
 import org.opengis.metadata.Identifier;
+import org.opengis.referencing.ReferenceIdentifier;
 import org.apache.sis.metadata.iso.DefaultIdentifier;
 import org.apache.sis.internal.jaxb.FilterByVersion;
 import org.apache.sis.internal.jaxb.gco.PropertyType;
@@ -79,28 +80,18 @@
      *
      * @return the metadata to be marshalled.
      */
-<<<<<<< HEAD
-    @XmlElementRefs({
-        @XmlElementRef(type = DefaultIdentifier.class),
-        @XmlElementRef(type = ImmutableIdentifier.class)
-    })
-    @SuppressWarnings("deprecation")
-    public final Identifier getElement() {
-        if (metadata instanceof ReferenceIdentifier) {
-            return ImmutableIdentifier.castOrCopy((ReferenceIdentifier) metadata);
-=======
     @XmlElementRef
     public final DefaultIdentifier getElement() {
-        if (FilterByVersion.LEGACY_METADATA.accept() && metadata != null) {
+        if (FilterByVersion.LEGACY_METADATA.accept() && metadata instanceof ReferenceIdentifier) {
             /*
              * In legacy specification, "code space" and "version" were not defined in <gmd:MD_Identifier> but were
              * defined in <gmd:RS_Identifier> subclass. In newer specification there is no longer such special case.
              * Note that "description" did not existed anywhere in legacy specification.
              */
-            if (metadata.getCodeSpace() != null || metadata.getVersion() != null) {
-                return RS_Identifier.wrap(metadata);
+            final ReferenceIdentifier id = (ReferenceIdentifier) metadata;
+            if (id.getCodeSpace() != null || id.getVersion() != null) {
+                return RS_Identifier.wrap(id);
             }
->>>>>>> 58b2bb45
         }
         return DefaultIdentifier.castOrCopy(metadata);
     }
