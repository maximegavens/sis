--- conflicted
+++ resolved
@@ -72,11 +72,6 @@
  * @since   0.3
  * @module
  */
-<<<<<<< HEAD
-@SuppressWarnings("CloneableClassWithoutClone")                 // ModifiableMetadata needs shallow clones.
-=======
-@Deprecated
->>>>>>> 585bdddc
 @XmlType(name = "MD_AggregateInformation_Type", namespace = LegacyNamespaces.GMD, propOrder = {
     "aggregateDataSetName",
     "aggregateDataSetIdentifier",
