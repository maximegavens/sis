--- conflicted
+++ resolved
@@ -373,18 +373,10 @@
                  * Gets every interfaces from the supplied package in declaration order,
                  * including the ones declared in the super-class.
                  */
-<<<<<<< HEAD
                 final Set<Class<?>> interfaces = new LinkedHashSet<Class<?>>();
-                do {
-                    getInterfaces(type, interfaces);
-                    type = type.getSuperclass();
-                } while (type != null);
-=======
-                final Set<Class<?>> interfaces = new LinkedHashSet<>();
                 for (Class<?> t=type; t!=null; t=t.getSuperclass()) {
                     getInterfaces(t, interfaces);
                 }
->>>>>>> 8cbf8fb0
                 /*
                  * If we found more than one interface, removes the
                  * ones that are sub-interfaces of the other.
