/*
 * Licensed to the Apache Software Foundation (ASF) under one or more
 * contributor license agreements.  See the NOTICE file distributed with
 * this work for additional information regarding copyright ownership.
 * The ASF licenses this file to You under the Apache License, Version 2.0
 * (the "License"); you may not use this file except in compliance with
 * the License.  You may obtain a copy of the License at
 *
 *     http://www.apache.org/licenses/LICENSE-2.0
 *
 * Unless required by applicable law or agreed to in writing, software
 * distributed under the License is distributed on an "AS IS" BASIS,
 * WITHOUT WARRANTIES OR CONDITIONS OF ANY KIND, either express or implied.
 * See the License for the specific language governing permissions and
 * limitations under the License.
 */
package org.apache.sis.internal.jaxb.metadata;

import javax.xml.bind.annotation.XmlElementRef;
import org.opengis.referencing.ReferenceIdentifier;
import org.apache.sis.metadata.iso.ImmutableIdentifier;
import org.apache.sis.internal.jaxb.gco.PropertyType;


/**
 * JAXB adapter mapping the GeoAPI {@link ReferenceIdentifier} to an implementation class that can
 * be marshalled. See the package documentation for more information about JAXB and interfaces.
 *
 * <p>The XML produced by this adapter shall be compliant to the ISO 19115-3 syntax.</p>
 *
 * Note that a class of the same name is defined in the {@link org.apache.sis.internal.jaxb.referencing}
 * package, which serves the same purpose (wrapping exactly the same interface) but using the GML syntax
 * instead.
 *
 * @author  Guilhem Legal (Geomatys)
 * @version 1.0
 * @since   0.3
 * @module
 */
public final class RS_Identifier extends PropertyType<RS_Identifier, ReferenceIdentifier> {
    /**
     * Empty constructor for JAXB only.
     */
    public RS_Identifier() {
    }

    /**
     * Returns the GeoAPI interface which is bound by this adapter.
     * This method is indirectly invoked by the private constructor
     * below, so it shall not depend on the state of this object.
     *
     * @return {@code ReferenceIdentifier.class}
     */
    @Override
    protected Class<ReferenceIdentifier> getBoundType() {
        return ReferenceIdentifier.class;
    }

    /**
     * Constructor for the {@link #wrap} method only.
     */
    private RS_Identifier(final ReferenceIdentifier metadata) {
        super(metadata);
    }

    /**
     * Invoked by {@link PropertyType} at marshalling time for wrapping the given metadata value
     * in a {@code <gmd:RS_Identifier>} XML element.
     *
     * @param  metadata  the metadata element to marshall.
     * @return a {@code PropertyType} wrapping the given the metadata element.
     */
    @Override
    protected RS_Identifier wrap(ReferenceIdentifier metadata) {
        return new RS_Identifier(metadata);
    }

    /**
     * Invoked by JAXB at marshalling time for getting the actual metadata to write
     * inside the {@code <gmd:RS_Identifier>} XML element.
     * This is the value or a copy of the value given in argument to the {@code wrap} method.
     *
     * @return the metadata to be marshalled.
     */
    @XmlElementRef
    public ImmutableIdentifier getElement() {
<<<<<<< HEAD
        final ReferenceIdentifier metadata = this.metadata;
        if (metadata == null) {
            return null;
        } else if (metadata instanceof ImmutableIdentifier) {
            return (ImmutableIdentifier) metadata;
        } else {
            return new ImmutableIdentifier(metadata);
        }
=======
        return ImmutableIdentifier.castOrCopy(metadata);
>>>>>>> 585bdddc
    }

    /**
     * Invoked by JAXB at unmarshalling time for storing the result temporarily.
     *
     * @param  metadata  the unmarshalled metadata.
     */
    public void setElement(final ImmutableIdentifier metadata) {
        this.metadata = metadata;
    }
}<|MERGE_RESOLUTION|>--- conflicted
+++ resolved
@@ -84,18 +84,7 @@
      */
     @XmlElementRef
     public ImmutableIdentifier getElement() {
-<<<<<<< HEAD
-        final ReferenceIdentifier metadata = this.metadata;
-        if (metadata == null) {
-            return null;
-        } else if (metadata instanceof ImmutableIdentifier) {
-            return (ImmutableIdentifier) metadata;
-        } else {
-            return new ImmutableIdentifier(metadata);
-        }
-=======
         return ImmutableIdentifier.castOrCopy(metadata);
->>>>>>> 585bdddc
     }
 
     /**
