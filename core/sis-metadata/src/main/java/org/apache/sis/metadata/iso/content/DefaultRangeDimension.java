--- conflicted
+++ resolved
@@ -21,11 +21,7 @@
 import javax.xml.bind.annotation.XmlSeeAlso;
 import javax.xml.bind.annotation.XmlElement;
 import javax.xml.bind.annotation.XmlRootElement;
-<<<<<<< HEAD
-import org.opengis.annotation.UML;
-=======
 import javax.xml.bind.annotation.adapters.XmlJavaTypeAdapter;
->>>>>>> f514ce0e
 import org.opengis.util.MemberName;
 import org.opengis.util.InternationalString;
 import org.opengis.metadata.Identifier;
@@ -38,6 +34,8 @@
 import org.apache.sis.internal.jaxb.FilterByVersion;
 import org.apache.sis.internal.jaxb.gco.InternationalStringAdapter;
 
+// Branch-specific imports
+import org.opengis.annotation.UML;
 import static org.opengis.annotation.Obligation.OPTIONAL;
 import static org.opengis.annotation.Specification.ISO_19115;
 
@@ -180,14 +178,9 @@
      *
      * @since 0.5
      */
-<<<<<<< HEAD
-/// @XmlElement(name = "description")
-    @UML(identifier="description", obligation=OPTIONAL, specification=ISO_19115)
-=======
-    @Override
     @XmlElement(name = "description")
     @XmlJavaTypeAdapter(InternationalStringAdapter.Since2014.class)
->>>>>>> f514ce0e
+    @UML(identifier="description", obligation=OPTIONAL, specification=ISO_19115)
     public InternationalString getDescription() {
         return description;
     }
@@ -241,13 +234,8 @@
      *
      * @since 0.5
      */
-<<<<<<< HEAD
-/// @XmlElement(name = "name")
+    // @XmlElement at the end of this class.
     @UML(identifier="name", obligation=OPTIONAL, specification=ISO_19115)
-=======
-    @Override
-    // @XmlElement at the end of this class.
->>>>>>> f514ce0e
     public Collection<Identifier> getNames() {
         return names = nonNullCollection(names, Identifier.class);
     }
