--- conflicted
+++ resolved
@@ -51,12 +51,7 @@
  * {@code  ├─}         {@linkplain org.apache.sis.metadata.iso.DefaultMetadataExtensionInformation Metadata extension information}<br>
  * {@code  │   └─}     {@linkplain org.apache.sis.metadata.iso.DefaultExtendedElementInformation   Extended element information}<br>
  * {@code  │       ├─} {@linkplain org.opengis.metadata.Datatype                                   Data type} «code list»<br>
-<<<<<<< HEAD
  * {@code  │       └─} {@linkplain org.opengis.metadata.Obligation                                 Obligation} «code list»<br>
- * {@code  ├─}         {@linkplain org.apache.sis.metadata.iso.DefaultFeatureTypeList              Feature type list}<br>
-=======
- * {@code  │       └─} {@linkplain org.opengis.annotation.Obligation                               Obligation} «code list»<br>
->>>>>>> 10264200
  * {@code  └─}         {@linkplain org.apache.sis.metadata.iso.DefaultIdentifier                   Identifier}<br>
  * </td></tr></table>
  *
