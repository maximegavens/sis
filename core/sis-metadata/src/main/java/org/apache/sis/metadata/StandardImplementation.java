/*
 * Licensed to the Apache Software Foundation (ASF) under one or more
 * contributor license agreements.  See the NOTICE file distributed with
 * this work for additional information regarding copyright ownership.
 * The ASF licenses this file to You under the Apache License, Version 2.0
 * (the "License"); you may not use this file except in compliance with
 * the License.  You may obtain a copy of the License at
 *
 *     http://www.apache.org/licenses/LICENSE-2.0
 *
 * Unless required by applicable law or agreed to in writing, software
 * distributed under the License is distributed on an "AS IS" BASIS,
 * WITHOUT WARRANTIES OR CONDITIONS OF ANY KIND, either express or implied.
 * See the License for the specific language governing permissions and
 * limitations under the License.
 */
package org.apache.sis.metadata;

import java.util.Map;
import java.util.IdentityHashMap;
import org.opengis.annotation.UML;
import org.apache.sis.util.CharSequences;
import org.apache.sis.util.logging.Logging;


/**
 * Information about an Apache SIS metadata standard implementation.
 *
 * @author  Martin Desruisseaux (Geomatys)
 * @since   0.3 (derived from geotk-2.4)
 * @version 0.3
 * @module
 */
final class StandardImplementation extends MetadataStandard {
    /**
     * For cross-version compatibility.
     */
    private static final long serialVersionUID = 855786625369724248L;

    /**
     * The root packages for metadata implementations, or {@code null} if none.
     * If non-null, then this string must ends with a trailing {@code "."}.
     */
    private final String implementationPackage;

    /**
     * The prefixes that implementation classes may have.
     * The most common prefixes should be first, since the prefixes will be tried in that order.
     */
    private final String[] prefix;

    /**
     * The acronyms that implementation classes may have, or {@code null} if none. If non-null,
     * then this array shall contain (<var>full text</var>, <var>acronym</var>) pairs. The full
     * text shall appear to the end of the class name, otherwise it is not replaced. This is
     * necessary in order to avoid the replacement of {@code "DefaultCoordinateSystemAxis"} by
     * {@code "DefaultCSAxis"}.
     */
    private final String[] acronyms;

    /**
     * Implementations for a given interface, computed when first needed then cached.
     *
     * <div class="note"><b>Implementation note:</b>
     * In the particular case of {@code Class} keys, {@code IdentityHashMap} and {@code HashMap} have identical
     * behavior since {@code Class} is final and does not override the {@code equals(Object)} and {@code hashCode()}
     * methods. The {@code IdentityHashMap} Javadoc claims that it is faster than the regular {@code HashMap}.
     * But maybe the most interesting property is that it allocates less objects since {@code IdentityHashMap}
     * implementation doesn't need the chain of objects created by {@code HashMap}.</div>
     */
    private final transient Map<Class<?>,Class<?>> implementations; // written by reflection on deserialization.

    /**
     * Creates a new instance working on implementation of interfaces defined in the
     * specified package. This constructor is used only for the pre-defined constants.
     *
     * @param citation              The title of the standard.
     * @param interfacePackage      The root package for metadata interfaces, with a trailing {@code '.'}.
     * @param implementationPackage The root package for metadata implementations. with a trailing {@code '.'}.
     * @param prefix                The prefix of implementation class. This array is not cloned.
     * @param acronyms              An array of (full text, acronyms) pairs. This array is not cloned.
     * @param dependencies          The dependencies to other metadata standards, or {@code null} if none.
     */
<<<<<<< HEAD
    StandardImplementation(final String citation, final String interfacePackage,
            final String implementationPackage, final String[] prefix, final String[] acronyms)
=======
    StandardImplementation(final String citation, final String interfacePackage, final String implementationPackage,
            final String[] acronyms, final MetadataStandard[] dependencies)
>>>>>>> 99b69a91
    {
        super(citation, interfacePackage, dependencies);
        this.implementationPackage = implementationPackage;
        this.prefix                = prefix;
        this.acronyms              = acronyms;
        this.implementations       = new IdentityHashMap<Class<?>,Class<?>>();
    }

    /**
     * Accepts Apache SIS implementation classes as "pseudo-interfaces" if they are annotated with {@link UML}.
     * We use this feature for example in the transition from ISO 19115:2003 to ISO 19115:2014, when new API is
     * defined in Apache SIS but not yet available in GeoAPI interfaces.
     */
    @Override
    boolean isPendingAPI(final Class<?> type) {
        return type.getName().startsWith(implementationPackage) && type.isAnnotationPresent(UML.class);
    }

    /**
     * Returns the implementation class for the given interface, or {@code null} if none.
     * This class uses heuristic rules based on naming conventions.
     *
     * @param  <T>  The compile-time {@code type}.
     * @param  type The interface, typically from the {@code org.opengis.metadata} package.
     * @return The implementation class, or {@code null} if none.
     */
    @Override
    public <T> Class<? extends T> getImplementation(final Class<T> type) {
        /*
         * We require the type to be an interface in order to exclude
         * CodeLists, Enums and Exceptions.
         */
        if (type != null && type.isInterface()) {
            String classname = type.getName();
            if (isSupported(classname)) {
                synchronized (implementations) {
                    Class<?> candidate = implementations.get(type);
                    if (candidate != null) {
                        return (candidate != Void.TYPE) ? candidate.asSubclass(type) : null;
                    }
                    /*
                     * Prepares a buffer with a copy of the class name in which the interface
                     * package has been replaced by the implementation package, and some text
                     * have been replaced by their acronym (if any).
                     */
                    final StringBuilder buffer = new StringBuilder(implementationPackage)
                            .append(classname, interfacePackage.length(), classname.length());
                    if (acronyms != null) {
                        for (int i=0; i<acronyms.length; i+=2) {
                            final String acronym = acronyms[i];
                            if (CharSequences.endsWith(buffer, acronym, false)) {
                                buffer.setLength(buffer.length() - acronym.length());
                                buffer.append(acronyms[i+1]);
                                break;
                            }
                        }
                    }
                    /*
                     * Try to insert a prefix in front of the class name, until a match is found.
                     */
                    final int prefixPosition = buffer.lastIndexOf(".") + 1;
<<<<<<< HEAD
                    int length = 0;
                    for (final String p : prefix) {
                        name = buffer.replace(prefixPosition, prefixPosition + length, p).toString();
                        try {
                            candidate = Class.forName(name);
                        } catch (ClassNotFoundException e) {
                            Logging.recoverableException(MetadataStandard.class, "getImplementation", e);
                            length = p.length();
                            continue;
                        }
                        if (candidate.isAnnotationPresent(Deprecated.class)) {
                            // Skip deprecated implementations.
                            candidate = candidate.getSuperclass();
                            if (!type.isAssignableFrom(candidate) || candidate.isAnnotationPresent(Deprecated.class)) {
                                length = p.length();
                                continue;
                            }
                        }
=======
                    buffer.insert(prefixPosition, isAbstract(type) ? "Abstract" : "Default");
                    classname = buffer.toString();
                    try {
                        candidate = Class.forName(classname);
>>>>>>> 99b69a91
                        implementations.put(type, candidate);
                        return candidate.asSubclass(type);
                    }
                    implementations.put(type, Void.TYPE); // Marker for "class not found".
                }
            }
        }
        return null;
    }

    /**
     * Invoked on deserialization. Returns one of the pre-existing constants if possible.
     */
    Object readResolve() {
        if (ISO_19111.citation.equals(citation)) return ISO_19111;
        if (ISO_19115.citation.equals(citation)) return ISO_19115;
        /*
         * Following should not occurs, unless we are deserializing an instance created by a
         * newer version of the Apache SIS library. The newer version could contains constants
         * not yet declared in this older SIS version, so we have to use this instance.
         */
        setMapForField(StandardImplementation.class, "implementations");
        return this;
    }
}<|MERGE_RESOLUTION|>--- conflicted
+++ resolved
@@ -81,13 +81,8 @@
      * @param acronyms              An array of (full text, acronyms) pairs. This array is not cloned.
      * @param dependencies          The dependencies to other metadata standards, or {@code null} if none.
      */
-<<<<<<< HEAD
-    StandardImplementation(final String citation, final String interfacePackage,
-            final String implementationPackage, final String[] prefix, final String[] acronyms)
-=======
     StandardImplementation(final String citation, final String interfacePackage, final String implementationPackage,
-            final String[] acronyms, final MetadataStandard[] dependencies)
->>>>>>> 99b69a91
+            final String[] prefix, final String[] acronyms, final MetadataStandard[] dependencies)
     {
         super(citation, interfacePackage, dependencies);
         this.implementationPackage = implementationPackage;
@@ -149,12 +144,11 @@
                      * Try to insert a prefix in front of the class name, until a match is found.
                      */
                     final int prefixPosition = buffer.lastIndexOf(".") + 1;
-<<<<<<< HEAD
                     int length = 0;
                     for (final String p : prefix) {
-                        name = buffer.replace(prefixPosition, prefixPosition + length, p).toString();
+                        classname = buffer.replace(prefixPosition, prefixPosition + length, p).toString();
                         try {
-                            candidate = Class.forName(name);
+                            candidate = Class.forName(classname);
                         } catch (ClassNotFoundException e) {
                             Logging.recoverableException(MetadataStandard.class, "getImplementation", e);
                             length = p.length();
@@ -168,12 +162,6 @@
                                 continue;
                             }
                         }
-=======
-                    buffer.insert(prefixPosition, isAbstract(type) ? "Abstract" : "Default");
-                    classname = buffer.toString();
-                    try {
-                        candidate = Class.forName(classname);
->>>>>>> 99b69a91
                         implementations.put(type, candidate);
                         return candidate.asSubclass(type);
                     }
