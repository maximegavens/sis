--- conflicted
+++ resolved
@@ -30,7 +30,6 @@
 import org.apache.sis.internal.system.Semaphores;
 import org.apache.sis.util.collection.CheckedContainer;
 import org.apache.sis.util.resources.Messages;
-import org.apache.sis.util.iso.Types;
 import org.apache.sis.xml.Namespaces;
 
 import static org.apache.sis.util.collection.Containers.isNullOrEmpty;
@@ -222,16 +221,10 @@
      * is verified only when assertions are enabled.
      */
     @SuppressWarnings("unchecked")
-<<<<<<< HEAD
     private static <E> Set<E> cast(final Object value, final Class<E> type) {
-        assert ((CheckedContainer<?>) value).getElementType() == type;
+        assert !(value instanceof CheckedContainer<?>) ||
+                ((CheckedContainer<?>) value).getElementType() == type;
         return (Set<E>) value;
-=======
-    private static Set<CharSequence> cast(final Object value) {
-        assert !(value instanceof CheckedContainer<?>) ||
-                ((CheckedContainer<?>) value).getElementType() == CharSequence.class;
-        return (Set<CharSequence>) value;
->>>>>>> 4e2add0a
     }
 
     /**
@@ -588,19 +581,21 @@
             }
             setDataset(description);
         } else if (ScopeCode.FEATURE_TYPE.equals(level)) {
-            setFeatures(newValues);
+            setFeatures(LegacyFeatureType.wrapAll(newValues));
         } else if (ScopeCode.ATTRIBUTE_TYPE.equals(level)) {
-            setAttributes(newValues);
+            setAttributes(LegacyFeatureType.wrapAll(newValues));
         } else if (ScopeCode.FEATURE.equals(level)) {
-            setFeatureInstances(newValues);
+            setFeatureInstances(LegacyFeatureType.wrapAll(newValues));
         } else if (ScopeCode.ATTRIBUTE.equals(level)) {
-            setAttributeInstances(newValues);
+            setAttributeInstances(LegacyFeatureType.wrapAll(newValues));
         } else {
-            InternationalString description = null;
+            String description = null;
             if (newValues != null) {
                 for (CharSequence value : newValues) {
-                    description = Types.toInternationalString(value);
-                    if (description != null) break;
+                    if (value != null) {
+                        description = value.toString();
+                        break;
+                    }
                 }
             }
             setOther(description);
