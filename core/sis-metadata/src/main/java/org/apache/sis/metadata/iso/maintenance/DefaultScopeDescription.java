/*
 * Licensed to the Apache Software Foundation (ASF) under one or more
 * contributor license agreements.  See the NOTICE file distributed with
 * this work for additional information regarding copyright ownership.
 * The ASF licenses this file to You under the Apache License, Version 2.0
 * (the "License"); you may not use this file except in compliance with
 * the License.  You may obtain a copy of the License at
 *
 *     http://www.apache.org/licenses/LICENSE-2.0
 *
 * Unless required by applicable law or agreed to in writing, software
 * distributed under the License is distributed on an "AS IS" BASIS,
 * WITHOUT WARRANTIES OR CONDITIONS OF ANY KIND, either express or implied.
 * See the License for the specific language governing permissions and
 * limitations under the License.
 */
package org.apache.sis.metadata.iso.maintenance;

import java.util.Set;
import java.util.Collection;
import javax.xml.bind.annotation.XmlType;
import javax.xml.bind.annotation.XmlElement;
import javax.xml.bind.annotation.XmlRootElement;
import org.opengis.util.InternationalString;
import org.opengis.metadata.maintenance.ScopeCode;
import org.opengis.metadata.maintenance.ScopeDescription;
import org.apache.sis.metadata.iso.ISOMetadata;
import org.apache.sis.internal.metadata.ExcludedSet;
import org.apache.sis.internal.jaxb.Context;
import org.apache.sis.internal.system.Semaphores;
import org.apache.sis.util.collection.CheckedContainer;
import org.apache.sis.util.resources.Messages;

import static org.apache.sis.util.collection.Containers.isNullOrEmpty;

// Branch-dependent imports
import org.opengis.feature.type.AttributeType;
import org.opengis.feature.type.FeatureType;


/**
 * Description of the class of information covered by the information.
 *
 * {@section Relationship between properties}
 * ISO 19115 defines {@code ScopeDescription} as an <cite>union</cite> (in the C/C++ sense):
 * only one of the properties in this class can be set to a non-empty value.
 * Setting any property to a non-empty value discard all the other ones.
 *
 * {@section Limitations}
 * <ul>
 *   <li>Instances of this class are not synchronized for multi-threading.
 *       Synchronization, if needed, is caller's responsibility.</li>
 *   <li>Serialized objects of this class are not guaranteed to be compatible with future Apache SIS releases.
 *       Serialization support is appropriate for short term storage or RMI between applications running the
 *       same version of Apache SIS. For long term storage, use {@link org.apache.sis.xml.XML} instead.</li>
 * </ul>
 *
 * @author  Martin Desruisseaux (IRD, Geomatys)
 * @author  Touraïvane (IRD)
 * @author  Cédric Briançon (Geomatys)
 * @since   0.3 (derived from geotk-2.1)
 * @version 0.5
 * @module
 */
@XmlType(name = "MD_ScopeDescription_Type") // No need for propOrder since this structure is a union (see javadoc).
@XmlRootElement(name = "MD_ScopeDescription")
public class DefaultScopeDescription extends ISOMetadata implements ScopeDescription {
    /**
     * Serial number for inter-operability with different versions.
     */
    private static final long serialVersionUID = -2029119689389845656L;

    /**
     * Enumeration of possible values for {@link #property}.
     */
    private static final byte DATASET=1, FEATURES=2, ATTRIBUTES=3, FEATURE_INSTANCES=4, ATTRIBUTE_INSTANCES=5, OTHER=6;

    /**
     * The names of the mutually exclusive properties. The index of each name shall be the
     * value of the above {@code byte} constants minus one.
     */
    private static final String[] NAMES = {
        "dataset",
        "features",
        "attributes",
        "featureInstances",
        "attributeInstances",
        "other"
    };

    /**
     * The names of the setter methods, for logging purpose only.
     */
    private static final String[] SETTERS = {
        "setDataset",
        "setFeatures",
        "setAttributes",
        "setFeatureInstances",
        "setAttributeInstances",
        "setOther"
    };

    /**
     * Specifies which property is set, or 0 if none.
     */
    private byte property;

    /**
     * The value, as one of the following types:
     *
     * <ul>
<<<<<<< HEAD
     *   <li>{@code Set<FeatureType>}   for the {@code features} property</li>
     *   <li>{@code Set<AttributeType>} for the {@code attributes} property</li>
     *   <li>{@code Set<FeatureType>}   for the {@code featureInstances} property</li>
     *   <li>{@code Set<AttributeType>} for the {@code attributeInstances} property</li>
     *   <li>{@code String} for the {@code dataset} property</li>
     *   <li>{@code String} for the {@code other} property</li>
=======
     *   <li>{@code Set<CharSequence>}   for the {@code features} property</li>
     *   <li>{@code Set<CharSequence>}   for the {@code attributes} property</li>
     *   <li>{@code Set<CharSequence>}   for the {@code featureInstances} property</li>
     *   <li>{@code Set<CharSequence>}   for the {@code attributeInstances} property</li>
     *   <li>{@code String}              for the {@code dataset} property</li>
     *   <li>{@code InternationalString} for the {@code other} property</li>
>>>>>>> 213ae0ff
     * </ul>
     */
    private Object value;

    /**
     * Creates an initially empty scope description.
     */
    public DefaultScopeDescription() {
    }

    /**
     * Constructs a new instance initialized with the values from the specified metadata object.
     * This is a <cite>shallow</cite> copy constructor, since the other metadata contained in the
     * given object are not recursively copied.
     *
     * <p>If the given object contains more than one value, then the first non-null element in the
     * following list has precedence (from wider scope to smaller scope):
     * {@linkplain #getDataset() dataset},
     * {@linkplain #getFeatures() features},
     * {@linkplain #getAttributes() attributes},
     * {@linkplain #getFeatureInstances() feature instances},
     * {@linkplain #getAttributeInstances() attribute instances}
     * and {@linkplain #getOther() other}.</p>
     *
     * @param object The metadata to copy values from, or {@code null} if none.
     *
     * @see #castOrCopy(ScopeDescription)
     */
    @SuppressWarnings("unchecked")
    public DefaultScopeDescription(final ScopeDescription object) {
        super(object);
        if (object != null) {
            for (byte i=DATASET; i<=OTHER; i++) {
                Object candidate;
                switch (i) {
                    case DATASET:             candidate = object.getDataset();            break;
                    case FEATURES:            candidate = object.getFeatures();           break;
                    case ATTRIBUTES:          candidate = object.getAttributes();         break;
                    case FEATURE_INSTANCES:   candidate = object.getFeatureInstances();   break;
                    case ATTRIBUTE_INSTANCES: candidate = object.getAttributeInstances(); break;
                    case OTHER:               candidate = object.getOther();              break;
                    default: throw new AssertionError(i);
                }
                if (candidate != null) {
                    switch (i) {
                        case ATTRIBUTES:
                        case ATTRIBUTE_INSTANCES: {
                            candidate = copySet((Collection<AttributeType>) candidate, AttributeType.class);
                            break;
                        }
                        case FEATURES:
                        case FEATURE_INSTANCES: {
                            candidate = copySet((Collection<FeatureType>) candidate, FeatureType.class);
                            break;
                        }
                    }
                    value = candidate;
                    property = i;
                    break;
                }
            }
        }
    }

    /**
     * Returns a SIS metadata implementation with the values of the given arbitrary implementation.
     * This method performs the first applicable action in the following choices:
     *
     * <ul>
     *   <li>If the given object is {@code null}, then this method returns {@code null}.</li>
     *   <li>Otherwise if the given object is already an instance of
     *       {@code DefaultScopeDescription}, then it is returned unchanged.</li>
     *   <li>Otherwise a new {@code DefaultScopeDescription} instance is created using the
     *       {@linkplain #DefaultScopeDescription(ScopeDescription) copy constructor}
     *       and returned. Note that this is a <cite>shallow</cite> copy operation, since the other
     *       metadata contained in the given object are not recursively copied.</li>
     * </ul>
     *
     * @param  object The object to get as a SIS implementation, or {@code null} if none.
     * @return A SIS implementation containing the values of the given object (may be the
     *         given object itself), or {@code null} if the argument was null.
     */
    public static DefaultScopeDescription castOrCopy(final ScopeDescription object) {
        if (object == null || object instanceof DefaultScopeDescription) {
            return (DefaultScopeDescription) object;
        }
        return new DefaultScopeDescription(object);
    }

    /**
     * Returns the given value casted to a {@code Set} of elements of the given type.
     * It is caller responsibility to ensure that the cast is valid, as element type
     * is verified only when assertions are enabled.
     */
    @SuppressWarnings("unchecked")
    private static <E> Set<E> cast(final Object value, final Class<E> type) {
        assert ((CheckedContainer<?>) value).getElementType() == type;
        return (Set<E>) value;
    }

    /**
     * Returns the set of properties identified by the {@code code} argument,
     * or an unmodifiable empty set if another value is defined.
     */
    private <E> Set<E> getProperty(final Class<E> type, final byte code) {
        final Object value = this.value;
        if (value != null) {
            if (property == code) {
                return cast(value, type);
            } else if (!(value instanceof Set) || !((Set<?>) value).isEmpty()) {
                return Semaphores.query(Semaphores.NULL_COLLECTION)
                       ? null : new ExcludedSet<E>(NAMES[code-1], NAMES[property-1]);
            }
        }
        // Unconditionally create a new set, because the
        // user may hold a reference to the previous one.
        final Set<E> c = nonNullSet(null, type);
        property = code;
        this.value = c;
        return c;
    }

    /**
     * Sets the properties identified by the {@code code} argument, if non-null and non-empty.
     * This discards any other properties.
     *
     * @param caller The caller method, for logging purpose.
     * @param code   The property which is going to be set.
     */
    private <E> void setProperty(final Set<? extends E> newValue, final Class<E> type, final byte code) {
        Set<E> c = null;
        if (property == code) {
            c = cast(value, type);
        } else if (isNullOrEmpty(newValue)) {
            return;
        } else {
            warningOnOverwrite(code);
            property = code;
        }
        value = writeSet(newValue, c, type);
    }

    /**
     * Sends a warning if setting the value for the given property would overwrite an existing property.
     *
     * @param code The property which is going to be set.
     */
    private void warningOnOverwrite(final byte code) {
        if (value != null && property != code) {
            Context.warningOccured(Context.current(), LOGGER, DefaultScopeDescription.class, SETTERS[code-1],
                    Messages.class, Messages.Keys.DiscardedExclusiveProperty_2, NAMES[property-1], NAMES[code-1]);
        }
    }

    /**
     * Returns the dataset to which the information applies.
     *
     * <div class="note"><b>Example:</b>
     * If a geographic data provider is generating vector mapping for thee administrative areas
     * and if the data were processed in the same way, then the provider could record the bulk
     * of initial data at {@link ScopeCode#DATASET} level with a
     * “<cite>Administrative area A, B &amp; C</cite>” description.
     * </div>
     *
     * @return Dataset to which the information applies, or {@code null}.
     */
    @Override
    @XmlElement(name = "dataset")
    public String getDataset() {
        return (property == DATASET) ? (String) value : null;
    }

    /**
     * Sets the dataset to which the information applies.
     *
     * {@section Effect on other properties}
     * If and only if the {@code newValue} is non-null, then this method automatically
     * discards all other properties.
     *
     * @param newValue The new dataset.
     */
    public void setDataset(final String newValue) {
        checkWritePermission();
        if (newValue != null || property == DATASET) {
            warningOnOverwrite(DATASET);
            property = DATASET;
            value = newValue;
        }
    }

    /**
     * Returns the feature types to which the information applies.
     *
     * <div class="note"><b>Example:</b>
     * If an administrative area performs a complete re-survey of the road network,
     * the change can be recorded at {@link ScopeCode#FEATURE_TYPE} level with a
     * “<cite>Administrative area A — Road network</cite>” description.
     * </div>
     *
     * {@section Conditions}
     * This method returns a modifiable collection only if no other property is set.
     * Otherwise, this method returns an unmodifiable empty collection.
     *
     * <div class="warning"><b>Upcoming API change:</b>
     * The type of this property may be changed to {@code Set<CharSequence>} for ISO 19115:2014 conformance.
     * See <a href="http://jira.codehaus.org/browse/GEO-238">GEO-238</a> for more information.</div>
     *
     * @return Feature types to which the information applies.
     */
    @Override
    public Set<FeatureType> getFeatures() {
        return getProperty(FeatureType.class, FEATURES);
    }

    /**
     * Sets the feature types to which the information applies.
     *
     * {@section Effect on other properties}
     * If and only if the {@code newValue} is non-empty, then this method automatically
     * discards all other properties.
     *
     * <div class="warning"><b>Upcoming API change:</b>
     * The type of this property may be changed to {@code Set<CharSequence>} for ISO 19115:2014 conformance.
     * See <a href="http://jira.codehaus.org/browse/GEO-238">GEO-238</a> for more information.</div>
     *
     * @param newValues The new feature types.
     */
    public void setFeatures(final Set<? extends FeatureType> newValues) {
        setProperty(newValues, FeatureType.class, FEATURES);
    }

    /**
     * Returns the attribute types to which the information applies.
     *
     * <div class="note"><b>Example:</b>
     * If an administrative area detects an anomaly in all overhead clearance of the road survey,
     * the correction can be recorded at {@link ScopeCode#ATTRIBUTE_TYPE} level with a
     * “<cite>Administrative area A — Overhead clearance</cite>” description.
     * </div>
     *
     * {@section Conditions}
     * This method returns a modifiable collection only if no other property is set.
     * Otherwise, this method returns an unmodifiable empty collection.
     *
     * <div class="warning"><b>Upcoming API change:</b>
     * The type of this property may be changed to {@code Set<CharSequence>} for ISO 19115:2014 conformance.
     * See <a href="http://jira.codehaus.org/browse/GEO-238">GEO-238</a> for more information.</div>
     *
     * @return Attribute types to which the information applies.
     */
    @Override
    public Set<AttributeType> getAttributes() {
        return getProperty(AttributeType.class, ATTRIBUTES);
    }

    /**
     * Sets the attribute types to which the information applies.
     *
     * {@section Effect on other properties}
     * If and only if the {@code newValue} is non-empty, then this method automatically
     * discards all other properties.
     *
     * <div class="warning"><b>Upcoming API change:</b>
     * The type of this property may be changed to {@code Set<CharSequence>} for ISO 19115:2014 conformance.
     * See <a href="http://jira.codehaus.org/browse/GEO-238">GEO-238</a> for more information.</div>
     *
     * @param newValues The new attribute types.
     */
    public void setAttributes(final Set<? extends AttributeType> newValues) {
        setProperty(newValues, AttributeType.class, ATTRIBUTES);
    }

    /**
     * Returns the feature instances to which the information applies.
     *
     * <div class="note"><b>Example:</b>
     * If a new bridge is constructed in a road network,
     * the change can be recorded at {@link ScopeCode#FEATURE} level with a
     * “<cite>Administrative area A — New bridge</cite>” description.
     * </div>
     *
     * {@section Conditions}
     * This method returns a modifiable collection only if no other property is set.
     * Otherwise, this method returns an unmodifiable empty collection.
     *
     * <div class="warning"><b>Upcoming API change:</b>
     * The type of this property may be changed to {@code Set<CharSequence>} for ISO 19115:2014 conformance.
     * See <a href="http://jira.codehaus.org/browse/GEO-238">GEO-238</a> for more information.</div>
     *
     * @return Feature instances to which the information applies.
     */
    @Override
    public Set<FeatureType> getFeatureInstances() {
        return getProperty(FeatureType.class, FEATURE_INSTANCES);
    }

    /**
     * Sets the feature instances to which the information applies.
     *
     * {@section Effect on other properties}
     * If and only if the {@code newValue} is non-empty, then this method automatically
     * discards all other properties.
     *
     * <div class="warning"><b>Upcoming API change:</b>
     * The type of this property may be changed to {@code Set<CharSequence>} for ISO 19115:2014 conformance.
     * See <a href="http://jira.codehaus.org/browse/GEO-238">GEO-238</a> for more information.</div>
     *
     * @param newValues The new feature instances.
     */
    public void setFeatureInstances(final Set<? extends FeatureType> newValues) {
        setProperty(newValues, FeatureType.class, FEATURE_INSTANCES);
    }

    /**
     * Returns the attribute instances to which the information applies.
     *
     * <div class="note"><b>Example:</b>
     * If the overhead clearance of a new bridge was wrongly recorded,
     * the correction can be recorded at {@link ScopeCode#ATTRIBUTE} level with a
     * “<cite>Administrative area A — New bridge — Overhead clearance</cite>” description.
     * </div>
     *
     * {@section Conditions}
     * This method returns a modifiable collection only if no other property is set.
     * Otherwise, this method returns an unmodifiable empty collection.
     *
     * <div class="warning"><b>Upcoming API change:</b>
     * The type of this property may be changed to {@code Set<CharSequence>} for ISO 19115:2014 conformance.
     * See <a href="http://jira.codehaus.org/browse/GEO-238">GEO-238</a> for more information.</div>
     *
     * @return Attribute instances to which the information applies.
     */
    @Override
    public Set<AttributeType> getAttributeInstances() {
        return getProperty(AttributeType.class, ATTRIBUTE_INSTANCES);
    }

    /**
     * Sets the attribute instances to which the information applies.
     *
     * {@section Effect on other properties}
     * If and only if the {@code newValue} is non-empty, then this method automatically
     * discards all other properties.
     *
     * <div class="warning"><b>Upcoming API change:</b>
     * The type of this property may be changed to {@code Set<CharSequence>} for ISO 19115:2014 conformance.
     * See <a href="http://jira.codehaus.org/browse/GEO-238">GEO-238</a> for more information.</div>
     *
     * @param newValues The new attribute instances.
     */
    public void setAttributeInstances(final Set<? extends AttributeType> newValues) {
        setProperty(newValues, AttributeType.class, ATTRIBUTE_INSTANCES);
    }

    /**
     * Returns the class of information that does not fall into the other categories to which the information applies.
     *
     * @return Class of information that does not fall into the other categories, or {@code null}.
     */
    @Override
    @XmlElement(name = "other")
    public InternationalString getOther() {
        return (property == OTHER) ? (InternationalString) value : null;
    }

    /**
     * Sets the class of information that does not fall into the other categories to
     * which the information applies.
     *
     * {@section Effect on other properties}
     * If and only if the {@code newValue} is non-null, then this method automatically
     * discards all other properties.
     *
     * @param newValue Other class of information.
     */
    public void setOther(final InternationalString newValue) {
        checkWritePermission();
        if (newValue != null || property == OTHER) {
            warningOnOverwrite(OTHER);
            property = OTHER;
            value = newValue;
        }
    }
}<|MERGE_RESOLUTION|>--- conflicted
+++ resolved
@@ -109,21 +109,12 @@
      * The value, as one of the following types:
      *
      * <ul>
-<<<<<<< HEAD
      *   <li>{@code Set<FeatureType>}   for the {@code features} property</li>
      *   <li>{@code Set<AttributeType>} for the {@code attributes} property</li>
      *   <li>{@code Set<FeatureType>}   for the {@code featureInstances} property</li>
      *   <li>{@code Set<AttributeType>} for the {@code attributeInstances} property</li>
      *   <li>{@code String} for the {@code dataset} property</li>
      *   <li>{@code String} for the {@code other} property</li>
-=======
-     *   <li>{@code Set<CharSequence>}   for the {@code features} property</li>
-     *   <li>{@code Set<CharSequence>}   for the {@code attributes} property</li>
-     *   <li>{@code Set<CharSequence>}   for the {@code featureInstances} property</li>
-     *   <li>{@code Set<CharSequence>}   for the {@code attributeInstances} property</li>
-     *   <li>{@code String}              for the {@code dataset} property</li>
-     *   <li>{@code InternationalString} for the {@code other} property</li>
->>>>>>> 213ae0ff
      * </ul>
      */
     private Object value;
@@ -481,12 +472,16 @@
     /**
      * Returns the class of information that does not fall into the other categories to which the information applies.
      *
+     * <div class="warning"><b>Upcoming API change:</b>
+     * The type of this property may be changed to {@link InternationalString} for ISO 19115:2014 conformance.
+     * See <a href="http://jira.codehaus.org/browse/GEO-221">GEO-221</a> for more information.</div>
+     *
      * @return Class of information that does not fall into the other categories, or {@code null}.
      */
     @Override
     @XmlElement(name = "other")
-    public InternationalString getOther() {
-        return (property == OTHER) ? (InternationalString) value : null;
+    public String getOther() {
+        return (property == OTHER) ? (String) value : null;
     }
 
     /**
@@ -497,9 +492,13 @@
      * If and only if the {@code newValue} is non-null, then this method automatically
      * discards all other properties.
      *
+     * <div class="warning"><b>Upcoming API change:</b>
+     * The type of this property may be changed to {@link InternationalString} for ISO 19115:2014 conformance.
+     * See <a href="http://jira.codehaus.org/browse/GEO-221">GEO-221</a> for more information.</div>
+     *
      * @param newValue Other class of information.
      */
-    public void setOther(final InternationalString newValue) {
+    public void setOther(final String newValue) {
         checkWritePermission();
         if (newValue != null || property == OTHER) {
             warningOnOverwrite(OTHER);
