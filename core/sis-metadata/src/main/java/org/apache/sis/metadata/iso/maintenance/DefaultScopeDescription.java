--- conflicted
+++ resolved
@@ -230,17 +230,11 @@
                        ? null : new ExcludedSet<E>(NAMES[code-1], NAMES[property-1]);
             }
         }
-<<<<<<< HEAD
-        // Unconditionally create a new set, because the
-        // user may hold a reference to the previous one.
-        final Set<E> c = nonNullSet(null, type);
-=======
         /*
          * Unconditionally create a new set, because the
          * user may hold a reference to the previous one.
          */
-        final Set<CharSequence> c = nonNullSet(null, CharSequence.class);
->>>>>>> c16f4795
+        final Set<E> c = nonNullSet(null, type);
         property = code;
         this.value = c;
         return c;
@@ -327,15 +321,11 @@
      * This method returns a modifiable collection only if no other property is set.
      * Otherwise, this method returns an unmodifiable empty collection.
      *
-<<<<<<< HEAD
-     * <div class="warning"><b>Upcoming API change:</b>
-     * The type of this property may be changed to {@code Set<CharSequence>} for ISO 19115:2014 conformance.
-     * See <a href="http://jira.codehaus.org/browse/GEO-238">GEO-238</a> for more information.</div>
-     *
-     * @return Feature types to which the information applies.
-=======
+     * <div class="warning"><b>Upcoming API change:</b>
+     * The type of this property may be changed to {@code Set<CharSequence>} for ISO 19115:2014 conformance.
+     * See <a href="http://jira.codehaus.org/browse/GEO-238">GEO-238</a> for more information.</div>
+     *
      * @return feature types to which the information applies.
->>>>>>> c16f4795
      */
     @Override
     public Set<FeatureType> getFeatures() {
@@ -349,15 +339,11 @@
      * If and only if the {@code newValue} is non-empty, then this method automatically
      * discards all other properties.
      *
-<<<<<<< HEAD
-     * <div class="warning"><b>Upcoming API change:</b>
-     * The type of this property may be changed to {@code Set<CharSequence>} for ISO 19115:2014 conformance.
-     * See <a href="http://jira.codehaus.org/browse/GEO-238">GEO-238</a> for more information.</div>
-     *
-     * @param newValues The new feature types.
-=======
+     * <div class="warning"><b>Upcoming API change:</b>
+     * The type of this property may be changed to {@code Set<CharSequence>} for ISO 19115:2014 conformance.
+     * See <a href="http://jira.codehaus.org/browse/GEO-238">GEO-238</a> for more information.</div>
+     *
      * @param  newValues  the new feature types.
->>>>>>> c16f4795
      */
     public void setFeatures(final Set<? extends FeatureType> newValues) {
         setProperty(newValues, FeatureType.class, FEATURES);
@@ -376,15 +362,11 @@
      * This method returns a modifiable collection only if no other property is set.
      * Otherwise, this method returns an unmodifiable empty collection.
      *
-<<<<<<< HEAD
-     * <div class="warning"><b>Upcoming API change:</b>
-     * The type of this property may be changed to {@code Set<CharSequence>} for ISO 19115:2014 conformance.
-     * See <a href="http://jira.codehaus.org/browse/GEO-238">GEO-238</a> for more information.</div>
-     *
-     * @return Attribute types to which the information applies.
-=======
+     * <div class="warning"><b>Upcoming API change:</b>
+     * The type of this property may be changed to {@code Set<CharSequence>} for ISO 19115:2014 conformance.
+     * See <a href="http://jira.codehaus.org/browse/GEO-238">GEO-238</a> for more information.</div>
+     *
      * @return attribute types to which the information applies.
->>>>>>> c16f4795
      */
     @Override
     public Set<AttributeType> getAttributes() {
@@ -398,15 +380,11 @@
      * If and only if the {@code newValue} is non-empty, then this method automatically
      * discards all other properties.
      *
-<<<<<<< HEAD
-     * <div class="warning"><b>Upcoming API change:</b>
-     * The type of this property may be changed to {@code Set<CharSequence>} for ISO 19115:2014 conformance.
-     * See <a href="http://jira.codehaus.org/browse/GEO-238">GEO-238</a> for more information.</div>
-     *
-     * @param newValues The new attribute types.
-=======
+     * <div class="warning"><b>Upcoming API change:</b>
+     * The type of this property may be changed to {@code Set<CharSequence>} for ISO 19115:2014 conformance.
+     * See <a href="http://jira.codehaus.org/browse/GEO-238">GEO-238</a> for more information.</div>
+     *
      * @param  newValues  the new attribute types.
->>>>>>> c16f4795
      */
     public void setAttributes(final Set<? extends AttributeType> newValues) {
         setProperty(newValues, AttributeType.class, ATTRIBUTES);
@@ -425,15 +403,11 @@
      * This method returns a modifiable collection only if no other property is set.
      * Otherwise, this method returns an unmodifiable empty collection.
      *
-<<<<<<< HEAD
-     * <div class="warning"><b>Upcoming API change:</b>
-     * The type of this property may be changed to {@code Set<CharSequence>} for ISO 19115:2014 conformance.
-     * See <a href="http://jira.codehaus.org/browse/GEO-238">GEO-238</a> for more information.</div>
-     *
-     * @return Feature instances to which the information applies.
-=======
+     * <div class="warning"><b>Upcoming API change:</b>
+     * The type of this property may be changed to {@code Set<CharSequence>} for ISO 19115:2014 conformance.
+     * See <a href="http://jira.codehaus.org/browse/GEO-238">GEO-238</a> for more information.</div>
+     *
      * @return feature instances to which the information applies.
->>>>>>> c16f4795
      */
     @Override
     public Set<FeatureType> getFeatureInstances() {
@@ -447,15 +421,11 @@
      * If and only if the {@code newValue} is non-empty, then this method automatically
      * discards all other properties.
      *
-<<<<<<< HEAD
-     * <div class="warning"><b>Upcoming API change:</b>
-     * The type of this property may be changed to {@code Set<CharSequence>} for ISO 19115:2014 conformance.
-     * See <a href="http://jira.codehaus.org/browse/GEO-238">GEO-238</a> for more information.</div>
-     *
-     * @param newValues The new feature instances.
-=======
+     * <div class="warning"><b>Upcoming API change:</b>
+     * The type of this property may be changed to {@code Set<CharSequence>} for ISO 19115:2014 conformance.
+     * See <a href="http://jira.codehaus.org/browse/GEO-238">GEO-238</a> for more information.</div>
+     *
      * @param  newValues  the new feature instances.
->>>>>>> c16f4795
      */
     public void setFeatureInstances(final Set<? extends FeatureType> newValues) {
         setProperty(newValues, FeatureType.class, FEATURE_INSTANCES);
@@ -474,15 +444,11 @@
      * This method returns a modifiable collection only if no other property is set.
      * Otherwise, this method returns an unmodifiable empty collection.
      *
-<<<<<<< HEAD
-     * <div class="warning"><b>Upcoming API change:</b>
-     * The type of this property may be changed to {@code Set<CharSequence>} for ISO 19115:2014 conformance.
-     * See <a href="http://jira.codehaus.org/browse/GEO-238">GEO-238</a> for more information.</div>
-     *
-     * @return Attribute instances to which the information applies.
-=======
+     * <div class="warning"><b>Upcoming API change:</b>
+     * The type of this property may be changed to {@code Set<CharSequence>} for ISO 19115:2014 conformance.
+     * See <a href="http://jira.codehaus.org/browse/GEO-238">GEO-238</a> for more information.</div>
+     *
      * @return attribute instances to which the information applies.
->>>>>>> c16f4795
      */
     @Override
     public Set<AttributeType> getAttributeInstances() {
@@ -496,15 +462,11 @@
      * If and only if the {@code newValue} is non-empty, then this method automatically
      * discards all other properties.
      *
-<<<<<<< HEAD
-     * <div class="warning"><b>Upcoming API change:</b>
-     * The type of this property may be changed to {@code Set<CharSequence>} for ISO 19115:2014 conformance.
-     * See <a href="http://jira.codehaus.org/browse/GEO-238">GEO-238</a> for more information.</div>
-     *
-     * @param newValues The new attribute instances.
-=======
+     * <div class="warning"><b>Upcoming API change:</b>
+     * The type of this property may be changed to {@code Set<CharSequence>} for ISO 19115:2014 conformance.
+     * See <a href="http://jira.codehaus.org/browse/GEO-238">GEO-238</a> for more information.</div>
+     *
      * @param  newValues  the new attribute instances.
->>>>>>> c16f4795
      */
     public void setAttributeInstances(final Set<? extends AttributeType> newValues) {
         setProperty(newValues, AttributeType.class, ATTRIBUTE_INSTANCES);
@@ -513,15 +475,11 @@
     /**
      * Returns the class of information that does not fall into the other categories to which the information applies.
      *
-<<<<<<< HEAD
      * <div class="warning"><b>Upcoming API change:</b>
      * The type of this property may be changed to {@link InternationalString} for ISO 19115:2014 conformance.
      * See <a href="http://jira.codehaus.org/browse/GEO-221">GEO-221</a> for more information.</div>
      *
-     * @return Class of information that does not fall into the other categories, or {@code null}.
-=======
      * @return class of information that does not fall into the other categories, or {@code null}.
->>>>>>> c16f4795
      */
     @Override
     @XmlElement(name = "other")
