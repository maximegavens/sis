/*
 * Licensed to the Apache Software Foundation (ASF) under one or more
 * contributor license agreements.  See the NOTICE file distributed with
 * this work for additional information regarding copyright ownership.
 * The ASF licenses this file to You under the Apache License, Version 2.0
 * (the "License"); you may not use this file except in compliance with
 * the License.  You may obtain a copy of the License at
 *
 *     http://www.apache.org/licenses/LICENSE-2.0
 *
 * Unless required by applicable law or agreed to in writing, software
 * distributed under the License is distributed on an "AS IS" BASIS,
 * WITHOUT WARRANTIES OR CONDITIONS OF ANY KIND, either express or implied.
 * See the License for the specific language governing permissions and
 * limitations under the License.
 */
package org.apache.sis.referencing.gazetteer;

import java.util.Map;
import java.util.List;
import java.util.Collection;
import java.util.Collections;
import java.io.Serializable;
import org.opengis.util.InternationalString;
import org.opengis.metadata.extent.Extent;
import org.opengis.metadata.extent.GeographicExtent;
import org.apache.sis.internal.util.UnmodifiableArrayList;
import org.apache.sis.metadata.ModifiableMetadata;
import org.apache.sis.metadata.MetadataCopier;
import org.apache.sis.util.ArgumentChecks;

// Branch-dependent imports
import org.apache.sis.metadata.iso.citation.AbstractParty;


/**
 * Unmodifiable description of a location created as a snapshot of another {@code LocationType} instance
 * at {@link ReferencingByIdentifiers} construction time. This instance will be set a different reference
 * system than the original location type.
 *
 * @author  Martin Desruisseaux (Geomatys)
 * @version 1.1
 * @since   0.8
 * @module
 */
final class FinalLocationType extends AbstractLocationType implements Serializable {
    /**
     * For cross-version compatibility.
     */
    private static final long serialVersionUID = 9032473745502779734L;

    /**
     * Name of the location type.
     */
    private final InternationalString name;

    /**
     * Property used as the defining characteristic of the location type.
     */
    private final InternationalString theme;

    /**
     * Method(s) of uniquely identifying location instances.
     * This list is unmodifiable.
     */
    private final List<InternationalString> identifications;

    /**
     * The way in which location instances are defined.
     */
    private final InternationalString definition;

    /**
     * The reference system that comprises this location type.
     */
    private final ReferencingByIdentifiers referenceSystem;

    /**
     * Geographic area within which the location type occurs.
     */
    private final GeographicExtent territoryOfUse;

    /**
     * Name of organization or class of organization able to create and destroy location instances.
     */
    private final AbstractParty owner;

    /**
     * Parent location types (location types of which this location type is a sub-division).
     * This list is unmodifiable.
     */
    private final List<AbstractLocationType> parents;

    /**
     * Child location types (location types which sub-divides this location type).
     * This list is unmodifiable.
     */
    final List<AbstractLocationType> children;

    /**
     * Creates a copy of the given location type with the reference system set to the given value.
     *
     * @param source    the location type to copy.
     * @param rs        the reference system that comprises this location type.
     * @param existing  other {@code FinalLocationType} instances created before this one.
     */
    @SuppressWarnings("ThisEscapedInObjectConstruction")
    private FinalLocationType(final AbstractLocationType source, final ReferencingByIdentifiers rs,
            final Map<AbstractLocationType, FinalLocationType> existing)
    {
        /*
         * Put 'this' in the map at the beginning in case the parents and children contain cyclic references.
         * Cyclic references are not allowed if the source are ModifiableLocationType, but the user could have
         * given its own implementation. Having the 'this' reference escaped in object construction should not
         * be an issue here because this is a private constructor, and we use it in such a way that if an
         * exception is thrown, the whole tree (with all 'this' references) will be discarded.
         */
        existing.put(source, this);
        /*
         * For the following properties, we will fallback on the given reference system if the property value
         * from the source location type is null. We do that because those properties are mandatory according
         * ISO 19112 and it happen quite often that they have the same value in the location type than in the
         * reference system.
         */
        InternationalString theme;
        GeographicExtent    territoryOfUse;
        AbstractParty       owner;
        /*
         * Copy the value from the source location type, make them unmodifiable,
         * fallback on the ReferenceSystemUsingIdentifiers if necessary.
         */
        name            = source.getName();
        theme           = source.getTheme();
        identifications = snapshot(source.getIdentifications());
        definition      = source.getDefinition();
<<<<<<< HEAD
        territoryOfUse  = (GeographicExtent) unmodifiable(source.getTerritoryOfUse());
        owner           = (AbstractParty) unmodifiable(source.getOwner());
=======
        territoryOfUse  = unmodifiable(GeographicExtent.class, source.getTerritoryOfUse());
        owner           = unmodifiable(Party.class, source.getOwner());
>>>>>>> ddbee3b3
        parents         = snapshot(source.getParents(),  rs, existing);
        children        = snapshot(source.getChildren(), rs, existing);
        referenceSystem = rs;
        if (rs != null) {
            if (theme == null) theme = rs.getTheme();
            if (owner == null) owner = rs.getOverallOwner();
            if (territoryOfUse == null) {
                final Extent domainOfValidity = rs.getDomainOfValidity();
                if (domainOfValidity instanceof GeographicExtent) {
                    territoryOfUse = (GeographicExtent) domainOfValidity;
                }
            }
        }
        this.theme          = theme;
        this.territoryOfUse = territoryOfUse;
        this.owner          = owner;
    }

    /**
     * Creates a snapshot of the given location types. This method returns a new collection within which
     * all elements are snapshots (as {@code FinalLocationType} instances) of the given location types,
     * except the reference system which is set to the given value.
     *
     * @param rs        the reference system to assign to the new location types.
     * @param existing  an initially empty identity hash map for internal usage by this method.
     */
    static List<AbstractLocationType> snapshot(final Collection<? extends AbstractLocationType> types,
            final ReferencingByIdentifiers rs, final Map<AbstractLocationType, FinalLocationType> existing)
    {
        final AbstractLocationType[] array = types.toArray(new AbstractLocationType[types.size()]);
        for (int i=0; i < array.length; i++) {
            final AbstractLocationType source = array[i];
            ArgumentChecks.ensureNonNullElement("types", i, source);
            FinalLocationType copy = existing.get(source);
            if (copy == null) {
                copy = new FinalLocationType(source, rs, existing);
            }
            array[i] = copy;
        }
        switch (array.length) {
            case 0:  return Collections.emptyList();
            case 1:  return Collections.singletonList(array[0]);
            default: return UnmodifiableArrayList.wrap(array);
        }
    }

    /**
     * Returns the given collection as an unmodifiable list.
     */
    @SuppressWarnings("unchecked")
    private static List<InternationalString> snapshot(final Collection<? extends InternationalString> c) {
        if (c instanceof UnmodifiableArrayList<?>) {
            return (List<InternationalString>) c;       // Unsafe cast okay because we allow only read operations.
        } else {
            return UnmodifiableArrayList.wrap(c.toArray(new InternationalString[c.size()]));
        }
    }

    /**
     * Returns an unmodifiable copy of the given metadata, if necessary and possible.
     *
     * @param  <T>       compile-time value of the {@code type} argument.
     * @param  type      the interface of the metadata object to eventually copy.
     * @param  metadata  the metadata object to eventually copy, or {@code null}.
     * @return an unmodifiable copy of the given metadata object, or {@code null} if the given argument is {@code null}.
     */
    private static <T> T unmodifiable(final Class<T> type, T metadata) {
        if (metadata instanceof ModifiableMetadata) {
            metadata = MetadataCopier.forModifiable(((ModifiableMetadata) metadata).getStandard()).copy(type, metadata);
            ((ModifiableMetadata) metadata).transition(ModifiableMetadata.State.FINAL);
        }
        return metadata;
    }

    /**
     * Returns the name of the location type.
     *
     * <div class="note"><b>Examples:</b>
     * “administrative area”, “town”, “locality”, “street”, “property”.</div>
     *
     * @return name of the location type.
     */
    @Override
    public InternationalString getName() {
        return name;
    }

    /**
     * Returns the property used as the defining characteristic of the location type.
     *
     * <div class="note"><b>Examples:</b>
     * <cite>“local administration”</cite> for administrative areas,
     * <cite>“built environment”</cite> for towns or properties,
     * <cite>“access”</cite> for streets,
     * <cite>“electoral”</cite>,
     * <cite>“postal”</cite>.</div>
     *
     * @return property used as the defining characteristic of the location type.
     *
     * @see ReferencingByIdentifiers#getTheme()
     */
    @Override
    public InternationalString getTheme() {
        return theme;
    }

    /**
     * Returns the method(s) of uniquely identifying location instances.
     *
     * <div class="note"><b>Examples:</b>
     * “name”, “code”, “unique street reference number”, “geographic address”.</div>
     *
     * @return method(s) of uniquely identifying location instances.
     */
    @Override
    @SuppressWarnings("ReturnOfCollectionOrArrayField")         // Because unmodifiable
    public Collection<InternationalString> getIdentifications() {
        return identifications;
    }

    /**
     * Returns the way in which location instances are defined.
     *
     * @return the way in which location instances are defined.
     */
    @Override
    public InternationalString getDefinition() {
        return definition;
    }

    /**
     * Returns the geographic area within which the location type occurs.
     *
     * <div class="note"><b>Examples:</b>
     * the geographic domain for a location type “rivers” might be “North America”.</div>
     *
     * @return geographic area within which the location type occurs.
     */
    @Override
    public GeographicExtent getTerritoryOfUse() {
        return territoryOfUse;
    }

    /**
     * Returns the reference system that comprises this location type.
     *
     * @return the reference system that comprises this location type.
     */
    @Override
    public ReferencingByIdentifiers getReferenceSystem() {
        return referenceSystem;
    }

    /**
     * Returns the name of organization or class of organization able to create and destroy location instances.
     *
     * @return organization or class of organization able to create and destroy location instances.
     */
    @Override
    public AbstractParty getOwner() {
        return owner;
    }

    /**
     * Returns the parent location types (location types of which this location type is a sub-division).
     * A location type can have more than one possible parent. For example the parent of a location type named
     * <cite>“street”</cite> could be <cite>“locality”</cite>, <cite>“town”</cite> or <cite>“administrative area”</cite>.
     *
     * @return parent location types, or an empty collection if none.
     */
    @Override
    @SuppressWarnings("ReturnOfCollectionOrArrayField")         // Because unmodifiable
    public Collection<AbstractLocationType> getParents() {
        return parents;
    }

    /**
     * Returns the child location types (location types which sub-divides this location type).
     *
     * @return child location types, or an empty collection if none.
     */
    @Override
    @SuppressWarnings("ReturnOfCollectionOrArrayField")         // Because unmodifiable
    public Collection<AbstractLocationType> getChildren() {
        return children;
    }
}<|MERGE_RESOLUTION|>--- conflicted
+++ resolved
@@ -133,13 +133,8 @@
         theme           = source.getTheme();
         identifications = snapshot(source.getIdentifications());
         definition      = source.getDefinition();
-<<<<<<< HEAD
         territoryOfUse  = (GeographicExtent) unmodifiable(source.getTerritoryOfUse());
         owner           = (AbstractParty) unmodifiable(source.getOwner());
-=======
-        territoryOfUse  = unmodifiable(GeographicExtent.class, source.getTerritoryOfUse());
-        owner           = unmodifiable(Party.class, source.getOwner());
->>>>>>> ddbee3b3
         parents         = snapshot(source.getParents(),  rs, existing);
         children        = snapshot(source.getChildren(), rs, existing);
         referenceSystem = rs;
@@ -201,14 +196,12 @@
     /**
      * Returns an unmodifiable copy of the given metadata, if necessary and possible.
      *
-     * @param  <T>       compile-time value of the {@code type} argument.
-     * @param  type      the interface of the metadata object to eventually copy.
      * @param  metadata  the metadata object to eventually copy, or {@code null}.
      * @return an unmodifiable copy of the given metadata object, or {@code null} if the given argument is {@code null}.
      */
-    private static <T> T unmodifiable(final Class<T> type, T metadata) {
+    private static Object unmodifiable(Object metadata) {
         if (metadata instanceof ModifiableMetadata) {
-            metadata = MetadataCopier.forModifiable(((ModifiableMetadata) metadata).getStandard()).copy(type, metadata);
+            metadata = MetadataCopier.forModifiable(((ModifiableMetadata) metadata).getStandard()).copy(metadata);
             ((ModifiableMetadata) metadata).transition(ModifiableMetadata.State.FINAL);
         }
         return metadata;
