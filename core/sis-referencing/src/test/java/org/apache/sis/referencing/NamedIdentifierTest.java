--- conflicted
+++ resolved
@@ -48,13 +48,8 @@
      */
     @Test
     public void testCreateFromCode() {
-<<<<<<< HEAD
-        final NamedIdentifier identifier = new NamedIdentifier(IOGP, "EPSG", "4326", "8.3", null);
+        final NamedIdentifier identifier = new NamedIdentifier(Citations.EPSG, "EPSG", "4326", "8.3", null);
         Validators.validate((ReferenceIdentifier) identifier);
-=======
-        final NamedIdentifier identifier = new NamedIdentifier(Citations.EPSG, "EPSG", "4326", "8.3", null);
-        Validators.validate((Identifier)  identifier);
->>>>>>> 10ed1cd1
         Validators.validate((GenericName) identifier);
 
         // ImmutableIdentifier properties
