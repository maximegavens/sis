/*
 * Licensed to the Apache Software Foundation (ASF) under one or more
 * contributor license agreements.  See the NOTICE file distributed with
 * this work for additional information regarding copyright ownership.
 * The ASF licenses this file to You under the Apache License, Version 2.0
 * (the "License"); you may not use this file except in compliance with
 * the License.  You may obtain a copy of the License at
 *
 *     http://www.apache.org/licenses/LICENSE-2.0
 *
 * Unless required by applicable law or agreed to in writing, software
 * distributed under the License is distributed on an "AS IS" BASIS,
 * WITHOUT WARRANTIES OR CONDITIONS OF ANY KIND, either express or implied.
 * See the License for the specific language governing permissions and
 * limitations under the License.
 */
package org.apache.sis.internal.referencing.provider;

import java.util.Map;
import java.util.HashMap;
import java.util.LinkedHashMap;
import java.util.List;
import java.util.ArrayList;
import java.util.Collections;
import java.io.IOException;
import org.opengis.util.FactoryException;
import org.opengis.util.GenericName;
import org.opengis.metadata.Identifier;
import org.opengis.metadata.extent.GeographicBoundingBox;
import org.opengis.parameter.*;
import org.opengis.referencing.operation.*;
import org.opengis.referencing.crs.CRSAuthorityFactory;
import org.opengis.referencing.crs.CoordinateReferenceSystem;
import org.opengis.referencing.crs.GeneralDerivedCRS;
import org.apache.sis.internal.system.DefaultFactories;
import org.apache.sis.internal.util.Constants;
import org.apache.sis.internal.util.PatchedUnitFormat;
import org.apache.sis.measure.Range;
import org.apache.sis.measure.Latitude;
import org.apache.sis.measure.Longitude;
import org.apache.sis.measure.RangeFormat;
import org.apache.sis.metadata.iso.extent.DefaultGeographicBoundingBox;
import org.apache.sis.parameter.Parameters;
import org.apache.sis.referencing.CRS;
import org.apache.sis.referencing.operation.DefaultOperationMethod;
import org.apache.sis.util.ArraysExt;
import org.apache.sis.util.Characters;
import org.apache.sis.util.Numbers;
import org.apache.sis.test.HTMLGenerator;

// Branch-dependent imports
import org.apache.sis.internal.jdk8.JDK8;


/**
 * Generates a list of projection parameters in a HTML page. This class is used for updating the
 * <a href="http://sis.apache.org/content/CoordinateOperationMethods.html">CoordinateOperationMethods.html</a> page.
 * The {@linkplain #main(String[])} method creates the "{@code CoordinateOperationMethods.html}" file in the current
 * default directory if it does not already exists. Users is responsible for moving the generated file to the Apache
 * SIS {@code "content/"} site directory.
 *
 * <p><b>This class is designed for Apache SIS operation methods only</b> - this is not a general purpose generator
 * for arbitrary operation methods. The reason is that we make some assumptions in various place (e.g. EPSG name is
 * first, no HTML characters to escape in non-EPSG identifiers, etc.).</p>
 *
 * @author  Martin Desruisseaux (Geomatys)
 * @since   0.6
 * @version 0.6
 * @module
 */
public final class CoordinateOperationMethodsHTML extends HTMLGenerator {
    /**
     * Generates the HTML report.
     *
     * @param  args No argument expected.
     * @throws IOException If an error occurred while writing the HTML file.
     */
    public static void main(final String[] args) throws IOException {
        final MathTransformFactory factory = DefaultFactories.forBuildin(MathTransformFactory.class);
        final List<OperationMethod> methods = new ArrayList<>(factory.getAvailableMethods(SingleOperation.class));
<<<<<<< HEAD
        Collections.sort(methods, new java.util.Comparator<OperationMethod>() {
            @Override public int compare(OperationMethod o1, OperationMethod o2) {
                int c = category(o1) - category(o2);
                if (c == 0) {  // If the two methods are in the same category, sort by name.
                    c = o1.getName().getCode().compareTo(o2.getName().getCode());
                }
                return c;
=======
        methods.removeIf((method) -> method.getClass().getName().endsWith("Mock"));
        Collections.sort(methods, (final OperationMethod o1, final OperationMethod o2) -> {
            int c = category(o1) - category(o2);
            if (c == 0) {  // If the two methods are in the same category, sort by name.
                final String n1 = o1.getName().getCode().replace('(',' ').replace(')',' ').replace('_',' ');
                final String n2 = o2.getName().getCode().replace('(',' ').replace(')',' ').replace('_',' ');
                c = n1.compareTo(n2);
>>>>>>> 948d0e0e
            }
        });
        try (final CoordinateOperationMethodsHTML writer = new CoordinateOperationMethodsHTML()) {
            writer.writeIndex(methods);
            for (final OperationMethod method : methods) {
                writer.write(method);
            }
        }
    }

    /**
     * Values returned by {@link #category(OperationMethod)}.
     */
    private static final int CYLINDRICAL_PROJECTION = 1, CONIC_PROJECTION = 2,
            PLANAR_PROJECTION = 3, CONVERSION = 4, TRANSFORMATION = 5;

    /**
     * Parameters to default to the latitude of origin. We can hardly detect those cases
     * automatically, since the behavior for the default value is hard-coded in Java.
     *
     * @todo Not yet completed.
     */
    private final GeneralParameterDescriptor defaultToLatitudeOfOrigin[] = {
//      AlbersEqualArea        .PARAMETERS.descriptor("Latitude of 1st standard parallel"),
        LambertConformal2SP    .PARAMETERS.descriptor("Latitude of 1st standard parallel"),
        LambertConformalBelgium.PARAMETERS.descriptor("Latitude of 1st standard parallel")
    };

    /**
     * Parameters to default to the first standard parallel. We can hardly detect those
     * cases automatically, since the behavior for the default value is hard-coded in Java.
     *
     * @todo Not yet completed.
     */
    private final GeneralParameterDescriptor defaultToStandardParallel1[] = {
//      AlbersEqualArea        .PARAMETERS.descriptor("Latitude of 2nd standard parallel"),
        LambertConformal2SP    .PARAMETERS.descriptor("Latitude of 2nd standard parallel"),
        LambertConformalBelgium.PARAMETERS.descriptor("Latitude of 2nd standard parallel")
    };

    /**
     * Parameters to default to the azimuth. We can hardly detect those cases automatically,
     * since the behavior for the default value is hard-coded in Java.
     *
     * @todo Not yet completed.
     */
    private final GeneralParameterDescriptor defaultToAzimuth[] = {
//      ObliqueMercator      .PARAMETERS.descriptor("Angle from Rectified to Skew Grid"),
//      HotineObliqueMercator.PARAMETERS.descriptor("Angle from Rectified to Skew Grid")
    };

    /**
     * The union of domain of validity of all map projections using a method of the given name.
     * Keys are {@link OperationMethod} names, and values are the union of the domain of validity
     * of all CRS using that {@code OperationMethod}.
     *
     * @see #computeUnionOfAllDomainOfValidity(CRSAuthorityFactory)
     */
    private final Map<String, DefaultGeographicBoundingBox> domainOfValidity;

    /**
     * The object to use for formatting ranges.
     */
    private final RangeFormat rangeFormat;

    /**
     * Creates a new HTML generator for parameters.
     *
     * @throws IOException if an error occurred while writing to the file.
     */
    public CoordinateOperationMethodsHTML() throws IOException {
        super("CoordinateOperationMethods.html", "Apache SIS Coordinate Operation Methods");
        domainOfValidity = Collections.emptyMap(); // TODO: not yet available.
        rangeFormat = new RangeFormat(LOCALE);
        final int header = openTag("header");
        println("h1", "Apache SIS™ Coordinate Operation Methods");
        openTag("p");
        println("The following tables summarize the coordinate operation methods known to Apache SIS, together with the recognized parameters.");
        println("Unless otherwise noticed, all parameters are mandatory");
        println("(in the sense that they should always be shown in forms, regardless of whether they have default value),");
        println("but two of them are handled in a special way: the <code>semi-major</code> and <code>semi-minor</code> parameters.");
        println("Those two parameters are needed for all map projections, but usually do not need to be specified explicitely since they are inferred from the ellipsoid.");
        println("The only exception is when <a href=\"http://sis.apache.org/apidocs/org/apache/sis/referencing/operation/transform/DefaultMathTransformFactory.html\">creating parameterized transforms directly</a>.");
        reopenTag("p");
        println("All map projections support also implicit <code>earth_radius</code> and <code>inverse_flattening</code> parameters (not shown below).");
        println("Read and write operations on those implicit parameters are delegated to the <code>semi-major</code> and <code>semi-minor</code> parameters.");
        closeTags(header);
    }

    /**
     * Writes a table of content.
     *
     * @param  methods The methods to write to the HTML file.
     * @throws IOException if an error occurred while writing to the file.
     */
    public void writeIndex(final Iterable<? extends OperationMethod> methods) throws IOException {
        final int nav = openTag("nav");
        println("p", "<b>Table of content:</b>");
        int innerUL  = openTag("ul") + 1;
        int category = 0;
        for (final OperationMethod method : methods) {
            final int nc = category(method);
            if (nc != category) {
                closeTags(innerUL);
                reopenTag("li");
                switch (nc) {
                    case CYLINDRICAL_PROJECTION: println("Cylindrical projections"); break;
                    case CONIC_PROJECTION:       println("Conic projections");       break;
                    case PLANAR_PROJECTION:      println("Planar projections");      break;
                    case CONVERSION:             println("Conversions");             break;
                    case TRANSFORMATION:         println("Tranformations");          break;
                    default: throw new AssertionError(category);
                }
                innerUL = openTag("ul");
                category = nc;
            }
            println("li", "<a href=\"#" + getAnchor(method) + "\">" + escape(method.getName().getCode()) + "</a>");
        }
        closeTags(nav);
    }

    /**
     * Writes identification info and parameters for the given method.
     *
     * @param  method The method to write to the HTML file.
     * @throws IOException if an error occurred while writing to the file.
     */
    public void write(final OperationMethod method) throws IOException {
        final int article = openTag("article");
        final int header = openTag("header");
        println("h2 id=\"" + getAnchor(method) + '"', escape(method.getName().getCode()));
        closeTags(header);
        final int blockquote = openTag("blockquote");
        writeIdentification(method);
        writeParameters(method.getParameters());
        closeTags(blockquote);
        closeTags(article);
    }

    /**
     * Writes identification info about the given method.
     * This method writes the following information:
     *
     * <ul>
     *   <li>EPSG codes</li>
     *   <li>Aliases</li>
     *   <li>Domain of validity</li>
     * </ul>
     */
    private void writeIdentification(final OperationMethod method) throws IOException {
        final int table = openTag("table class=\"info\"");
        /*
         * ────────────────    EPSG IDENTIFIERS    ────────────────────────────────────
         */
        final StringBuilder buffer = new StringBuilder();
        for (final Identifier id : method.getIdentifiers()) {
            if (Constants.EPSG.equalsIgnoreCase(id.getCodeSpace())) {
                if (buffer.length() != 0) {
                    buffer.append(", ");
                }
                final boolean isDeprecated = isDeprecated(id);
                if (isDeprecated) {
                    buffer.append("<del>");
                }
                buffer.append(id.getCode());
                if (isDeprecated) {
                    buffer.append("</del>");
                }
            }
        }
        if (buffer.length() != 0) {
            final int tr = openTag("tr");
            println("th", "EPSG code:");
            println("td", buffer);
            closeTags(tr);
        }
        /*
         * ────────────────    ALIASES    ─────────────────────────────────────────────
         */
        buffer.setLength(0);
        for (final GenericName alias : method.getAlias()) {
            if (buffer.length() != 0) {
                buffer.append(", ");
            }
            final GenericName head = alias.head();
            if (head == alias || Constants.EPSG.equalsIgnoreCase(head.toString())) {
                buffer.append(alias.tip());
            } else {
                buffer.append("<span class=\"non-epsg\">").append(head).append(":</span>")
                      .append("<code>").append(alias.tip()).append("</code>");
            }
        }
        if (buffer.length() != 0) {
            final int tr = openTag("tr");
            println("th", "Aliases:");
            println("td", buffer);
            closeTags(tr);
        }
        /*
         * ────────────────    DOMAIN OF VALIDITY    ──────────────────────────────────
         */
        buffer.setLength(0);
        final DefaultGeographicBoundingBox domain = getDomainOfValidity(method);
        if (domain != null) {
            openTag("tr");
            println("th", "Domain of validity:");
            println("td", buffer.append(new Latitude (domain.getSouthBoundLatitude())).append(" to ")
                                .append(new Latitude (domain.getNorthBoundLatitude())).append(" and ")
                                .append(new Longitude(domain.getWestBoundLongitude())).append(" to ")
                                .append(new Longitude(domain.getEastBoundLongitude())));
        }
        closeTags(table);
    }

    /**
     * Writes the table of parameters.
     * Table columns will be:
     *
     * <ul>
     *   <li>First EPSG code</li>
     *   <li>Primary name</li>
     *   <li>Reference to remarks, if any</li>
     *   <li>Domain of values</li>
     *   <li>Default values</li>
     * </ul>
     */
    private void writeParameters(final ParameterDescriptorGroup group) throws IOException {
        int table = openTag("table class=\"param\"");
        println("caption", "Operation parameters:");
        openTag("tr");
        println("th", "EPSG");
        println("th class=\"sep\"", "Name");
        println("th class=\"sep\"", "Remarks");
        println("th class=\"sep\" colspan=\"3\"", "Value domain");
        println("th class=\"sep\"", "Default");
        final Map<String, Integer> footnotes = new LinkedHashMap<>();
        for (final GeneralParameterDescriptor gp : group.descriptors()) {
            if (isDeprecated(gp)) {
                continue;   // Hide deprecated parameters.
            }
            final ParameterDescriptor<?> param = (ParameterDescriptor<?>) gp;
            reopenTag("tr");
            println("td", escape(getFirstEpsgCode(param.getIdentifiers())));
            writeName(param);
            String remarks = toLocalizedString(param.getRemarks());
            if (remarks != null) {
                Integer index = JDK8.putIfAbsent(footnotes, remarks, footnotes.size() + 1);
                if (index == null) {
                    index = footnotes.size();
                }
                if (param.getMinimumOccurs() == 0) {
                    remarks = "Optional ";
                } else {
                    final Comparable<?> min = param.getMinimumValue();
                    if (min != null && min.equals(param.getMaximumValue())) {
                        remarks = "Unmodifiable ";
                    } else {
                        remarks = "See note ";
                    }
                }
                remarks += toSuperScript(index);
            }
            println("td class=\"sep\"", escape(remarks));
            final String domain = toLocalizedString(Parameters.getValueDomain(param));
            final int s;
            if (domain != null && ((s = domain.indexOf('…')) >= 0)) {
                println("td class=\"sep right\"", domain.substring(0, s).trim());
                println("td class=\"center\"", "…");
                println("td class=\"left\"", domain.substring(s + 1).trim());
            } else {
                println("td class=\"sep center\" colspan=\"3\"", domain);
            }
            println("td class=\"sep\"", escape(getDefaultValue(param, getUnit(param))));
        }
        closeTags(table);
        if (!footnotes.isEmpty()) {
            table = openTag("table class=\"footnotes\"");
            for (final Map.Entry<String,Integer> entry : footnotes.entrySet()) {
                reopenTag("tr");
                println("td", String.valueOf(toSuperScript(entry.getValue())));
                println("td", escape(entry.getKey()));
            }
            closeTags(table);
        }
    }

    /**
     * Writes the primary name and aliases.
     */
    private void writeName(final ParameterDescriptor<?> param) throws IOException {
        final int td = openTag("td class=\"sep\"");
        openTag("details");
        final Identifier name = param.getName();
        final String codeSpace = name.getCodeSpace();
        if (Constants.EPSG.equalsIgnoreCase(codeSpace)) {
            println("summary", escape(name.getCode()));
        } else {
            println("summary", "<span class=\"non-epsg\">" + codeSpace
                    + ":</span><code>" + name.getCode() + "</code>");
        }
        openTag("table class=\"aliases\"");
        for (final GenericName alias : param.getAlias()) {
            reopenTag("tr");
            println("th", escape(alias.head().toString() + ':'));
            println("td", escape(alias.tip().toString()));
        }
        closeTags(td);
    }

    /**
     * For each {@link OperationMethod} (identified by their name), computes the union of the domain of validity
     * of all CRS using that operation method. The result is a map where keys are {@link OperationMethod} names,
     * and values are the union of the domain of validity of all CRS using that {@code OperationMethod}.
     *
     * <p>This is a costly operation.</p>
     *
     * @todo This method is not yet used. This is pending the implementation of {@code CRSAuthorityFactory} is SIS.
     *
     * @param  factory The factory to use for getting CRS.
     * @return The union of domain of validity of all map projections using a method of the given name.
     * @throws FactoryException If an error occurred while fetching the list of CRS.
     */
    public static Map<String, DefaultGeographicBoundingBox> computeUnionOfAllDomainOfValidity(
            final CRSAuthorityFactory factory) throws FactoryException
    {
        final Map<String, DefaultGeographicBoundingBox> domainOfValidity = new HashMap<>();
        for (final String code : factory.getAuthorityCodes(GeneralDerivedCRS.class)) {
            final CoordinateReferenceSystem crs;
            try {
                crs = factory.createCoordinateReferenceSystem(code);
            } catch (FactoryException e) {
                continue; // Ignore and inspect the next element.
            }
            if (crs instanceof GeneralDerivedCRS) {
                final GeographicBoundingBox candidate = CRS.getGeographicBoundingBox(crs);
                if (candidate != null) {
                    final String name = ((GeneralDerivedCRS) crs).getConversionFromBase().getMethod().getName().getCode();
                    DefaultGeographicBoundingBox validity = domainOfValidity.get(name);
                    if (validity == null) {
                        validity = new DefaultGeographicBoundingBox(candidate);
                        domainOfValidity.put(name, validity);
                    } else {
                        validity.add(candidate);
                    }
                }
            }
        }
        return domainOfValidity;
    }

    /**
     * Returns the domain of validity for the given operation method.
     * If no domain of validity is found, returns {@code null}.
     */
    private DefaultGeographicBoundingBox getDomainOfValidity(final OperationMethod method) {
        DefaultGeographicBoundingBox validity = null;
        for (final GenericName name : method.getAlias()) {
            final String tip = name.tip().toString();
            final DefaultGeographicBoundingBox candidate = domainOfValidity.get(tip);
            if (candidate != null) {
                if (validity == null) {
                    validity = new DefaultGeographicBoundingBox(candidate);
                } else {
                    validity.add(candidate);
                }
            }
        }
        return validity;
    }

    /**
     * Returns the string representation of the given parameter default value,
     * or an empty string (never {@code null}) if none.
     */
    private String getDefaultValue(final ParameterDescriptor<?> param, final String unit) {
        Object defaultValue = param.getDefaultValue();
        if (defaultValue != null) {
            if (defaultValue instanceof Number) {
                // Trim the fractional part if unnecessary (e.g. "0.0" to "0").
                defaultValue = Numbers.narrowestNumber((Number) defaultValue);
            } else if (defaultValue instanceof String) {
                return (String) defaultValue;
            }
        } else {
            if (ArraysExt.contains(defaultToLatitudeOfOrigin, param)) {
                return "Latitude of origin";
            } else if (ArraysExt.contains(defaultToStandardParallel1, param)) {
                return "Standard parallel 1";
            } else if (ArraysExt.contains(defaultToAzimuth, param)) {
                return "Azimuth of initial line";
            } else if (param.getValueClass() == Boolean.class) {
                defaultValue = Boolean.FALSE;
            }
        }
        return (defaultValue != null) ? defaultValue + unit : "";
    }

    /**
     * Returns the string representation of the given parameter unit,
     * or an empty string (never {@code null}) if none.
     */
    private static String getUnit(final ParameterDescriptor<?> param) {
        final String unit = PatchedUnitFormat.toString(param.getUnit());
        if (unit != null && !unit.isEmpty()) {
            if (unit.equals("°")) {
                return unit;
            }
            return " " + unit;
        }
        return "";
    }

    /**
     * Returns the operation type of the given method.
     */
    private static Class<?> getOperationType(final DefaultOperationMethod method) {
        Class<?> type = method.getOperationType();
        if (type == SingleOperation.class) {
            if (method instanceof Affine) {     // EPSG:9624 - Affine parametric transformation
                type = Transformation.class;
            }
        }
        return type;
    }

    /**
     * Returns a code for sorting methods in categories.
     */
    private static int category(final OperationMethod method) {
        final Class<?> c = getOperationType((DefaultOperationMethod) method);
        if (CylindricalProjection.class.isAssignableFrom(c)) return CYLINDRICAL_PROJECTION;
        if (ConicProjection      .class.isAssignableFrom(c)) return CONIC_PROJECTION;
        if (PlanarProjection     .class.isAssignableFrom(c)) return PLANAR_PROJECTION;
        if (Conversion           .class.isAssignableFrom(c)) return CONVERSION;
        if (Transformation       .class.isAssignableFrom(c)) return TRANSFORMATION;
        return 0;
    }

    /**
     * Returns the first EPSG code found in the given collection, or {@code null} if none.
     */
    private static String getFirstEpsgCode(final Iterable<? extends Identifier> identifiers) {
        for (final Identifier id : identifiers) {
            if (Constants.EPSG.equalsIgnoreCase(id.getCodeSpace())) {
                return id.getCode();
            }
        }
        return null;
    }

    /**
     * Returns an identifier to use for HREF.
     */
    private static String getAnchor(final OperationMethod method) {
        String id = getFirstEpsgCode(method.getIdentifiers());
        if (id == null) {
            id = method.getName().getCode();
        }
        return id;
    }

    /**
     * Returns a string representation of the given range, or {@code null} if none.
     */
    private String toLocalizedString(final Range<?> range) {
        return (range != null) ? rangeFormat.format(range) : null;
    }

    /**
     * Returns the superscript character for the given number.
     * This is used for footnotes.
     */
    private static char toSuperScript(final int index) {
        if (index >= 10) {
            throw new IllegalArgumentException("Too many footnotes.");
        }
        return Characters.toSuperScript((char) (index + '0'));
    }
}<|MERGE_RESOLUTION|>--- conflicted
+++ resolved
@@ -78,23 +78,20 @@
     public static void main(final String[] args) throws IOException {
         final MathTransformFactory factory = DefaultFactories.forBuildin(MathTransformFactory.class);
         final List<OperationMethod> methods = new ArrayList<>(factory.getAvailableMethods(SingleOperation.class));
-<<<<<<< HEAD
+        JDK8.removeIf(methods, new org.apache.sis.internal.jdk8.Predicate<OperationMethod>() {
+            @Override public boolean test(OperationMethod method) {
+                return method.getClass().getName().endsWith("Mock");
+            }
+        });
         Collections.sort(methods, new java.util.Comparator<OperationMethod>() {
             @Override public int compare(OperationMethod o1, OperationMethod o2) {
                 int c = category(o1) - category(o2);
                 if (c == 0) {  // If the two methods are in the same category, sort by name.
-                    c = o1.getName().getCode().compareTo(o2.getName().getCode());
+                    final String n1 = o1.getName().getCode().replace('(',' ').replace(')',' ').replace('_',' ');
+                    final String n2 = o2.getName().getCode().replace('(',' ').replace(')',' ').replace('_',' ');
+                    c = n1.compareTo(n2);
                 }
                 return c;
-=======
-        methods.removeIf((method) -> method.getClass().getName().endsWith("Mock"));
-        Collections.sort(methods, (final OperationMethod o1, final OperationMethod o2) -> {
-            int c = category(o1) - category(o2);
-            if (c == 0) {  // If the two methods are in the same category, sort by name.
-                final String n1 = o1.getName().getCode().replace('(',' ').replace(')',' ').replace('_',' ');
-                final String n2 = o2.getName().getCode().replace('(',' ').replace(')',' ').replace('_',' ');
-                c = n1.compareTo(n2);
->>>>>>> 948d0e0e
             }
         });
         try (final CoordinateOperationMethodsHTML writer = new CoordinateOperationMethodsHTML()) {
