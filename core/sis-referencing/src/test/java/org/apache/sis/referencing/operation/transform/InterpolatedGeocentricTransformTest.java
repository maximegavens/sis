--- conflicted
+++ resolved
@@ -208,14 +208,9 @@
                 "    Parameter[“src_semi_minor”, 6356515.0],\n" +
                 "    Parameter[“tgt_semi_major”, 6378137.0],\n" +
                 "    Parameter[“tgt_semi_minor”, 6356752.314140356],\n" +
-<<<<<<< HEAD
-                "    ParameterFile[“Geocentric translations file”, “\\E.*\\W\\Q" +
+                "    ParameterFile[“Geocentric translation file”, “\\E.*\\W\\Q" +
                                    FranceGeocentricInterpolationTest.TEST_FILE + "”, Id[“EPSG”, 8727],\n" +
                 "      Remark[“\\E.*\\Q”]]],\n" +
-=======
-                "    ParameterFile[“Geocentric translation file”, “\\E.*\\W\\Q" +
-                                   FranceGeocentricInterpolationTest.TEST_FILE + "”, Id[“EPSG”, 8727]]],\n" +
->>>>>>> bc063df1
                 "  Param_MT[“Affine parametric transformation”,\n" +
                 "    Parameter[“A0”, 57.29577951308232, Id[“EPSG”, 8623]],\n" +      // Radians to degrees conversion
                 "    Parameter[“B1”, 57.29577951308232, Id[“EPSG”, 8640]]]]\\E");
