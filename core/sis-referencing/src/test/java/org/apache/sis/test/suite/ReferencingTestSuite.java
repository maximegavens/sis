/*
 * Licensed to the Apache Software Foundation (ASF) under one or more
 * contributor license agreements.  See the NOTICE file distributed with
 * this work for additional information regarding copyright ownership.
 * The ASF licenses this file to You under the Apache License, Version 2.0
 * (the "License"); you may not use this file except in compliance with
 * the License.  You may obtain a copy of the License at
 *
 *     http://www.apache.org/licenses/LICENSE-2.0
 *
 * Unless required by applicable law or agreed to in writing, software
 * distributed under the License is distributed on an "AS IS" BASIS,
 * WITHOUT WARRANTIES OR CONDITIONS OF ANY KIND, either express or implied.
 * See the License for the specific language governing permissions and
 * limitations under the License.
 */
package org.apache.sis.test.suite;

import org.apache.sis.test.TestSuite;
import org.junit.runners.Suite;
import org.junit.BeforeClass;


/**
 * All tests from the {@code sis-referencing} module, in rough dependency order.
 *
 * @author  Martin Desruisseaux (Geomatys)
 * @version 1.0
 * @since   0.3
 * @module
 */
@Suite.SuiteClasses({
    org.apache.sis.internal.metadata.AxisDirectionsTest.class,
    org.apache.sis.internal.referencing.LazySetTest.class,
    org.apache.sis.internal.referencing.FormulasTest.class,
    org.apache.sis.internal.referencing.j2d.ShapeUtilitiesTest.class,
    org.apache.sis.internal.referencing.PositionalAccuracyConstantTest.class,
    org.apache.sis.internal.referencing.ReferencingUtilitiesTest.class,
    org.apache.sis.internal.referencing.WraparoundAdjustmentTest.class,
    org.apache.sis.internal.referencing.WKTUtilitiesTest.class,
    org.apache.sis.internal.jaxb.referencing.CodeTest.class,
    org.apache.sis.internal.jaxb.referencing.SecondDefiningParameterTest.class,

    // Identification of objects, needed by large parts of sis-referencing.
    org.apache.sis.referencing.NamedIdentifierTest.class,
    org.apache.sis.referencing.IdentifiedObjectsTest.class,
    org.apache.sis.referencing.AbstractIdentifiedObjectTest.class,
    org.apache.sis.referencing.AbstractReferenceSystemTest.class,
    org.apache.sis.referencing.BuilderTest.class,

    // Test matrices early because they may be used in about every SIS corners.
    org.apache.sis.referencing.operation.matrix.GeneralMatrixTest.class,
    org.apache.sis.referencing.operation.matrix.SolverTest.class,
    org.apache.sis.referencing.operation.matrix.Matrix1Test.class,
    org.apache.sis.referencing.operation.matrix.Matrix2Test.class,
    org.apache.sis.referencing.operation.matrix.Matrix3Test.class,
    org.apache.sis.referencing.operation.matrix.Matrix4Test.class,
    org.apache.sis.referencing.operation.matrix.NonSquareMatrixTest.class,          // Expected to be last MatrixTestCase - see javadoc.
    org.apache.sis.referencing.operation.matrix.MatricesTest.class,
    org.apache.sis.referencing.operation.matrix.AffineTransforms2DTest.class,

    // Parameter are needed for math transforms and map projections.
    org.apache.sis.parameter.DefaultParameterDescriptorTest.class,
    org.apache.sis.parameter.DefaultParameterDescriptorGroupTest.class,
    org.apache.sis.parameter.DefaultParameterValueTest.class,
    org.apache.sis.parameter.DefaultParameterValueGroupTest.class,
    org.apache.sis.parameter.UnmodifiableParameterValueTest.class,
    org.apache.sis.parameter.UnmodifiableParameterValueGroupTest.class,
    org.apache.sis.parameter.ParametersTest.class,
    org.apache.sis.parameter.ParameterBuilderTest.class,
    org.apache.sis.parameter.ParameterFormatTest.class,
    org.apache.sis.parameter.TensorParametersTest.class,
    org.apache.sis.parameter.MatrixParametersTest.class,
    org.apache.sis.parameter.MatrixParametersAlphaNumTest.class,
    org.apache.sis.parameter.TensorValuesTest.class,
    org.apache.sis.parameter.MapProjectionParametersTest.class,
    org.apache.sis.parameter.ParameterMarshallingTest.class,
    org.apache.sis.internal.jaxb.referencing.CC_GeneralOperationParameterTest.class,
    org.apache.sis.internal.jaxb.referencing.CC_OperationParameterGroupTest.class,

    // Coordinate Reference System components (except derived CRS).
    org.apache.sis.referencing.datum.BursaWolfParametersTest.class,
    org.apache.sis.referencing.datum.TimeDependentBWPTest.class,
    org.apache.sis.referencing.datum.DefaultEllipsoidTest.class,
    org.apache.sis.referencing.datum.DefaultPrimeMeridianTest.class,
    org.apache.sis.referencing.datum.DefaultVerticalDatumTest.class,
    org.apache.sis.referencing.datum.DefaultTemporalDatumTest.class,
    org.apache.sis.referencing.datum.DefaultGeodeticDatumTest.class,
    org.apache.sis.referencing.cs.DirectionAlongMeridianTest.class,
    org.apache.sis.referencing.cs.DefaultCoordinateSystemAxisTest.class,
    org.apache.sis.referencing.cs.NormalizerTest.class,
    org.apache.sis.referencing.cs.AbstractCSTest.class,
    org.apache.sis.referencing.cs.DefaultCartesianCSTest.class,
    org.apache.sis.referencing.cs.DefaultEllipsoidalCSTest.class,
    org.apache.sis.referencing.cs.DefaultSphericalCSTest.class,
    org.apache.sis.referencing.cs.DefaultPolarCSTest.class,
    org.apache.sis.referencing.cs.DefaultCylindricalCSTest.class,
    org.apache.sis.referencing.cs.DefaultCompoundCSTest.class,
    org.apache.sis.referencing.cs.CoordinateSystemsTest.class,
    org.apache.sis.referencing.cs.HardCodedCSTest.class,
    org.apache.sis.referencing.crs.AbstractCRSTest.class,
    org.apache.sis.referencing.crs.DefaultVerticalCRSTest.class,
    org.apache.sis.referencing.crs.DefaultGeodeticCRSTest.class,
    org.apache.sis.referencing.crs.DefaultGeocentricCRSTest.class,
    org.apache.sis.referencing.crs.DefaultGeographicCRSTest.class,
    org.apache.sis.referencing.crs.DefaultTemporalCRSTest.class,
    org.apache.sis.referencing.crs.DefaultEngineeringCRSTest.class,
    org.apache.sis.referencing.crs.DefaultImageCRSTest.class,

    // Test transforms other than map projections.
    org.apache.sis.referencing.operation.transform.CoordinateDomainTest.class,
    org.apache.sis.referencing.operation.transform.IterationStrategyTest.class,
    org.apache.sis.referencing.operation.transform.AbstractMathTransformTest.class,
    org.apache.sis.referencing.operation.transform.TranslationTransformTest.class,
    org.apache.sis.referencing.operation.transform.ScaleTransformTest.class,
    org.apache.sis.referencing.operation.transform.ProjectiveTransformTest.class,
    org.apache.sis.referencing.operation.transform.LinearTransformTest.class,
    org.apache.sis.referencing.operation.transform.LinearInterpolator1DTest.class,
    org.apache.sis.referencing.operation.transform.ExponentialTransform1DTest.class,
    org.apache.sis.referencing.operation.transform.LogarithmicTransform1DTest.class,
    org.apache.sis.referencing.operation.transform.CopyTransformTest.class,
    org.apache.sis.referencing.operation.transform.PassThroughTransformTest.class,
    org.apache.sis.referencing.operation.transform.ConcatenatedTransformTest.class,
    org.apache.sis.referencing.operation.transform.TransformSeparatorTest.class,
    org.apache.sis.referencing.operation.transform.TransferFunctionTest.class,
    org.apache.sis.referencing.operation.transform.MathTransformsTest.class,
    org.apache.sis.referencing.operation.transform.ContextualParametersTest.class,
    org.apache.sis.referencing.operation.transform.EllipsoidToCentricTransformTest.class,
    org.apache.sis.referencing.operation.transform.MolodenskyTransformTest.class,
    org.apache.sis.referencing.operation.transform.AbridgedMolodenskyTransformTest.class,
    org.apache.sis.referencing.operation.transform.SphericalToCartesianTest.class,
    org.apache.sis.referencing.operation.transform.CartesianToSphericalTest.class,
    org.apache.sis.referencing.operation.transform.PolarToCartesianTest.class,
    org.apache.sis.referencing.operation.transform.CartesianToPolarTest.class,
    org.apache.sis.referencing.operation.transform.CoordinateSystemTransformTest.class,
    org.apache.sis.referencing.operation.transform.SpecializableTransformTest.class,
    org.apache.sis.referencing.operation.DefaultFormulaTest.class,
    org.apache.sis.referencing.operation.DefaultOperationMethodTest.class,
    org.apache.sis.referencing.operation.AbstractSingleOperationTest.class,
    org.apache.sis.referencing.operation.transform.OperationMethodSetTest.class,

    // Registration of map projections and other math transforms.
    org.apache.sis.internal.referencing.provider.AffineTest.class,
    org.apache.sis.internal.referencing.provider.GeographicOffsetsTest.class,
    org.apache.sis.internal.referencing.provider.Geographic3Dto2DTest.class,
    org.apache.sis.internal.referencing.provider.LongitudeRotationTest.class,
    org.apache.sis.internal.referencing.provider.GeocentricTranslationTest.class,
    org.apache.sis.internal.referencing.provider.PositionVector7ParamTest.class,
    org.apache.sis.internal.referencing.provider.CoordinateFrameRotationTest.class,
    org.apache.sis.internal.referencing.provider.MolodenskyTest.class,
    org.apache.sis.internal.referencing.provider.DatumShiftGridFileTest.class,
    org.apache.sis.internal.referencing.provider.DatumShiftGridCompressedTest.class,
    org.apache.sis.internal.referencing.provider.FranceGeocentricInterpolationTest.class,
    org.apache.sis.internal.referencing.provider.NTv2Test.class,
    org.apache.sis.internal.referencing.provider.NADCONTest.class,
    org.apache.sis.internal.referencing.provider.MapProjectionTest.class,
    org.apache.sis.internal.referencing.provider.TransverseMercatorTest.class,
    org.apache.sis.internal.referencing.provider.ProvidersTest.class,
    org.apache.sis.referencing.operation.transform.InterpolatedTransformTest.class,
    org.apache.sis.referencing.operation.transform.InterpolatedGeocentricTransformTest.class,
    org.apache.sis.referencing.operation.transform.InterpolatedMolodenskyTransformTest.class,
    org.apache.sis.referencing.operation.transform.DefaultMathTransformFactoryTest.class,

    // Test map projections. Those tests need the providers tested above.
    org.apache.sis.referencing.operation.projection.InitializerTest.class,
    org.apache.sis.referencing.operation.projection.NormalizedProjectionTest.class,
    org.apache.sis.referencing.operation.projection.EquirectangularTest.class,
    org.apache.sis.referencing.operation.projection.ConformalProjectionTest.class,
    org.apache.sis.referencing.operation.projection.MercatorTest.class,
    org.apache.sis.referencing.operation.projection.LambertConicConformalTest.class,
    org.apache.sis.referencing.operation.projection.TransverseMercatorTest.class,
    org.apache.sis.referencing.operation.projection.ZonedGridSystemTest.class,
    org.apache.sis.referencing.operation.projection.PolarStereographicTest.class,
    org.apache.sis.referencing.operation.projection.ObliqueStereographicTest.class,
    org.apache.sis.referencing.operation.projection.ObliqueMercatorTest.class,
    org.apache.sis.referencing.operation.projection.EqualAreaProjectionTest.class,
    org.apache.sis.referencing.operation.projection.CylindricalEqualAreaTest.class,
    org.apache.sis.referencing.operation.projection.AlbersEqualAreaTest.class,
    org.apache.sis.referencing.operation.projection.MeridianArcTest.class,
    org.apache.sis.referencing.operation.projection.SinusoidalTest.class,
    org.apache.sis.referencing.operation.projection.PolyconicTest.class,
    org.apache.sis.referencing.operation.projection.MollweideTest.class,

    // Coordinate operation and derived Coordinate Reference Systems (cyclic dependency).
    org.apache.sis.referencing.operation.DefaultTransformationTest.class,
    org.apache.sis.referencing.operation.DefaultConversionTest.class,
    org.apache.sis.referencing.operation.SingleOperationMarshallingTest.class,
    org.apache.sis.referencing.operation.DefaultPassThroughOperationTest.class,
    org.apache.sis.referencing.operation.DefaultConcatenatedOperationTest.class,
    org.apache.sis.referencing.crs.DefaultProjectedCRSTest.class,
    org.apache.sis.referencing.crs.DefaultDerivedCRSTest.class,
    org.apache.sis.referencing.crs.SubTypesTest.class,
    org.apache.sis.referencing.crs.DefaultCompoundCRSTest.class,
    org.apache.sis.referencing.crs.HardCodedCRSTest.class,

    // Direct (not from authority codes) geodetic object creations.
    org.apache.sis.referencing.StandardDefinitionsTest.class,

    // Well Known Text parsing require above factory.
    org.apache.sis.io.wkt.MathTransformParserTest.class,
    org.apache.sis.io.wkt.GeodeticObjectParserTest.class,
    org.apache.sis.io.wkt.WKTFormatTest.class,
    org.apache.sis.io.wkt.ComparisonWithEPSG.class,

<<<<<<< HEAD
    // Following tests use indirectly EPSG factory.
=======
    // Geodetic object creations from authority codes.
    org.apache.sis.referencing.factory.GIGS2001.class,
    org.apache.sis.referencing.factory.GIGS2002.class,
    org.apache.sis.referencing.factory.GIGS2003.class,
    org.apache.sis.referencing.factory.GIGS2004.class,
    org.apache.sis.referencing.factory.GIGS2005.class,
    org.apache.sis.referencing.factory.GIGS2006.class,
    org.apache.sis.referencing.factory.GIGS2007.class,
    org.apache.sis.referencing.factory.GIGS2008.class,
    org.apache.sis.referencing.factory.GIGS2009.class,

    // Following tests may use indirectly EPSG factory.
>>>>>>> 803ee36a
    org.apache.sis.referencing.CommonCRSTest.class,
    org.apache.sis.referencing.factory.CommonAuthorityFactoryTest.class,
    org.apache.sis.referencing.factory.AuthorityFactoryProxyTest.class,
    org.apache.sis.referencing.factory.ConcurrentAuthorityFactoryTest.class,
    org.apache.sis.referencing.factory.IdentifiedObjectFinderTest.class,
    org.apache.sis.referencing.factory.MultiAuthoritiesFactoryTest.class,
    org.apache.sis.referencing.factory.sql.TableInfoTest.class,
    org.apache.sis.referencing.factory.sql.EPSGFactoryTest.class,
    org.apache.sis.referencing.factory.sql.EPSGInstallerTest.class,
    org.apache.sis.referencing.factory.sql.epsg.DataScriptFormatterTest.class,
    org.apache.sis.referencing.EPSGFactoryFallbackTest.class,
    org.apache.sis.referencing.AuthorityFactoriesTest.class,
    org.apache.sis.referencing.cs.CodesTest.class,
    org.apache.sis.referencing.CRSTest.class,
    org.apache.sis.referencing.GeodeticCalculatorTest.class,
    org.apache.sis.internal.referencing.DefinitionVerifierTest.class,
    org.apache.sis.internal.referencing.CoordinateOperationsTest.class,

    // Coordinate operation finders are last, since they need everything else.
    org.apache.sis.referencing.operation.CoordinateOperationRegistryTest.class,
    org.apache.sis.referencing.operation.CoordinateOperationFinderTest.class,
    org.apache.sis.referencing.operation.DefaultCoordinateOperationFactoryTest.class,
    org.apache.sis.referencing.operation.builder.ResidualGridTest.class,
    org.apache.sis.referencing.operation.builder.LinearTransformBuilderTest.class,
    org.apache.sis.referencing.operation.builder.LocalizationGridBuilderTest.class,

    // Geometry and miscellaneous
    org.apache.sis.geometry.AbstractDirectPositionTest.class,
    org.apache.sis.geometry.GeneralDirectPositionTest.class,
    org.apache.sis.geometry.DirectPosition1DTest.class,
    org.apache.sis.geometry.DirectPosition2DTest.class,
    org.apache.sis.geometry.AbstractEnvelopeTest.class,
    org.apache.sis.geometry.ArrayEnvelopeTest.class,
    org.apache.sis.geometry.GeneralEnvelopeTest.class,
    org.apache.sis.geometry.SubEnvelopeTest.class,
    org.apache.sis.geometry.ImmutableEnvelopeTest.class,
    org.apache.sis.geometry.Envelope2DTest.class,
    org.apache.sis.geometry.CurveExtremumTest.class,
    org.apache.sis.geometry.Shapes2DTest.class,                 // Simpler than EnvelopesTest.
    org.apache.sis.geometry.EnvelopesTest.class,
    org.apache.sis.geometry.EnvelopeReducerTest.class,
    org.apache.sis.internal.referencing.ServicesForMetadataTest.class,
    org.apache.sis.internal.metadata.EllipsoidalHeightCombinerTest.class,
    org.apache.sis.geometry.CoordinateFormatTest.class,

    org.apache.sis.distance.LatLonPointRadiusTest.class,        // Pending refactoring in a geometry package.

    org.apache.sis.test.integration.CoordinateReferenceSystemTest.class,
    org.apache.sis.test.integration.CoordinateOperationTest.class,
    org.apache.sis.test.integration.DatumShiftTest.class,
    org.apache.sis.test.integration.MetadataTest.class,
    org.apache.sis.test.integration.ConsistencyTest.class
})
public final strictfp class ReferencingTestSuite extends TestSuite {
    /**
     * Verifies the list of tests before to run the suite.
     * See {@link #verifyTestList(Class, Class[])} for more information.
     */
    @BeforeClass
    public static void verifyTestList() {
        assertNoMissingTest(ReferencingTestSuite.class);
        verifyTestList(ReferencingTestSuite.class);
    }
}<|MERGE_RESOLUTION|>--- conflicted
+++ resolved
@@ -202,22 +202,7 @@
     org.apache.sis.io.wkt.WKTFormatTest.class,
     org.apache.sis.io.wkt.ComparisonWithEPSG.class,
 
-<<<<<<< HEAD
-    // Following tests use indirectly EPSG factory.
-=======
-    // Geodetic object creations from authority codes.
-    org.apache.sis.referencing.factory.GIGS2001.class,
-    org.apache.sis.referencing.factory.GIGS2002.class,
-    org.apache.sis.referencing.factory.GIGS2003.class,
-    org.apache.sis.referencing.factory.GIGS2004.class,
-    org.apache.sis.referencing.factory.GIGS2005.class,
-    org.apache.sis.referencing.factory.GIGS2006.class,
-    org.apache.sis.referencing.factory.GIGS2007.class,
-    org.apache.sis.referencing.factory.GIGS2008.class,
-    org.apache.sis.referencing.factory.GIGS2009.class,
-
     // Following tests may use indirectly EPSG factory.
->>>>>>> 803ee36a
     org.apache.sis.referencing.CommonCRSTest.class,
     org.apache.sis.referencing.factory.CommonAuthorityFactoryTest.class,
     org.apache.sis.referencing.factory.AuthorityFactoryProxyTest.class,
