/*
 * Licensed to the Apache Software Foundation (ASF) under one or more
 * contributor license agreements.  See the NOTICE file distributed with
 * this work for additional information regarding copyright ownership.
 * The ASF licenses this file to You under the Apache License, Version 2.0
 * (the "License"); you may not use this file except in compliance with
 * the License.  You may obtain a copy of the License at
 *
 *     http://www.apache.org/licenses/LICENSE-2.0
 *
 * Unless required by applicable law or agreed to in writing, software
 * distributed under the License is distributed on an "AS IS" BASIS,
 * WITHOUT WARRANTIES OR CONDITIONS OF ANY KIND, either express or implied.
 * See the License for the specific language governing permissions and
 * limitations under the License.
 */
package org.apache.sis.referencing;

import org.opengis.util.NameSpace;
import org.opengis.util.LocalName;
import org.opengis.util.GenericName;
import org.opengis.util.NameFactory;
import org.opengis.metadata.citation.Citation;
import org.opengis.metadata.Identifier;
<<<<<<< HEAD
import org.opengis.referencing.ReferenceIdentifier;
=======
import org.apache.sis.internal.system.DefaultFactories;
>>>>>>> d9d51165
import org.apache.sis.metadata.iso.ImmutableIdentifier;
import org.apache.sis.test.DependsOnMethod;
import org.apache.sis.test.TestCase;
import org.junit.Test;

import static org.junit.Assert.*;
import static org.opengis.referencing.IdentifiedObject.*;
import static org.apache.sis.metadata.iso.citation.HardCodedCitations.*;


/**
 * Tests {@link Builder}.
 *
 * @author  Martin Desruisseaux (Geomatys)
 * @since   0.4
 * @version 0.4
 * @module
 */
public final strictfp class BuilderTest extends TestCase {
    /**
     * Tests {@link Builder#verifyParameterizedType(Class)}.
     */
    @Test
    public void testVerifyParameterizedType() {
        final class Invalid extends Builder<BuilderMock> {
        }
        try {
            new Invalid();
            fail("Creation of Invalid builder shall not be allowed.");
        } catch (AssertionError e) {
            final String message = e.getMessage();
            assertTrue(message, message.contains(BuilderMock.class.getName()));
        }
    }

    /**
     * Tests {@link Builder#setCodeSpace(Citation, String)}.
     */
    @Test
    public void testSetCodeSpace() {
        final BuilderMock builder = new BuilderMock();
        builder.setCodeSpace(OGP, "EPSG");
        builder.addName("Mercator (variant A)");
        /*
         * Setting the same codespace should have no effect, while attempt to
         * set a new codespace after we added a name shall not be allowed.
         */
        builder.setCodeSpace(OGP, "EPSG");
        try {
            builder.setCodeSpace(EPSG, "EPSG");
            fail("Setting a different codespace shall not be allowed.");
        } catch (IllegalStateException e) {
            final String message = e.getMessage();
            assertTrue(message, message.contains(Identifier.AUTHORITY_KEY));
        }
        /*
         * The failed attempt to set a new codespace shall not have modified builder state.
         */
        assertEquals("EPSG", builder.properties.get(ReferenceIdentifier.CODESPACE_KEY));
        assertSame  ( OGP,   builder.properties.get(Identifier.AUTHORITY_KEY));
        /*
         * After a cleanup (normally after a createXXX(…) method call), user shall be allowed to
         * set a new codespace again. Note that the cleanup operation shall not clear the codespace.
         */
        builder.onCreate(true);
        assertEquals("EPSG", builder.properties.get(ReferenceIdentifier.CODESPACE_KEY));
        assertSame  ( OGP,   builder.properties.get(Identifier.AUTHORITY_KEY));
        builder.setCodeSpace(EPSG, "EPSG");
        assertEquals("EPSG", builder.properties.get(ReferenceIdentifier.CODESPACE_KEY));
        assertSame  ( EPSG,  builder.properties.get(Identifier.AUTHORITY_KEY));
    }

    /**
     * Tests {@link Builder#addName(CharSequence)} without codespace.
     */
    @Test
    public void testUnscopedName() {
        final NameFactory factory = DefaultFactories.forBuildin(NameFactory.class);

        // Expected values to be used later in the test.
        final String    name   = "Mercator (variant A)";
        final LocalName alias1 = factory.createLocalName(null, "Mercator (1SP)");
        final LocalName alias2 = factory.createLocalName(null, "Mercator_1SP");
        final LocalName alias3 = factory.createLocalName(null, "CT_Mercator");
        assertEquals("Mercator (1SP)", alias1.toString());
        assertEquals("Mercator_1SP",   alias2.toString());
        assertEquals("CT_Mercator",    alias3.toString());

        // The test.
        final BuilderMock builder = new BuilderMock();
        assertSame(builder, builder.addName("Mercator (variant A)"));   // EPSG version 7.6 and later.
        assertSame(builder, builder.addName("Mercator (1SP)"));         // EPSG before version 7.6.
        assertSame(builder, builder.addName("Mercator_1SP"));           // OGC
        assertSame(builder, builder.addName("CT_Mercator"));            // GeoTIFF
        builder.onCreate(false);
        assertEquals(name, builder.properties.get(NAME_KEY));
        assertArrayEquals(new GenericName[] {alias1, alias2, alias3},
                (GenericName[]) builder.properties.get(ALIAS_KEY));
    }

    /**
     * Tests {@link Builder#addName(Citation, CharSequence)} and {@link Builder#addName(CharSequence)} with codespace.
     */
    @Test
    @DependsOnMethod({"testUnscopedName", "testSetCodeSpace"})
    public void testScopedName() {
        final NameFactory factory = DefaultFactories.forBuildin(NameFactory.class);

        // Expected values to be used later in the test.
        final String      name   = "Mercator (variant A)";
        final GenericName alias1 = factory.createLocalName(scope(factory, "EPSG"), "Mercator (1SP)");
        final GenericName alias2 = new NamedIdentifier(OGC,     "Mercator_1SP");
        final GenericName alias3 = new NamedIdentifier(GEOTIFF, "CT_Mercator");
<<<<<<< HEAD
        assertEquals("Mercator (variant A)", name);
=======
>>>>>>> d9d51165
        assertEquals("Mercator (1SP)",       alias1.toString());
        assertEquals("OGC:Mercator_1SP",     alias2.toString());
        assertEquals("GeoTIFF:CT_Mercator",  alias3.toString());
        assertEquals("EPSG",                 alias1.scope().name().toString());

        // The test.
        final BuilderMock builder = new BuilderMock();
        assertSame(builder, builder.setCodeSpace(OGP, "EPSG"));
        assertSame(builder, builder.addName(          "Mercator (variant A)"));
        assertSame(builder, builder.addName(          "Mercator (1SP)"));
        assertSame(builder, builder.addName(OGC,      "Mercator_1SP"));
        assertSame(builder, builder.addName(GEOTIFF,  "CT_Mercator"));
        builder.onCreate(false);
        assertEquals(name, builder.properties.get(NAME_KEY));
        assertArrayEquals(new GenericName[] {alias1, alias2, alias3},
                (GenericName[]) builder.properties.get(ALIAS_KEY));
    }

    /**
     * Convenience method creating a namespace for {@link #testScopedName()} purpose.
     */
    private static NameSpace scope(final NameFactory factory, final String codespace) {
        return factory.createNameSpace(factory.createLocalName(null, codespace), null);
    }

    /**
     * Tests {@link Builder#addIdentifier(Citation, String)} and {@link Builder#addIdentifier(String)}
     * with codespace.
     */
    @Test
    public void testIdentifiers() {
        // Expected values to be used later in the test.
        final Identifier id1 = new ImmutableIdentifier(OGP,     "EPSG",    "9804");
        final Identifier id2 = new ImmutableIdentifier(GEOTIFF, "GeoTIFF", "7");
        assertEquals("EPSG:9804", IdentifiedObjects.toString(id1));
        assertEquals("GeoTIFF:7", IdentifiedObjects.toString(id2));

        // The test.
        final BuilderMock builder = new BuilderMock();
        assertSame(builder, builder.setCodeSpace (OGP,  "EPSG"));
        assertSame(builder, builder.addIdentifier(      "9804"));
        assertSame(builder, builder.addIdentifier(GEOTIFF, "7"));
        builder.onCreate(false);
        assertArrayEquals(new Identifier[] {id1, id2}, (Identifier[]) builder.properties.get(IDENTIFIERS_KEY));
    }
}<|MERGE_RESOLUTION|>--- conflicted
+++ resolved
@@ -22,11 +22,8 @@
 import org.opengis.util.NameFactory;
 import org.opengis.metadata.citation.Citation;
 import org.opengis.metadata.Identifier;
-<<<<<<< HEAD
 import org.opengis.referencing.ReferenceIdentifier;
-=======
 import org.apache.sis.internal.system.DefaultFactories;
->>>>>>> d9d51165
 import org.apache.sis.metadata.iso.ImmutableIdentifier;
 import org.apache.sis.test.DependsOnMethod;
 import org.apache.sis.test.TestCase;
@@ -140,10 +137,6 @@
         final GenericName alias1 = factory.createLocalName(scope(factory, "EPSG"), "Mercator (1SP)");
         final GenericName alias2 = new NamedIdentifier(OGC,     "Mercator_1SP");
         final GenericName alias3 = new NamedIdentifier(GEOTIFF, "CT_Mercator");
-<<<<<<< HEAD
-        assertEquals("Mercator (variant A)", name);
-=======
->>>>>>> d9d51165
         assertEquals("Mercator (1SP)",       alias1.toString());
         assertEquals("OGC:Mercator_1SP",     alias2.toString());
         assertEquals("GeoTIFF:CT_Mercator",  alias3.toString());
