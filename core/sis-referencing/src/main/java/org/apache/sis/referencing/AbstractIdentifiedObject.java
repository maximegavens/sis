--- conflicted
+++ resolved
@@ -111,13 +111,8 @@
  * @module
  */
 @XmlType(name="IdentifiedObjectType", propOrder={
-<<<<<<< HEAD
-    "identifiers",
+    "identifier",
     "name", // This is 'names' on the JDK7 branch.
-=======
-    "identifier",
-    "names",
->>>>>>> 58bd1111
     "remarks"
 })
 @XmlSeeAlso({
