/*
 * Licensed to the Apache Software Foundation (ASF) under one or more
 * contributor license agreements.  See the NOTICE file distributed with
 * this work for additional information regarding copyright ownership.
 * The ASF licenses this file to You under the Apache License, Version 2.0
 * (the "License"); you may not use this file except in compliance with
 * the License.  You may obtain a copy of the License at
 *
 *     http://www.apache.org/licenses/LICENSE-2.0
 *
 * Unless required by applicable law or agreed to in writing, software
 * distributed under the License is distributed on an "AS IS" BASIS,
 * WITHOUT WARRANTIES OR CONDITIONS OF ANY KIND, either express or implied.
 * See the License for the specific language governing permissions and
 * limitations under the License.
 */
package org.apache.sis.referencing;

import java.util.Map;
import java.util.Set;
import java.util.Collection;
import java.util.Collections;
import java.util.AbstractCollection;
import java.util.Iterator;
import java.util.Locale;
import java.io.Serializable;
import javax.xml.bind.annotation.XmlID;
import javax.xml.bind.annotation.XmlType;
import javax.xml.bind.annotation.XmlSeeAlso;
import javax.xml.bind.annotation.XmlElement;
import javax.xml.bind.annotation.XmlAttribute;
import javax.xml.bind.annotation.XmlSchemaType;
import javax.xml.bind.annotation.adapters.XmlJavaTypeAdapter;
import javax.xml.bind.annotation.adapters.CollapsedStringAdapter;
import org.opengis.util.GenericName;
import org.opengis.util.NameFactory;
import org.opengis.util.InternationalString;
import org.opengis.metadata.Identifier;
import org.opengis.metadata.citation.Citation;
import org.opengis.referencing.ObjectFactory;
import org.opengis.referencing.AuthorityFactory;
import org.opengis.referencing.IdentifiedObject;
import org.apache.sis.internal.metadata.NameMeaning;
import org.apache.sis.internal.jaxb.Context;
import org.apache.sis.internal.jaxb.referencing.Code;
import org.apache.sis.internal.util.Numerics;
import org.apache.sis.internal.util.UnmodifiableArrayList;
import org.apache.sis.internal.metadata.NameToIdentifier;
import org.apache.sis.internal.referencing.WKTUtilities;
import org.apache.sis.internal.referencing.ReferencingUtilities;
import org.apache.sis.internal.referencing.NilReferencingObject;
import org.apache.sis.internal.system.DefaultFactories;
import org.apache.sis.io.wkt.FormattableObject;
import org.apache.sis.io.wkt.Formatter;
import org.apache.sis.io.wkt.ElementKind;
import org.apache.sis.xml.Namespaces;
import org.apache.sis.util.Deprecable;
import org.apache.sis.util.ComparisonMode;
import org.apache.sis.util.LenientComparable;
import org.apache.sis.util.Classes;
import org.apache.sis.util.iso.Types;
import org.apache.sis.util.iso.DefaultNameFactory;
import org.apache.sis.util.resources.Errors;

import static org.apache.sis.util.ArgumentChecks.*;
import static org.apache.sis.util.Utilities.deepEquals;
import static org.apache.sis.internal.util.CollectionsExt.nonNull;
import static org.apache.sis.internal.util.CollectionsExt.nonEmpty;
import static org.apache.sis.internal.util.CollectionsExt.immutableSet;
import static org.apache.sis.internal.util.Utilities.appendUnicodeIdentifier;

// Branch-dependent imports
import org.opengis.referencing.ReferenceIdentifier;
import org.apache.sis.metadata.iso.DefaultIdentifier;
import org.apache.sis.metadata.iso.ImmutableIdentifier;
import org.apache.sis.internal.jdk7.Objects;


/**
 * Base class for objects identified by a name or a code. Those objects are typically
 * {@linkplain org.apache.sis.referencing.datum.DefaultGeodeticDatum geodetic datum}   (e.g. <cite>"World Geodetic System 1984"</cite>),
 * {@linkplain org.apache.sis.referencing.crs.AbstractCRS Coordinate Reference System} (e.g. <cite>"WGS 84 / World Mercator"</cite>) or
 * {@linkplain org.apache.sis.referencing.operation.DefaultProjection map projection}  (e.g. <cite>"Mercator (variant A)"</cite>).
 * Those names, or a code (e.g. {@code "EPSG:3395"}), can be used for fetching an object from a database.
 * However it is not sufficient to know the object name. We also need to know who define that name
 * (the {@linkplain NamedIdentifier#getAuthority() authority}) since the same objects are often named differently
 * depending on the providers, or conversely the same name is used for different objects depending on the provider.
 *
 * <p>The main information stored in an {@code IdentifiedObject} are:</p>
 * <ul>
 *   <li>a primary {@linkplain #getName() name}, considered by the object creator as the preferred name,</li>
 *   <li>an arbitrary amount of {@linkplain #getAlias() aliases}, for example a list of names used by other providers,</li>
 *   <li>an arbitrary amount of {@linkplain #getIdentifiers() identifiers}, typically primary keys in the provider database,</li>
 *   <li>optional {@linkplain #getRemarks() remarks}.</li>
 * </ul>
 *
 * <div class="section">Instantiation</div>
 * This class is conceptually <cite>abstract</cite>, even if it is technically possible to instantiate it.
 * Applications should instead instantiate the most specific subclass having a name starting by {@code Default}.
 * However exceptions to this rule may occur when it is not possible to identify the exact type.
 *
 * <div class="note"><b>Example:</b>
 * It is sometime not possible to infer the exact coordinate system type from
 * <a href="http://www.geoapi.org/3.0/javadoc/org/opengis/referencing/doc-files/WKT.html">version 1
 * of <cite>Well Known Text format</cite></a>, for example when parsing a {@code LOCAL_CS} element.
 * In such exceptional situation, a plain {@code AbstractCS} object may be instantiated.</div>
 *
 * {@code IdentifiedObject} instances are created in two main ways:
 *
 * <ul>
 *   <li>Using an {@link ObjectFactory}, in which case all properties can be explicitely specified.</li>
 *   <li>Using an {@link AuthorityFactory}, in which case only a code (typically a primary key) is specified.
 *       The {@linkplain NamedIdentifier#getAuthority() authority}
 *       and {@linkplain NamedIdentifier#getCode() authority code} values are set to the authority name
 *       of the factory object, and the authority code supplied by the client, respectively.
 *       All other information are fetched from the database.</li>
 * </ul>
 *
 * <div class="section">Immutability and thread safety</div>
 * This base class is immutable if the {@link Citation}, {@link ReferenceIdentifier}, {@link GenericName} and
 * {@link InternationalString} instances given to the constructor are also immutable. Most SIS subclasses and
 * related classes are immutable under similar conditions. This means that unless otherwise noted in the javadoc,
 * {@code IdentifiedObject} instances created using only SIS factories and static constants can be shared by many
 * objects and passed between threads without synchronization.
 *
 * @author  Martin Desruisseaux (IRD, Geomatys)
 * @since   0.4
 * @version 0.7
 * @module
 */
@XmlType(name="IdentifiedObjectType", propOrder={
    "description",
    "identifier",
    "names",
    "remarks"
})
@XmlSeeAlso({
    org.apache.sis.referencing.crs.AbstractCRS.class,
    org.apache.sis.referencing.datum.AbstractDatum.class,
    org.apache.sis.referencing.datum.DefaultEllipsoid.class,
    org.apache.sis.referencing.datum.DefaultPrimeMeridian.class,
    org.apache.sis.referencing.cs.AbstractCS.class
})
public class AbstractIdentifiedObject extends FormattableObject implements IdentifiedObject,
        LenientComparable, Deprecable, Serializable
{
    /**
     * Serial number for inter-operability with different versions.
     */
    private static final long serialVersionUID = -5173281694258483264L;

    /**
     * Optional key which can be given to the {@linkplain #AbstractIdentifiedObject(Map) constructor} for specifying
     * the locale to use for producing error messages. Notes:
     *
     * <ul>
     *   <li>The locale is not stored in any {@code AbstractIdentifiedObject} property;
     *       its value is ignored if no error occurred at construction time.</li>
     *   <li>The locale is used on a <cite>best effort</cite> basis;
     *       not all error messages may be localized.</li>
     * </ul>
     */
    public static final String LOCALE_KEY = Errors.LOCALE_KEY;

    /**
     * Optional key which can be given to the {@linkplain #AbstractIdentifiedObject(Map) constructor}
     * for specifying the object is deprecated. If deprecated, then the replacement should be specified
     * in the {@linkplain #getRemarks() remarks}.
     *
     * <div class="note"><b>Example:</b> "superseded by code XYZ".</div>
     *
     * @since 0.6
     */
    public static final String DEPRECATED_KEY = "deprecated";

    /**
     * The name for this object or code. Shall never be {@code null}.
     *
     * <p><b>Consider this field as final!</b>
     * This field is modified only at unmarshalling time by {@link #addName(ReferenceIdentifier)}.</p>
     *
     * @see #getName()
     * @see #getNames()
     */
    private ReferenceIdentifier name;

    /**
     * An alternative name by which this object is identified, or {@code null} if none.
     * We must be prepared to handle either null or an empty set for "no alias" because
     * we may get both on unmarshalling.
     *
     * <p><b>Consider this field as final!</b>
     * This field is modified only at unmarshalling time by {@link #addName(ReferenceIdentifier)}.</p>
     */
    private Collection<GenericName> alias;

    /**
     * An identifier which references elsewhere the object's defining information.
     * Alternatively an identifier by which this object can be referenced.
     *
     * <p><b>Consider this field as final!</b>
     * This field is modified only at unmarshalling time by {@link #setIdentifier(Code)}</p>
     *
     * @see #getIdentifiers()
     * @see #getIdentifier()
     */
    private Set<ReferenceIdentifier> identifiers;

    /**
     * Comments on or information about this object, or {@code null} if none.
     */
    @XmlElement
    private final InternationalString remarks;

    /**
     * {@code true} if this object is deprecated.
     *
     * @since 0.6
     */
    private final boolean deprecated;

    /**
     * The cached hash code value, or 0 if not yet computed. This field is calculated only when
     * first needed. We do not declare it {@code volatile} because it is not a big deal if this
     * field is calculated many time, and the same value should be produced by all computations.
     * The only possible outdated value is 0, which is okay.
     */
    private transient int hashCode;

    /**
     * Constructs an object from the given properties. Keys are strings from the table below.
     * The map given in argument shall contain an entry at least for the
     * {@value org.opengis.referencing.IdentifiedObject#NAME_KEY} or
     * {@value org.opengis.metadata.Identifier#CODE_KEY} key.
     * Other properties listed in the table below are optional.
     * In particular, {@code "authority"}, {@code "code"}, {@code "codespace"} and {@code "version"}
     * are convenience properties for building a name, and are ignored if the {@code "name"} property
     * is already a {@link ReferenceIdentifier} object instead than a {@link String}.
     *
     * <table class="sis">
     *   <caption>Recognized properties (non exhaustive list)</caption>
     *   <tr>
     *     <th>Property name</th>
     *     <th>Value type</th>
     *     <th>Returned by</th>
     *   </tr>
     *   <tr>
     *     <td>{@value org.opengis.referencing.IdentifiedObject#NAME_KEY}</td>
     *     <td>{@link ReferenceIdentifier} or {@link String}</td>
     *     <td>{@link #getName()}</td>
     *   </tr>
     *   <tr>
     *     <td>{@value org.opengis.metadata.Identifier#AUTHORITY_KEY}</td>
     *     <td>{@link String} or {@link Citation}</td>
     *     <td>{@link NamedIdentifier#getAuthority()} on the {@linkplain #getName() name}</td>
     *   </tr>
     *   <tr>
     *     <td>{@value org.opengis.metadata.Identifier#CODE_KEY}</td>
     *     <td>{@link String}</td>
     *     <td>{@link NamedIdentifier#getCode()} on the {@linkplain #getName() name}</td>
     *   </tr>
     *   <tr>
     *     <td>{@value org.opengis.referencing.ReferenceIdentifier#CODESPACE_KEY}</td>
     *     <td>{@link String}</td>
     *     <td>{@link NamedIdentifier#getCodeSpace()} on the {@linkplain #getName() name}</td>
     *   </tr>
     *   <tr>
     *     <td>{@value org.opengis.referencing.ReferenceIdentifier#VERSION_KEY}</td>
     *     <td>{@link String}</td>
     *     <td>{@link NamedIdentifier#getVersion()} on the {@linkplain #getName() name}</td>
     *   </tr>
     *   <tr>
     *     <td>"description"</td>
     *     <td>{@link String}</td>
     *     <td>{@link NamedIdentifier#getDescription()} on the {@linkplain #getName() name}</td>
     *   </tr>
     *   <tr>
     *     <td>{@value org.opengis.referencing.IdentifiedObject#ALIAS_KEY}</td>
     *     <td>{@link GenericName} or {@link CharSequence} (optionally as array)</td>
     *     <td>{@link #getAlias()}</td>
     *   </tr>
     *   <tr>
     *     <td>{@value org.opengis.referencing.IdentifiedObject#IDENTIFIERS_KEY}</td>
     *     <td>{@link ReferenceIdentifier} (optionally as array)</td>
     *     <td>{@link #getIdentifiers()}</td>
     *   </tr>
     *   <tr>
     *     <td>{@value org.opengis.referencing.IdentifiedObject#REMARKS_KEY}</td>
     *     <td>{@link InternationalString} or {@link String}</td>
     *     <td>{@link #getRemarks()}</td>
     *   </tr>
     *   <tr>
     *     <td>{@value #DEPRECATED_KEY}</td>
     *     <td>{@link Boolean}</td>
     *     <td>{@link #isDeprecated()}</td>
     *   </tr>
     *   <tr>
     *     <td>{@value #LOCALE_KEY}</td>
     *     <td>{@link Locale}</td>
     *     <td>(none)</td>
     *   </tr>
     * </table>
     *
     * <div class="section">Localization</div>
     * All localizable attributes like {@code "remarks"} may have a language and country code suffix.
     * For example the {@code "remarks_fr"} property stands for remarks in {@linkplain Locale#FRENCH French} and
     * the {@code "remarks_fr_CA"} property stands for remarks in {@linkplain Locale#CANADA_FRENCH French Canadian}.
     * They are convenience properties for building the {@code InternationalString} value.
     *
     * <p>The {@code "locale"} property applies only in case of exception for formatting the error message, and
     * is used only on a <cite>best effort</cite> basis. The locale is discarded after successful construction
     * since localizations are applied by the {@link InternationalString#toString(Locale)} method.</p>
     *
     * <div class="section">Properties map versus explicit arguments</div>
     * Generally speaking, information provided in the {@code properties} map are considered ignorable metadata
     * while information provided in explicit arguments to the sub-class constructors have an impact on coordinate
     * transformation results. See {@link #equals(Object, ComparisonMode)} for more information.
     *
     * @param  properties The properties to be given to this identified object.
     * @throws IllegalArgumentException if a property has an invalid value.
     */
    public AbstractIdentifiedObject(final Map<String,?> properties) throws IllegalArgumentException {
        ensureNonNull("properties", properties);

        // ----------------------------
        // "name": String or Identifier
        // ----------------------------
        Object value = properties.get(NAME_KEY);
        if (value == null || value instanceof String) {
            if (value == null && properties.get(Identifier.CODE_KEY) == null) {
                throw new IllegalArgumentException(Errors.getResources(properties)
                        .getString(Errors.Keys.MissingValueForProperty_1, NAME_KEY));
            }
            name = new NamedIdentifier(PropertiesConverter.convert(properties));
        } else if (value instanceof ReferenceIdentifier) {
            name = (ReferenceIdentifier) value;
        } else {
            throw illegalPropertyType(properties, NAME_KEY, value);
        }

        // -------------------------------------------------------------------
        // "alias": CharSequence, CharSequence[], GenericName or GenericName[]
        // -------------------------------------------------------------------
        value = properties.get(ALIAS_KEY);
        final GenericName[] names;
        try {
            /*
             * Note: DefaultFactories.forBuildin(Class) filters the implementations in order to guarantee an
             * Apache SIS implementation. We need to revisit this mechanism for a real "dependency injection"
             * mechanism in the future.
             */
            final DefaultNameFactory factory = DefaultFactories.forBuildin(NameFactory.class, DefaultNameFactory.class);
            names = factory.toGenericNames(value);
        } catch (ClassCastException e) {
            throw (IllegalArgumentException) illegalPropertyType(properties, ALIAS_KEY, value).initCause(e);
        }
        alias = immutableSet(true, names);

        // -----------------------------------------
        // "identifiers": Identifier or Identifier[]
        // -----------------------------------------
        value = properties.get(IDENTIFIERS_KEY);
        if (value == null) {
            identifiers = null;
        } else if (value instanceof ReferenceIdentifier) {
            identifiers = Collections.singleton((ReferenceIdentifier) value);
        } else if (value instanceof ReferenceIdentifier[]) {
            identifiers = immutableSet(true, (ReferenceIdentifier[]) value);
        } else {
            throw illegalPropertyType(properties, IDENTIFIERS_KEY, value);
        }

        // ----------------------------------------
        // "remarks": String or InternationalString
        // ----------------------------------------
        remarks = Types.toInternationalString(properties, REMARKS_KEY);

        // ---------------------
        // "deprecated": Boolean
        // ---------------------
        value = properties.get(DEPRECATED_KEY);
        if (value == null) {
            deprecated = false;
        } else if (value instanceof Boolean) {
            deprecated = (Boolean) value;
        } else {
            throw illegalPropertyType(properties, DEPRECATED_KEY, value);
        }
    }

    /**
     * Returns the exception to be thrown when a property is of illegal type.
     */
    private static IllegalArgumentException illegalPropertyType(
            final Map<String,?> properties, final String key, final Object value)
    {
        return new IllegalArgumentException(Errors.getResources(properties)
                .getString(Errors.Keys.IllegalPropertyClass_2, key, value.getClass()));
    }

    /**
     * Constructs a new identified object with the same values than the specified one.
     * This copy constructor provides a way to convert an arbitrary implementation into a SIS one or a
     * user-defined one (as a subclass), usually in order to leverage some implementation-specific API.
     *
     * <p>This constructor performs a shallow copy, i.e. the properties are not cloned.</p>
     *
     * @param object The object to shallow copy.
     */
    protected AbstractIdentifiedObject(final IdentifiedObject object) {
        ensureNonNull("object", object);
        name        =          object.getName();
        alias       = nonEmpty(object.getAlias()); // Favor null for empty set in case it is not Collections.EMPTY_SET
        identifiers = nonEmpty(object.getIdentifiers());
        remarks     =          object.getRemarks();
        deprecated  = (object instanceof Deprecable) ? ((Deprecable) object).isDeprecated() : false;
    }

    /**
     * Returns a SIS identified object implementation with the values of the given arbitrary implementation.
     * This method performs the first applicable action in the following choices:
     *
     * <ul>
     *   <li>If the given object is {@code null}, then this method returns {@code null}.</li>
     *   <li>Otherwise if the given object is an instance of
     *       {@link org.opengis.referencing.crs.CoordinateReferenceSystem},
     *       {@link org.opengis.referencing.cs.CoordinateSystem},
     *       {@link org.opengis.referencing.cs.CoordinateSystemAxis},
     *       {@link org.opengis.referencing.datum.Datum},
     *       {@link org.opengis.referencing.datum.Ellipsoid},
     *       {@link org.opengis.referencing.datum.PrimeMeridian},
     *       {@link org.opengis.referencing.operation.OperationMethod},
     *       {@link org.opengis.referencing.operation.CoordinateOperation},
     *       {@link org.opengis.parameter.ParameterDescriptor} or
     *       {@link org.opengis.parameter.ParameterDescriptorGroup},
     *       then this method delegates to the {@code castOrCopy(…)} method of the corresponding SIS subclass.
     *       Note that if the given object implements more than one of the above-cited interfaces,
     *       then the {@code castOrCopy(…)} method to be used is unspecified.</li>
     *   <li>Otherwise if the given object is already an instance of
     *       {@code AbstractIdentifiedObject}, then it is returned unchanged.</li>
     *   <li>Otherwise a new {@code AbstractIdentifiedObject} instance is created using the
     *       {@linkplain #AbstractIdentifiedObject(IdentifiedObject) copy constructor}
     *       and returned. Note that this is a <cite>shallow</cite> copy operation, since the other
     *       properties contained in the given object are not recursively copied.</li>
     * </ul>
     *
     * @param  object The object to get as a SIS implementation, or {@code null} if none.
     * @return A SIS implementation containing the values of the given object (may be the
     *         given object itself), or {@code null} if the argument was null.
     */
    public static AbstractIdentifiedObject castOrCopy(final IdentifiedObject object) {
        return SubTypes.castOrCopy(object);
    }

    /**
     * Returns the GeoAPI interface implemented by this class.
     * This information is part of the data compared by {@link #equals(Object, ComparisonMode)}.
     *
     * <p>The default implementation returns {@code IdentifiedObject.class}.
     * Subclasses implementing a more specific GeoAPI interface shall override this method.</p>
     *
     * <div class="section">Invariants</div>
     * The following invariants must hold for all {@code AbstractIdentifiedObject} instances:
     * <ul>
     *   <li><code>getInterface().{@linkplain Class#isInstance(Object) isInstance}(this)</code>
     *       shall return {@code true}.</li>
     *   <li>If {@code A.getClass() == B.getClass()} is {@code true}, then
     *       {@code A.getInterface() == B.getInterface()} shall be {@code true}.
     *       Note that the converse does not need to hold.</li>
     * </ul>
     *
     * @return The GeoAPI interface implemented by this class.
     */
    public Class<? extends IdentifiedObject> getInterface() {
        return IdentifiedObject.class;
    }

    /**
<<<<<<< HEAD
     * The {@code gml:id}, which is mandatory. The current implementation searches for the first identifier,
     * regardless its authority. If no identifier is found, then the name is used.
     * If no name is found (which should not occur for valid objects), then this method returns {@code null}.
     *
     * <p>If an identifier has been found, this method returns the concatenation of the following elements
     * separated by hyphens:</p>
     * <ul>
     *   <li>The code space in lower case, retaining only characters that are valid for Unicode identifiers.</li>
     *   <li>The object type as defined in OGC's URN (see {@link org.apache.sis.internal.util.DefinitionURI})</li>
     *   <li>The object code, retaining only characters that are valid for Unicode identifiers.</li>
     * </ul>
     *
     * Example: {@code "epsg-crs-4326"}.
     *
     * <p>The returned ID needs to be unique only in the XML document being marshalled.
     * Consecutive invocations of this method do not need to return the same value,
     * since it may depends on the marshalling context.</p>
     */
    @XmlID
    @XmlSchemaType(name = "ID")
    @XmlAttribute(name = "id", namespace = Namespaces.GML, required = true)
    @XmlJavaTypeAdapter(CollapsedStringAdapter.class)
    final String getID() {
        final StringBuilder id = new StringBuilder();
        /*
         * We will iterate over the identifiers first. Only after the iteration is over,
         * if we found no suitable ID, then we will use the primary name as a last resort.
         */
        if (identifiers != null) {
            for (final ReferenceIdentifier identifier : identifiers) {
                if (appendUnicodeIdentifier(id, '-', identifier.getCodeSpace(), ":", true) | // Really |, not ||
                    appendUnicodeIdentifier(id, '-', NameMeaning.toObjectType(getClass()), ":", false) |
                    appendUnicodeIdentifier(id, '-', identifier.getCode(), ":", true))
                {
                    /*
                     * TODO: If we want to check for ID uniqueness or any other condition before to accept the ID,
                     * we would do that here. If the ID is rejected, then we just need to clear the buffer and let
                     * the iteration continue the search for an other ID.
                     */
                    return id.toString();
                }
                id.setLength(0); // Clear the buffer for an other try.
            }
        }
        // In last ressort, append code without codespace since the name are often verbose.
        if (name != null && appendUnicodeIdentifier(id, '-', name.getCode(), ":", false)) {
            return id.toString();
        }
        return null;
    }

    /**
=======
>>>>>>> db76d571
     * Returns the primary name by which this object is identified.
     *
     * @return The primary name.
     *
     * @see IdentifiedObjects#getName(IdentifiedObject, Citation)
     */
    @Override
    public ReferenceIdentifier getName() {
        return name;
    }

    /**
     * Returns alternative names by which this object is identified.
     *
     * @return The aliases, or an empty collection if there is none.
     *
     * @see #getName()
     */
    @Override
    public Collection<GenericName> getAlias() {
        return nonNull(alias); // Needs to be null-safe because we may have a null value on unmarshalling.
    }

    /**
     * Returns identifiers which references elsewhere the object's defining information.
     * Alternatively identifiers by which this object can be referenced.
     *
     * @return This object identifiers, or an empty set if there is none.
     *
     * @see IdentifiedObjects#getIdentifier(IdentifiedObject, Citation)
     */
    @Override
    public Set<ReferenceIdentifier> getIdentifiers() {
        return nonNull(identifiers); // Needs to be null-safe because we may have a null value on unmarshalling.
    }

    /**
     * Returns a narrative explanation of the role of this object.
     *
     * <div class="section">Default value</div>
     * The default implementation returns the
     * {@linkplain org.apache.sis.metadata.iso.ImmutableIdentifier#getDescription() description}
     * provided by this object's {@linkplain #getName() name}.
     *
     * @return A narrative explanation of the role of this object, or {@code null} if none.
     *
     * @see org.apache.sis.metadata.iso.ImmutableIdentifier#getDescription()
     *
     * @since 0.6
     */
    @XmlElement
    public InternationalString getDescription() {
        final ReferenceIdentifier name = getName();
        if (name instanceof ImmutableIdentifier) {
            return ((ImmutableIdentifier) name).getDescription();
        }
        if (name instanceof DefaultIdentifier) {
            return ((DefaultIdentifier) name).getDescription();
        }
        return null;
    }

    /**
     * Returns comments on or information about this object, including data source information.
     * If this object {@linkplain #isDeprecated() is deprecated}, then the remarks should give
     * indication about the replacement (e.g. <cite>"superceded by …"</cite>).
     *
     * @return The remarks, or {@code null} if none.
     */
    @Override
    public InternationalString getRemarks(){
        return remarks;
    }

    /**
     * Returns {@code true} if this object is deprecated. Deprecated objects exist in some
     * {@linkplain org.opengis.referencing.AuthorityFactory authority factories} like the EPSG database.
     * If this method returns {@code true}, then the {@linkplain #getRemarks() remarks} should give
     * indication about the replacement (e.g. <cite>"superceded by …"</cite>).
     *
     * @return {@code true} if this object is deprecated.
     */
    @Override
    public boolean isDeprecated() {
        return deprecated;
    }

    /**
     * Returns {@code true} if either the {@linkplain #getName() primary name} or at least
     * one {@linkplain #getAlias() alias} matches the given string according heuristic rules.
     * The default implementation returns {@code true} if the given {@code name} is equal,
     * ignoring aspects documented below, to one of the following names:
     *
     * <ul>
     *   <li>The {@linkplain #getName() primary name}'s {@linkplain NamedIdentifier#getCode() code}
     *       (without {@linkplain NamedIdentifier#getCodeSpace() codespace}).</li>
     *   <li>Any {@linkplain #getAlias() alias}'s {@linkplain NamedIdentifier#tip() tip}
     *       (without {@linkplain NamedIdentifier#scope() scope} and namespace).</li>
     * </ul>
     *
     * The comparison ignores the following aspects:
     * <ul>
     *   <li>Lower/upper cases.</li>
     *   <li>Some Latin diacritical signs (e.g. {@code "Réunion"} and {@code "Reunion"} are considered equal).</li>
     *   <li>All characters that are not {@linkplain Character#isLetterOrDigit(int) letters or digits}
     *       (e.g. {@code "Mercator (1SP)"} and {@code "Mercator_1SP"} are considered equal).</li>
     *   <li>Namespaces or scopes, because this method is typically invoked with either the value of an other
     *       <code>IdentifiedObject.getName().getCode()</code> or with the <cite>Well Known Text</cite> (WKT)
     *       projection or parameter name.</li>
     * </ul>
     *
     * <div class="section">Usage</div>
     * This method is invoked by SIS when comparing in {@link ComparisonMode#IGNORE_METADATA IGNORE_METADATA} mode
     * two objects that can be differentiated only by some identifier (name or alias), like
     * {@linkplain org.apache.sis.referencing.cs.DefaultCoordinateSystemAxis coordinate system axes},
     * {@linkplain org.apache.sis.referencing.datum.AbstractDatum datum},
     * {@linkplain org.apache.sis.parameter.DefaultParameterDescriptor parameters} and
     * {@linkplain org.apache.sis.referencing.operation.DefaultOperationMethod operation methods}.
     * See {@link #equals(Object, ComparisonMode)} for more information.
     *
     * <p>This method is also invoked when searching a parameter or operation method for a given name.
     * For example the same projection is known as {@code "Mercator (variant A)"} (the primary name according EPSG)
     * and {@code "Mercator (1SP)"} (the legacy name prior EPSG 7.6). Since the later is still in frequent use, SIS
     * accepts it as an alias of the <cite>Mercator (variant A)</cite> projection.</p>
     *
     * <div class="section">Overriding by subclasses</div>
     * Some subclasses add more flexibility to the comparisons:
     * <ul>
     *   <li>{@linkplain org.apache.sis.referencing.cs.DefaultCoordinateSystemAxis#isHeuristicMatchForName(String)
     *       Comparisons of coordinate system axis names} consider {@code "Lat"}, {@code "Latitude"} and
     *       {@code "Geodetic latitude"} as synonymous, and likewise for longitude.</li>
     *   <li>{@linkplain org.apache.sis.referencing.datum.DefaultGeodeticDatum#isHeuristicMatchForName(String)
     *       Comparisons of geodetic datum names} ignore the {@code "D_"} prefix, if any.
     *       This prefix appears in ESRI datum name (e.g. {@code "D_WGS_1984"}).</li>
     * </ul>
     *
     * <div class="section">Future evolutions</div>
     * This method implements recommendations from the
     * <a href="http://docs.opengeospatial.org/is/12-063r5/12-063r5.html#139">WKT 2 specification §B.5.2</a>,
     * together with heuristic rules learned from experience while trying to provide inter-operability
     * with different data producers. Those rules may be adjusted in any future SIS version according experience
     * gained while working with more data producers.
     *
     * @param  name The name to compare with the object name or aliases.
     * @return {@code true} if the primary name of at least one alias matches the specified {@code name}.
     *
     * @see IdentifiedObjects#isHeuristicMatchForName(IdentifiedObject, String)
     * @see org.apache.sis.util.Characters.Filter#LETTERS_AND_DIGITS
     */
    public boolean isHeuristicMatchForName(final String name) {
        return NameToIdentifier.isHeuristicMatchForName(this.name, alias, name);
    }

    /**
     * Compares this object with the given object for equality.
     * The strictness level is controlled by the second argument,
     * from stricter to more permissive values:
     *
     * <table class="compact" summary="Description of comparison modes.">
     *   <tr><td>{@link ComparisonMode#STRICT STRICT}:</td>
     *        <td>Verifies if the two objects are of the same {@linkplain #getClass() class}
     *            and compares all public properties, including SIS-specific (non standard) properties.</td></tr>
     *   <tr><td>{@link ComparisonMode#BY_CONTRACT BY_CONTRACT}:</td>
     *       <td>Verifies if the two objects implement the same {@linkplain #getInterface() GeoAPI interface}
     *           and compares all properties defined by that interface ({@linkplain #getName() name},
     *           {@linkplain #getIdentifiers() identifiers}, {@linkplain #getRemarks() remarks}, <i>etc</i>).
     *           The two objects do not need to be instances of the same implementation class
     *           and SIS-specific properties are ignored.</td></tr>
     *   <tr><td>{@link ComparisonMode#IGNORE_METADATA IGNORE_METADATA}:</td>
     *       <td>Compares only the properties relevant to coordinate transformations. Generally speaking, the content
     *           of the {@code properties} map given at {@linkplain #AbstractIdentifiedObject(Map) construction time}
     *           is considered ignorable metadata while the explicit arguments given to the constructor (if any) are
     *           considered non-ignorable. Note that there is some exceptions to this rule of thumb — see
     *           <cite>When object name matter</cite> below.</td></tr>
     *   <tr><td>{@link ComparisonMode#APPROXIMATIVE APPROXIMATIVE}:</td>
     *       <td>Same as {@code IGNORE_METADATA}, with some tolerance threshold on numerical values.</td></tr>
     *   <tr><td>{@link ComparisonMode#DEBUG DEBUG}:</td>
     *        <td>Special mode for figuring out why two objects expected to be equal are not.</td></tr>
     * </table>
     *
     * The main guideline is that if {@code sourceCRS.equals(targetCRS, IGNORE_METADATA)} returns {@code true},
     * then the transformation from {@code sourceCRS} to {@code targetCRS} should be the identity transform
     * even if the two CRS do not have the same name.
     *
     * <div class="section">When object name matter</div>
     * Some subclasses (especially
     * {@link org.apache.sis.referencing.cs.DefaultCoordinateSystemAxis},
     * {@link org.apache.sis.referencing.datum.AbstractDatum} and
     * {@link org.apache.sis.parameter.DefaultParameterDescriptor}) will compare the
     * {@linkplain #getName() name} even in {@code IGNORE_METADATA} mode,
     * because objects of those types with different names have completely different meaning.
     * For example nothing differentiate the {@code "semi_major"} and {@code "semi_minor"} parameters except the name.
     * The name comparison may be lenient however, i.e. the rules may accept a name matching an alias.
     * See {@link #isHeuristicMatchForName(String)} for more information.
     *
     * <div class="section">Conformance to the <code>equals(Object)</code> method contract</div>
     * {@link ComparisonMode#STRICT} is the only mode compliant with the {@link Object#equals(Object)} contract.
     * For all other modes, the comparison is not guaranteed to be <cite>symmetric</cite> neither
     * <cite>transitive</cite>. See {@link LenientComparable#equals(Object, ComparisonMode) LenientComparable}
     * for more information.
     *
     * @param  object The object to compare to {@code this}.
     * @param  mode The strictness level of the comparison.
     * @return {@code true} if both objects are equal according the given comparison mode.
     *
     * @see #computeHashCode()
     * @see org.apache.sis.util.Utilities#deepEquals(Object, Object, ComparisonMode)
     */
    @Override
    public boolean equals(final Object object, final ComparisonMode mode) {
        if (object == null) {
            return false;
        }
        switch (mode) {
            case STRICT: {
                if (getClass() != object.getClass()) {
                    return false;
                }
                final AbstractIdentifiedObject that = (AbstractIdentifiedObject) object;
                /*
                 * If the hash codes were cached for both objects, opportunistically compare them.
                 * This is an efficient way to quickly check if the two objects are different
                 * before the more extensive check below.
                 */
                if (mode == ComparisonMode.STRICT) {
                    final int tc = hashCode;
                    if (tc != 0) {
                        final int oc = that.hashCode;
                        if (oc != 0 && tc != oc) {
                            return false;
                        }
                    }
                }
                return Objects.equals(name, that.name) &&
                       nonNull(alias).equals(nonNull(that.alias)) &&
                       nonNull(identifiers).equals(nonNull(that.identifiers)) &&
                       Objects.equals(remarks, that.remarks);
            }
            case BY_CONTRACT: {
                if (!implementsSameInterface(object)) {
                    return false;
                }
                final IdentifiedObject that = (IdentifiedObject) object;
                return deepEquals(getName(),        that.getName(),        mode) &&
                       deepEquals(getAlias(),       that.getAlias(),       mode) &&
                       deepEquals(getIdentifiers(), that.getIdentifiers(), mode) &&
                       deepEquals(getRemarks(),     that.getRemarks(),     mode);
            }
            case IGNORE_METADATA:
            case APPROXIMATIVE:
            case DEBUG: {
                return implementsSameInterface(object);
            }
            default: {
                throw new IllegalArgumentException(Errors.format(
                        Errors.Keys.UnknownEnumValue_2, ComparisonMode.class, mode));
            }
        }
    }

    /**
     * Returns {@code true} if the given object implements the same GeoAPI interface than this object.
     */
    private boolean implementsSameInterface(final Object object) {
        final Class<? extends IdentifiedObject> type = getInterface();
        if (object instanceof AbstractIdentifiedObject) {
            return ((AbstractIdentifiedObject) object).getInterface() == type;
        }
        /*
         * Fallback for non-SIS implementations.
         */
        if (type.isInstance(object)) {
            final Class<? extends IdentifiedObject>[] t = Classes.getLeafInterfaces(object.getClass(), type);
            if (t.length == 1 && t[0] == type) {
                return true;
            }
        }
        return false;
    }

    /**
     * Compares the specified object with this object for equality.
     * This method is implemented as below (omitting assertions):
     *
     * {@preformat java
     *     return equals(other, ComparisonMode.STRICT);
     * }
     *
     * Subclasses shall override {@link #equals(Object, ComparisonMode)} instead than this method.
     *
     * @param  object The other object (may be {@code null}).
     * @return {@code true} if both objects are equal.
     */
    @Override
    public final boolean equals(final Object object) {
        final boolean eq = equals(object, ComparisonMode.STRICT);
        // If objects are equal, then they must have the same hash code value.
        assert !eq || hashCode() == object.hashCode() : this;
        return eq;
    }

    /**
     * Returns a hash value for this identified object. Two {@code AbstractIdentifiedObject} instances
     * for which {@link #equals(Object)} returns {@code true} shall have the same hash code value, if
     * the hash codes are computed on the same JVM instance for both objects. The hash code value is
     * <em>not</em> guaranteed to be stable between different versions of the Apache SIS library, or
     * between libraries running on different JVM.
     *
     * <div class="section">Implementation note</div>
     * This method invokes {@link #computeHashCode()} when first needed, then caches the result.
     * Subclasses shall override {@link #computeHashCode()} instead than this method.
     *
     * @return The hash code value. This value may change in any future Apache SIS version.
     */
    @Override
    public final int hashCode() { // No need to synchronize; ok if invoked twice.
        int hash = hashCode;
        if (hash == 0) {
            hash = Numerics.hashCode(computeHashCode());
            if (hash == 0) {
                hash = -1;
            }
            hashCode = hash;
        }
        assert hash == -1 || hash == Numerics.hashCode(computeHashCode()) : hash;
        return hash;
    }

    /**
     * Invoked by {@link #hashCode()} for computing the hash code when first needed.
     * This method is invoked at most once in normal execution, or an arbitrary amount of times if Java
     * assertions are enabled. The hash code value shall never change during the whole lifetime of this
     * object in a JVM. The hash code value does not need to be the same in two different executions of
     * the JVM.
     *
     * <div class="section">Overriding</div>
     * Subclasses can override this method for using more properties in hash code calculation.
     * All {@code computeHashCode()} methods shall invoke {@code super.computeHashCode()},
     * <strong>not</strong> {@code hashCode()}. Example:
     *
     * {@preformat java
     *     &#64;Override
     *     protected long computeHashCode() {
     *         return super.computeHashCode() + 31 * Objects.hash(myProperties);
     *     }
     * }
     *
     * @return The hash code value. This value may change in any future Apache SIS version.
     */
    protected long computeHashCode() {
        return Objects.hash(name, nonNull(alias), nonNull(identifiers), remarks) ^ getInterface().hashCode();
    }

    /**
     * Formats the inner part of the <cite>Well Known Text</cite> (WKT) representation for this object.
     * The default implementation writes the following elements:
     *
     * <ul>
     *   <li>The object {@linkplain #getName() name}.</li>
     * </ul>
     *
     * Keywords and metadata (scope, extent, identifier and remarks) shall not be formatted here.
     * For example if this formattable element is for a {@code GeodeticCRS[…]} element,
     * then subclasses shall write the content starting at the insertion point shown below:
     *
     * <table class="compact" summary="WKT and Java code example.">
     * <tr>
     *   <th>WKT example</th>
     *   <th>Java code example</th>
     * </tr><tr><td>
     * {@preformat text
     *   GeodeticCRS["WGS 84", ID["EPSG", 4326]]
     *                       ↑
     *               (insertion point)
     * }
     * </td><td>
     * {@preformat java
     *     super.formatTo(formatter);
     *     // ... write the elements at the insertion point ...
     *     return "GeodeticCRS";
     * }
     * </td></tr></table>
     *
     * <div class="section">Formatting non-standard WKT</div>
     * If the implementation can not represent this object without violating some WKT constraints,
     * it can uses its own (non-standard) keywords but shall declare that it did so by invoking one
     * of the {@link Formatter#setInvalidWKT(IdentifiedObject, Exception) Formatter.setInvalidWKT(…)}
     * methods.
     *
     * <p>Alternatively, the implementation may also have no WKT keyword for this object.
     * In such case, this method shall return {@code null}.</p>
     *
     * @param  formatter The formatter where to format the inner content of this WKT element.
     * @return The {@linkplain org.apache.sis.io.wkt.KeywordCase#CAMEL_CASE CamelCase} keyword
     *         for the WKT element, or {@code null} if unknown.
     *
     * @see <a href="http://docs.opengeospatial.org/is/12-063r5/12-063r5.html#21">WKT 2 specification §7</a>
     */
    @Override
    protected String formatTo(final Formatter formatter) {
        WKTUtilities.appendName(this, formatter, ElementKind.forType(getClass()));
        return null;
    }




    //////////////////////////////////////////////////////////////////////////////////////////////////
    ////////                                                                                  ////////
    ////////                               XML support with JAXB                              ////////
    ////////                                                                                  ////////
    ////////        The following methods are invoked by JAXB using reflection (even if       ////////
    ////////        they are private) or are helpers for other methods invoked by JAXB.       ////////
    ////////        Those methods can be safely removed if Geographic Markup Language         ////////
    ////////        (GML) support is not needed.                                              ////////
    ////////                                                                                  ////////
    //////////////////////////////////////////////////////////////////////////////////////////////////

    /**
     * Constructs a new object in which every attributes are set to a null value.
     * <strong>This is not a valid object.</strong> This constructor is strictly
     * reserved to JAXB, which will assign values to the fields using reflexion.
     */
    AbstractIdentifiedObject() {
        remarks = null;
        deprecated = false;
    }

    /**
     * The {@code gml:id}, which is mandatory. The current implementation searches for the first identifier,
     * regardless its authority. If no identifier is found, then the name is used.
     * If no name is found (which should not occur for valid objects), then this method returns {@code null}.
     *
     * <p>If an identifier has been found, this method returns the concatenation of the following elements
     * separated by hyphens:</p>
     * <ul>
     *   <li>The code space in lower case, retaining only characters that are valid for Unicode identifiers.</li>
     *   <li>The object type as defined in OGC's URN (see {@link org.apache.sis.internal.util.DefinitionURI})</li>
     *   <li>The object code, retaining only characters that are valid for Unicode identifiers.</li>
     * </ul>
     *
     * Example: {@code "epsg-crs-4326"}.
     *
     * <p>The returned ID needs to be unique only in the XML document being marshalled.
     * Consecutive invocations of this method do not need to return the same value,
     * since it may depends on the marshalling context.</p>
     */
    @XmlID
    @XmlSchemaType(name = "ID")
    @XmlAttribute(name = "id", namespace = Namespaces.GML, required = true)
    @XmlJavaTypeAdapter(CollapsedStringAdapter.class)
    final String getID() {
        final Context context = Context.current();
        String candidate = Context.getObjectID(context, this);
        if (candidate == null) {
            final StringBuilder id = new StringBuilder();
            /*
             * We will iterate over the identifiers first. Only after the iteration is over,
             * if we found no suitable ID, then we will use the primary name as a last resort.
             */
            if (identifiers != null) {
                for (final Identifier identifier : identifiers) {
                    if (appendUnicodeIdentifier(id, '-', identifier.getCodeSpace(), ":", true) | // Really |, not ||
                        appendUnicodeIdentifier(id, '-', NameMeaning.toObjectType(getClass()), ":", false) |
                        appendUnicodeIdentifier(id, '-', identifier.getCode(), ":", true))
                    {
                        /*
                         * Check for ID uniqueness. If the ID is rejected, then we just need to clear
                         * the buffer and let the iteration continue the search for another ID.
                         */
                        candidate = id.toString();
                        if (Context.setObjectForID(context, this, candidate)) {
                            return candidate;
                        }
                    }
                    id.setLength(0);    // Clear the buffer for another try.
                }
            }
            /*
             * In last ressort, use the name or an alias. The name will be used without codespace since
             * names are often verbose. If that name is also used, append a number until we find a free ID.
             */
            if (name == null || !appendUnicodeIdentifier(id, '-', name.getCode(), ":", false)) {
                if (alias != null) {
                    for (final GenericName a : alias) {
                        if (appendUnicodeIdentifier(id, '-', a.toString(), ":", false)) {
                            break;
                        }
                    }
                }
            }
            if (id.length() != 0) {
                candidate = id.toString();
                if (!Context.setObjectForID(context, this, candidate)) {
                    final int s = id.append('-').length();
                    int n = 0;
                    do {
                        if (++n == 100) return null;    //  Arbitrary limit.
                        candidate = id.append(n).toString();
                        id.setLength(s);
                    } while (!Context.setObjectForID(context, this, candidate));
                }
            }
        }
        return candidate;
    }

    /**
     * Invoked by JAXB at unmarhalling time for specifying the value of the {@code gml:id} attribute.
     * That GML identifier is not actually stored in this {@code AbstractIdentifiedObject}
     * since we rather generate it dynamically from the ISO 19111 identifiers. But we still
     * need to declare that identifier to our unmarshaller context, in case it is referenced
     * from elsewhere in the XML document.
     */
    private void setID(final String id) {
        final Context context = Context.current();
        if (!Context.setObjectForID(context, this, id)) {
            Context.warningOccured(context, getClass(), "setID", Errors.class, Errors.Keys.DuplicatedIdentifier_1, id);
        }
    }

    /**
     * Returns a single element from the {@code Set<Identifier>} collection, or {@code null} if none.
     * We have to define this method because ISO 19111 defines the {@code identifiers} property as a collection
     * while GML 3.2 defines it as a singleton.
     *
     * <p>This method searches for the following identifiers, in preference order:</p>
     * <ul>
     *   <li>The first identifier having a code that begin with {@code "urn:"}.</li>
     *   <li>The first identifier having a code that begin with {@code "http:"}.</li>
     *   <li>The first identifier, converted to the {@code "urn:} syntax if possible.</li>
     * </ul>
     */
    @XmlElement(name = "identifier")
    final Code getIdentifier() {
        return Code.forIdentifiedObject(getClass(), identifiers);
    }

    /**
     * Invoked by JAXB at unmarshalling time for setting the identifier.
     */
    private void setIdentifier(final Code identifier) {
        if (identifiers == null) {
            if (identifier != null) {
                final ReferenceIdentifier id = identifier.getIdentifier();
                if (id != null) {
                    identifiers = Collections.singleton(id);
                }
            }
        } else {
            ReferencingUtilities.propertyAlreadySet(AbstractIdentifiedObject.class, "setIdentifier", "identifier");
        }
    }

    /**
     * Returns the {@link #name} and all aliases which are also instance of {@link Identifier}.
     * The later happen often in SIS implementation since many aliases are instance of {@link NamedIdentifier}.
     *
     * <p>The returned collection is <cite>live</cite>: adding elements in that collection will modify this
     * {@code AbstractIdentifiedObject} instance. This is needed for unmarshalling with JAXB and should not
     * be used in other context.</p>
     *
     * <div class="section">Why there is no <code>setNames(…)</code> method</div>
     * Some JAXB implementations never invoke setter method for collections. Instead they invoke the getter and
     * add directly the identifiers in the returned collection. Whether JAXB will perform or not a final call to
     * {@code setNames(…)} is JAXB-implementation dependent (JDK7 does but JDK6 and JDK8 early access do not).
     * It seems a more portable approach (at least for JAXB reference implementations) to design our class
     * without setter method, in order to have the same behavior on all supported JDK versions.
     *
     * @see <a href="https://java.net/jira/browse/JAXB-488">JAXB-488</a>
     */
    @XmlElement(name = "name", required = true)
    final Collection<ReferenceIdentifier> getNames() {
        return new Names();
    }

    /**
     * A writable view over the {@linkplain AbstractIdentifiedObject#getName() name} of the enclosing object followed
     * by all {@linkplain AbstractIdentifiedObject#getAlias() aliases} which are instance of {@link Identifier}.
     * Used by JAXB only at (un)marshalling time because GML merges the name and aliases in a single {@code <gml:name>}
     * property.
     */
    private final class Names extends AbstractCollection<ReferenceIdentifier> {
        /**
         * Invoked by JAXB before to write in the collection at unmarshalling time.
         * Do nothing since our object is already empty.
         */
        @Override
        public void clear() {
        }

        /**
         * Returns the number of name and aliases that are instance of {@link Identifier}.
         */
        @Override
        public int size() {
            return NameIterator.count(AbstractIdentifiedObject.this);
        }

        /**
         * Returns an iterator over the name and aliases that are instance of {@link Identifier}.
         */
        @Override
        public Iterator<ReferenceIdentifier> iterator() {
            return new NameIterator(AbstractIdentifiedObject.this);
        }

        /**
         * Invoked by JAXB at unmarshalling time for each identifier. The first identifier will be taken
         * as the name and all other identifiers (if any) as aliases.
         *
         * <p>Some (but not all) JAXB implementations never invoke setter method for collections.
         * Instead they invoke {@link AbstractIdentifiedObject#getNames()} and add directly the identifiers
         * in the returned collection. Consequently this method must writes directly in the enclosing object.
         * See <a href="https://java.net/jira/browse/JAXB-488">JAXB-488</a> for more information.</p>
         */
        @Override
        public boolean add(final ReferenceIdentifier id) {
            addName(id);
            return true;
        }
    }

    /**
     * Implementation of {@link Names#add(Identifier)}, defined in the enclosing class
     * for access to private fields without compiler-generated bridge methods.
     */
    final void addName(final ReferenceIdentifier id) {
        if (name == NilReferencingObject.UNNAMED) {
            name = id;
        } else {
            /*
             * Our Code and RS_Identifier implementations should always create NamedIdentifier instance,
             * so the 'instanceof' check should not be necessary. But we do a paranoiac check anyway.
             */
            final GenericName n = id instanceof GenericName ? (GenericName) id : new NamedIdentifier(id);
            if (alias == null) {
                alias = Collections.singleton(n);
            } else {
                /*
                 * This implementation is inefficient since each addition copies the array, but we rarely
                 * have more than two aliases.  This implementation is okay for a small number of aliases
                 * and ensures that the enclosing AbstractIdentifiedObject is unmodifiable except by this
                 * add(…) method.
                 *
                 * Note about alternative approaches
                 * ---------------------------------
                 * An alternative approach could be to use an ArrayList and replace it by an unmodifiable
                 * list only after unmarshalling (using an afterUnmarshal(Unmarshaller, Object) method),
                 * but we want to avoid Unmarshaller dependency (for reducing classes loading for users
                 * who are not interrested in XML) and it may actually be less efficient for the vast
                 * majority of cases where there is less than 3 aliases.
                 */
                final int size = alias.size();
                final GenericName[] names = alias.toArray(new GenericName[size + 1]);
                names[size] = n;
                alias = UnmodifiableArrayList.wrap(names);
            }
        }
    }
}<|MERGE_RESOLUTION|>--- conflicted
+++ resolved
@@ -476,61 +476,6 @@
     }
 
     /**
-<<<<<<< HEAD
-     * The {@code gml:id}, which is mandatory. The current implementation searches for the first identifier,
-     * regardless its authority. If no identifier is found, then the name is used.
-     * If no name is found (which should not occur for valid objects), then this method returns {@code null}.
-     *
-     * <p>If an identifier has been found, this method returns the concatenation of the following elements
-     * separated by hyphens:</p>
-     * <ul>
-     *   <li>The code space in lower case, retaining only characters that are valid for Unicode identifiers.</li>
-     *   <li>The object type as defined in OGC's URN (see {@link org.apache.sis.internal.util.DefinitionURI})</li>
-     *   <li>The object code, retaining only characters that are valid for Unicode identifiers.</li>
-     * </ul>
-     *
-     * Example: {@code "epsg-crs-4326"}.
-     *
-     * <p>The returned ID needs to be unique only in the XML document being marshalled.
-     * Consecutive invocations of this method do not need to return the same value,
-     * since it may depends on the marshalling context.</p>
-     */
-    @XmlID
-    @XmlSchemaType(name = "ID")
-    @XmlAttribute(name = "id", namespace = Namespaces.GML, required = true)
-    @XmlJavaTypeAdapter(CollapsedStringAdapter.class)
-    final String getID() {
-        final StringBuilder id = new StringBuilder();
-        /*
-         * We will iterate over the identifiers first. Only after the iteration is over,
-         * if we found no suitable ID, then we will use the primary name as a last resort.
-         */
-        if (identifiers != null) {
-            for (final ReferenceIdentifier identifier : identifiers) {
-                if (appendUnicodeIdentifier(id, '-', identifier.getCodeSpace(), ":", true) | // Really |, not ||
-                    appendUnicodeIdentifier(id, '-', NameMeaning.toObjectType(getClass()), ":", false) |
-                    appendUnicodeIdentifier(id, '-', identifier.getCode(), ":", true))
-                {
-                    /*
-                     * TODO: If we want to check for ID uniqueness or any other condition before to accept the ID,
-                     * we would do that here. If the ID is rejected, then we just need to clear the buffer and let
-                     * the iteration continue the search for an other ID.
-                     */
-                    return id.toString();
-                }
-                id.setLength(0); // Clear the buffer for an other try.
-            }
-        }
-        // In last ressort, append code without codespace since the name are often verbose.
-        if (name != null && appendUnicodeIdentifier(id, '-', name.getCode(), ":", false)) {
-            return id.toString();
-        }
-        return null;
-    }
-
-    /**
-=======
->>>>>>> db76d571
      * Returns the primary name by which this object is identified.
      *
      * @return The primary name.
@@ -992,7 +937,7 @@
              * if we found no suitable ID, then we will use the primary name as a last resort.
              */
             if (identifiers != null) {
-                for (final Identifier identifier : identifiers) {
+                for (final ReferenceIdentifier identifier : identifiers) {
                     if (appendUnicodeIdentifier(id, '-', identifier.getCodeSpace(), ":", true) | // Really |, not ||
                         appendUnicodeIdentifier(id, '-', NameMeaning.toObjectType(getClass()), ":", false) |
                         appendUnicodeIdentifier(id, '-', identifier.getCode(), ":", true))
