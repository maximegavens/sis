--- conflicted
+++ resolved
@@ -128,12 +128,7 @@
      * Constructs a factory with no default properties.
      */
     public DefaultCoordinateOperationFactory() {
-<<<<<<< HEAD
-        defaultProperties = Collections.emptyMap();
-        pool = new WeakHashSet<IdentifiedObject>(IdentifiedObject.class);
-=======
         this(null, null);
->>>>>>> 5aafa7b5
     }
 
     /**
@@ -152,7 +147,7 @@
         } else {
             String key   = null;
             Object value = null;
-            properties   = new HashMap<>(properties);
+            properties   = new HashMap<String,Object>(properties);
             /*
              * Following use of properties is an undocumented feature for now. Current version documents only
              * MathTransformFactory because math transforms are intimately related to coordinate operations.
@@ -168,15 +163,10 @@
             properties = CollectionsExt.compact(properties);
         }
         defaultProperties = properties;
-<<<<<<< HEAD
-        this.mtFactory = mtFactory;
-        pool = new WeakHashSet<IdentifiedObject>(IdentifiedObject.class);
-=======
         if (factory != null) {
             mtFactory = factory;
         }
-        pool = new WeakHashSet<>(IdentifiedObject.class);
->>>>>>> 5aafa7b5
+        pool = new WeakHashSet<IdentifiedObject>(IdentifiedObject.class);
     }
 
     /**
