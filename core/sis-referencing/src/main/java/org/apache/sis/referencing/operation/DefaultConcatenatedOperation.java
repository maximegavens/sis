/*
 * Licensed to the Apache Software Foundation (ASF) under one or more
 * contributor license agreements.  See the NOTICE file distributed with
 * this work for additional information regarding copyright ownership.
 * The ASF licenses this file to You under the Apache License, Version 2.0
 * (the "License"); you may not use this file except in compliance with
 * the License.  You may obtain a copy of the License at
 *
 *     http://www.apache.org/licenses/LICENSE-2.0
 *
 * Unless required by applicable law or agreed to in writing, software
 * distributed under the License is distributed on an "AS IS" BASIS,
 * WITHOUT WARRANTIES OR CONDITIONS OF ANY KIND, either express or implied.
 * See the License for the specific language governing permissions and
 * limitations under the License.
 */
package org.apache.sis.referencing.operation;

import java.util.Map;
import java.util.List;
import java.util.ArrayList;
import java.util.Collections;
import javax.xml.bind.annotation.XmlType;
import javax.xml.bind.annotation.XmlElement;
import javax.xml.bind.annotation.XmlRootElement;
import org.opengis.util.FactoryException;
import org.opengis.metadata.extent.Extent;
import org.opengis.referencing.crs.CoordinateReferenceSystem;
import org.opengis.referencing.operation.CoordinateOperation;
import org.opengis.referencing.operation.ConcatenatedOperation;
import org.opengis.referencing.operation.Transformation;
import org.opengis.referencing.operation.MathTransform;
import org.opengis.referencing.operation.MathTransformFactory;
import org.apache.sis.internal.referencing.PositionalAccuracyConstant;
import org.apache.sis.internal.system.DefaultFactories;
import org.apache.sis.internal.util.UnmodifiableArrayList;
import org.apache.sis.util.ComparisonMode;
import org.apache.sis.util.ArgumentChecks;
import org.apache.sis.util.resources.Errors;
import org.apache.sis.io.wkt.Formatter;

import static org.apache.sis.util.Utilities.deepEquals;

// Branch-dependent imports
import org.apache.sis.internal.jdk7.Objects;


/**
 * An ordered sequence of two or more single coordinate operations. The sequence of operations is constrained
 * by the requirement that the source coordinate reference system of step (<var>n</var>+1) must be the same as
 * the target coordinate reference system of step (<var>n</var>). The source coordinate reference system of the
 * first step and the target coordinate reference system of the last step are the source and target coordinate
 * reference system associated with the concatenated operation.
 *
 * @author  Martin Desruisseaux (IRD, Geomatys)
 * @since   0.6
 * @version 0.7
 * @module
 */
@XmlType(name = "ConcatenatedOperationType")
@XmlRootElement(name = "ConcatenatedOperation")
final class DefaultConcatenatedOperation extends AbstractCoordinateOperation implements ConcatenatedOperation {
    /**
     * Serial number for inter-operability with different versions.
     */
    private static final long serialVersionUID = 4199619838029045700L;

    /**
     * The sequence of operations.
     *
     * <p><b>Consider this field as final!</b>
     * This field is modified only at unmarshalling time by {@link #setSteps(CoordinateOperation[])}</p>
     */
    private List<? extends CoordinateOperation> operations;

    /**
     * Constructs a concatenated operation from a set of properties and a
     * {@linkplain MathTransformFactory math transform factory}.
     * The properties given in argument follow the same rules than for the
     * {@linkplain AbstractCoordinateOperation#AbstractCoordinateOperation(Map, CoordinateReferenceSystem,
     * CoordinateReferenceSystem, CoordinateReferenceSystem, MathTransform) super-class constructor}.
     * The following table is a reminder of main (not all) properties:
     *
     * <table class="sis">
     *   <caption>Recognized properties (non exhaustive list)</caption>
     *   <tr>
     *     <th>Property name</th>
     *     <th>Value type</th>
     *     <th>Returned by</th>
     *   </tr>
     *   <tr>
     *     <td>{@value org.opengis.referencing.IdentifiedObject#NAME_KEY}</td>
     *     <td>{@link org.opengis.metadata.Identifier} or {@link String}</td>
     *     <td>{@link #getName()}</td>
     *   </tr>
     *   <tr>
     *     <td>{@value org.opengis.referencing.IdentifiedObject#IDENTIFIERS_KEY}</td>
     *     <td>{@link org.opengis.metadata.Identifier} (optionally as array)</td>
     *     <td>{@link #getIdentifiers()}</td>
     *   </tr>
     * </table>
     *
     * @param  properties The properties to be given to the identified object.
     * @param  operations The sequence of operations. Shall contains at least two operations.
     * @param  mtFactory  The math transform factory to use for math transforms concatenation.
     * @throws FactoryException if the factory can not concatenate the math transforms.
     */
    public DefaultConcatenatedOperation(final Map<String,?> properties, CoordinateOperation[] operations,
            final MathTransformFactory mtFactory) throws FactoryException
    {
        super(properties);
        ArgumentChecks.ensureNonNull("operations", operations);
<<<<<<< HEAD
        final List<CoordinateOperation> flattened = new ArrayList<CoordinateOperation>(operations.length);
        initialize(properties, operations, flattened, mtFactory, (coordinateOperationAccuracy == null));
=======
        final List<CoordinateOperation> flattened = new ArrayList<>(operations.length);
        initialize(properties, operations, flattened, mtFactory,
                (coordinateOperationAccuracy == null), (domainOfValidity == null));
>>>>>>> 1df8fbbb
        if (flattened.size() < 2) {
            throw new IllegalArgumentException(Errors.getResources(properties).getString(
                    Errors.Keys.TooFewOccurrences_2, 2, CoordinateOperation.class));
        }
        operations      = flattened.toArray(new CoordinateOperation[flattened.size()]);
        this.operations = UnmodifiableArrayList.wrap(operations);
        this.sourceCRS  = operations[0].getSourceCRS();
        this.targetCRS  = operations[operations.length - 1].getTargetCRS();
        checkDimensions(properties);
    }

    /**
     * Performs the part of {@code DefaultConcatenatedOperations} construction that requires an iteration over
     * the sequence of coordinate operations. This method performs the following processing:
     *
     * <ul>
     *   <li>Verify the validity of the {@code operations} argument.</li>
     *   <li>Add the single operations in the {@code flattened} array.</li>
     *   <li>Set the {@link #transform} field to the concatenated transform.</li>
     *   <li>Set the {@link #coordinateOperationAccuracy} field, but only if {@code setAccuracy} is {@code true}.</li>
     * </ul>
     *
     * This method invokes itself recursively if there is nested {@code ConcatenatedOperation} instances
     * in the given list. This should not happen according ISO 19111 standard, but we try to be safe.
     *
     * <div class="section">How coordinate operation accuracy is determined</div>
     * If {@code setAccuracy} is {@code true}, then this method copies accuracy information found in the single
     * {@link Transformation} instance. This method ignores instances of other kinds for the following reason:
     * some {@link Conversion} instances declare an accuracy, which is typically close to zero. If a concatenated
     * operation contains such conversion together with a transformation with unknown accuracy, then we do not want
     * to declare "0 meter" as the concatenated operation accuracy; it would be a false information.
     * An other reason is that a concatenated operation typically contains an arbitrary amount of conversions,
     * but only one transformation. So considering only transformations usually means to pickup only one operation
     * in the given {@code operations} list, which make things clearer.
     *
     * <div class="note"><b>Note:</b>
     * according ISO 19111, the accuracy attribute is allowed only for transformations. However this restriction
     * is not enforced everywhere. For example the EPSG database declares an accuracy of 0 meter for conversions,
     * which is conceptually exact. In this class we are departing from strict interpretation of the specification
     * since we are adding accuracy informations to a concatenated operation. This departure should be considered
     * as a convenience feature only; accuracies are really relevant in transformations only.</div>
     *
     * @param  properties  The properties specified at construction time, or {@code null} if unknown.
     * @param  operations  The operations to concatenate.
     * @param  flattened   The destination list in which to add the {@code SingleOperation} instances.
     * @param  mtFactory   The math transform factory to use, or {@code null} for not performing concatenation.
     * @param  setAccuracy {@code true} for setting the {@link #coordinateOperationAccuracy} field.
     * @param  setDomain   {@code true} for setting the {@link #domainOfValidity} field.
     * @throws FactoryException if the factory can not concatenate the math transforms.
     */
    private void initialize(final Map<String,?>             properties,
                            final CoordinateOperation[]     operations,
                            final List<CoordinateOperation> flattened,
                            final MathTransformFactory      mtFactory,
                            boolean                         setAccuracy,
                            boolean                         setDomain)
            throws FactoryException
    {
        CoordinateReferenceSystem previous = null;
        for (int i=0; i<operations.length; i++) {
            final CoordinateOperation op = operations[i];
            ArgumentChecks.ensureNonNullElement("operations", i, op);
            /*
             * Verify consistency of user argument: for each coordinate operation, the number of dimensions of the
             * source CRS shall be equals to the number of dimensions of the target CRS in the previous operation.
             */
            if (previous != null) {
                final CoordinateReferenceSystem next = op.getSourceCRS();
                if (next != null) {
                    final int dim1 = previous.getCoordinateSystem().getDimension();
                    final int dim2 = next.getCoordinateSystem().getDimension();
                    if (dim1 != dim2) {
                        throw new IllegalArgumentException(Errors.getResources(properties).getString(
                                Errors.Keys.MismatchedDimension_3, "operations[" + i + "].sourceCRS", dim1, dim2));
                    }
                }
            }
            previous = op.getTargetCRS();   // For next iteration cycle.
            /*
             * Now that we have verified the CRS dimensions, we should be able to concatenate the transforms.
             * If an operation is a nested ConcatenatedOperation (not allowed by ISO 19111, but we try to be
             * safe), we will first try to use the ConcatenatedOperation.transform as a whole.  Only if that
             * concatenated operation does not provide a transform we will concatenate its components.  Note
             * however that we traverse nested concatenated operations unconditionally at least for checking
             * its consistency.
             */
            MathTransform step = op.getMathTransform();
            if (op instanceof ConcatenatedOperation) {
                final List<? extends CoordinateOperation> children = ((ConcatenatedOperation) op).getOperations();
                @SuppressWarnings("SuspiciousToArrayCall")
                final CoordinateOperation[] asArray = children.toArray(new CoordinateOperation[children.size()]);
                initialize(properties, asArray, flattened, (step == null) ? mtFactory : null, setAccuracy, setDomain);
            } else {
                flattened.add(op);
            }
            if (mtFactory != null) {
                transform = (transform != null) ? mtFactory.createConcatenatedTransform(transform, step) : step;
            }
            /*
             * Optionally copy the coordinate operation accuracy from the transformation (or from a concatenated
             * operation on the assumption that its accuracy was computed by the same algorithm than this method).
             * See javadoc for a rational about why we take only transformations in account. If more than one
             * transformation is found, clear the collection and abandon the attempt to set the accuracy information.
             * Instead the user will get a better result by invoking PositionalAccuracyConstant.getLinearAccuracy(…)
             * since that method conservatively computes the sum of all linear accuracy.
             */
            if (setAccuracy && (op instanceof Transformation || op instanceof ConcatenatedOperation)
                    && (PositionalAccuracyConstant.getLinearAccuracy(op) != 0))
            {
                if (coordinateOperationAccuracy == null) {
                    coordinateOperationAccuracy = op.getCoordinateOperationAccuracy();
                } else {
                    coordinateOperationAccuracy = null;
                    setAccuracy = false;
                }
            }
            /*
             * Optionally copy the domain of validity, provided that it is the same for all component.
             * Current implementation does not try to compute the intersection of all components.
             */
            if (setDomain) {
                final Extent domain = op.getDomainOfValidity();
                if (domain != null) {
                    if (domainOfValidity == null) {
                        domainOfValidity = domain;
                    } else if (!domain.equals(domainOfValidity)) {
                        domainOfValidity = null;
                        setDomain = false;
                    }
                }
            }
        }
    }

    /**
     * Creates a new coordinate operation with the same values than the specified one.
     * This copy constructor provides a way to convert an arbitrary implementation into a SIS one
     * or a user-defined one (as a subclass), usually in order to leverage some implementation-specific API.
     *
     * <p>This constructor performs a shallow copy, i.e. the properties are not cloned.</p>
     *
     * @param operation The coordinate operation to copy.
     *
     * @see #castOrCopy(ConcatenatedOperation)
     */
    protected DefaultConcatenatedOperation(final ConcatenatedOperation operation) {
        super(operation);
        operations = operation.getOperations();
    }

    /**
     * Returns a SIS coordinate operation implementation with the values of the given arbitrary implementation.
     * If the given object is already an instance of {@code DefaultConcatenatedOperation}, then it is returned
     * unchanged. Otherwise a new {@code DefaultConcatenatedOperation} instance is created using the
     * {@linkplain #DefaultConcatenatedOperation(ConcatenatedOperation) copy constructor} and returned.
     * Note that this is a <cite>shallow</cite> copy operation, since the other properties contained in the given
     * object are not recursively copied.
     *
     * @param  object The object to get as a SIS implementation, or {@code null} if none.
     * @return A SIS implementation containing the values of the given object (may be the
     *         given object itself), or {@code null} if the argument was null.
     */
    public static DefaultConcatenatedOperation castOrCopy(final ConcatenatedOperation object) {
        return (object == null) || (object instanceof DefaultConcatenatedOperation)
                ? (DefaultConcatenatedOperation) object : new DefaultConcatenatedOperation(object);
    }

    /**
     * Returns the GeoAPI interface implemented by this class.
     * The SIS implementation returns {@code ConcatenatedOperation.class}.
     *
     * <div class="note"><b>Note for implementors:</b>
     * Subclasses usually do not need to override this method since GeoAPI does not define {@code ConcatenatedOperation}
     * sub-interface. Overriding possibility is left mostly for implementors who wish to extend GeoAPI with their
     * own set of interfaces.</div>
     *
     * @return {@code ConcatenatedOperation.class} or a user-defined sub-interface.
     */
    @Override
    public Class<? extends ConcatenatedOperation> getInterface() {
        return ConcatenatedOperation.class;
    }

    /**
     * Returns the sequence of operations.
     *
     * @return The sequence of operations.
     */
    @Override
    @SuppressWarnings("ReturnOfCollectionOrArrayField")
    public List<? extends CoordinateOperation> getOperations() {
        return operations;
    }

    /**
     * Compares this concatenated operation with the specified object for equality. If the {@code mode} argument
     * is {@link ComparisonMode#STRICT} or {@link ComparisonMode#BY_CONTRACT BY_CONTRACT}, then all available
     * properties are compared including the {@linkplain #getDomainOfValidity() domain of validity} and the
     * {@linkplain #getScope() scope}.
     *
     * @return {@inheritDoc}
     */
    @Override
    public boolean equals(final Object object, final ComparisonMode mode) {
        if (object == this) {
            return true; // Slight optimization.
        }
        if (super.equals(object, mode)) {
            if (mode == ComparisonMode.STRICT) {
                return Objects.equals(operations, ((DefaultConcatenatedOperation) object).operations);
            } else {
                return deepEquals(getOperations(), ((ConcatenatedOperation) object).getOperations(), mode);
            }
        }
        return false;
    }

    /**
     * {@inheritDoc}
     *
     * @return {@inheritDoc}
     */
    @Override
    protected long computeHashCode() {
        return super.computeHashCode() + 37 * Objects.hashCode(operations);
    }

    /**
     * Formats this coordinate operation in pseudo-WKT. This is specific to Apache SIS since
     * there is no concatenated operation in the Well Known Text (WKT) version 2 format.
     *
     * @param  formatter The formatter to use.
     * @return {@code "ConcatenatedOperation"}.
     */
    @Override
    protected String formatTo(final Formatter formatter) {
        super.formatTo(formatter);
        for (final CoordinateOperation component : operations) {
            formatter.newLine();
            formatter.append(castOrCopy(component));
        }
        formatter.setInvalidWKT(this, null);
        return "ConcatenatedOperation";
    }




    //////////////////////////////////////////////////////////////////////////////////////////////////
    ////////                                                                                  ////////
    ////////                               XML support with JAXB                              ////////
    ////////                                                                                  ////////
    ////////        The following methods are invoked by JAXB using reflection (even if       ////////
    ////////        they are private) or are helpers for other methods invoked by JAXB.       ////////
    ////////        Those methods can be safely removed if Geographic Markup Language         ////////
    ////////        (GML) support is not needed.                                              ////////
    ////////                                                                                  ////////
    //////////////////////////////////////////////////////////////////////////////////////////////////

    /**
     * Constructs a new object in which every attributes are set to a null value.
     * <strong>This is not a valid object.</strong> This constructor is strictly
     * reserved to JAXB, which will assign values to the fields using reflexion.
     */
    private DefaultConcatenatedOperation() {
        operations = Collections.emptyList();
    }

    /**
     * Returns the operations to marshal. We use this private methods instead than annotating
     * {@link #getOperations()} in order to force JAXB to invoke the setter method on unmarshalling.
     */
    @SuppressWarnings("SuspiciousToArrayCall")
    @XmlElement(name = "coordOperation", required = true)
    private CoordinateOperation[] getSteps() {
        final List<? extends CoordinateOperation> operations = getOperations();
        return (operations != null) ? operations.toArray(new CoordinateOperation[operations.size()]) : null;
    }

    /**
     * Invoked by JAXB for setting the operations.
     */
    private void setSteps(final CoordinateOperation[] steps) throws FactoryException {
<<<<<<< HEAD
        final List<CoordinateOperation> flattened = new ArrayList<CoordinateOperation>(steps.length);
        initialize(null, steps, flattened, DefaultFactories.forBuildin(MathTransformFactory.class), coordinateOperationAccuracy == null);
=======
        final List<CoordinateOperation> flattened = new ArrayList<>(steps.length);
        initialize(null, steps, flattened, DefaultFactories.forBuildin(MathTransformFactory.class),
                (coordinateOperationAccuracy == null), (domainOfValidity == null));
>>>>>>> 1df8fbbb
        operations = UnmodifiableArrayList.wrap(flattened.toArray(new CoordinateOperation[flattened.size()]));
    }
}<|MERGE_RESOLUTION|>--- conflicted
+++ resolved
@@ -110,14 +110,9 @@
     {
         super(properties);
         ArgumentChecks.ensureNonNull("operations", operations);
-<<<<<<< HEAD
         final List<CoordinateOperation> flattened = new ArrayList<CoordinateOperation>(operations.length);
-        initialize(properties, operations, flattened, mtFactory, (coordinateOperationAccuracy == null));
-=======
-        final List<CoordinateOperation> flattened = new ArrayList<>(operations.length);
         initialize(properties, operations, flattened, mtFactory,
                 (coordinateOperationAccuracy == null), (domainOfValidity == null));
->>>>>>> 1df8fbbb
         if (flattened.size() < 2) {
             throw new IllegalArgumentException(Errors.getResources(properties).getString(
                     Errors.Keys.TooFewOccurrences_2, 2, CoordinateOperation.class));
@@ -401,14 +396,9 @@
      * Invoked by JAXB for setting the operations.
      */
     private void setSteps(final CoordinateOperation[] steps) throws FactoryException {
-<<<<<<< HEAD
         final List<CoordinateOperation> flattened = new ArrayList<CoordinateOperation>(steps.length);
-        initialize(null, steps, flattened, DefaultFactories.forBuildin(MathTransformFactory.class), coordinateOperationAccuracy == null);
-=======
-        final List<CoordinateOperation> flattened = new ArrayList<>(steps.length);
         initialize(null, steps, flattened, DefaultFactories.forBuildin(MathTransformFactory.class),
                 (coordinateOperationAccuracy == null), (domainOfValidity == null));
->>>>>>> 1df8fbbb
         operations = UnmodifiableArrayList.wrap(flattened.toArray(new CoordinateOperation[flattened.size()]));
     }
 }