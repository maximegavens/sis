/*
 * Licensed to the Apache Software Foundation (ASF) under one or more
 * contributor license agreements.  See the NOTICE file distributed with
 * this work for additional information regarding copyright ownership.
 * The ASF licenses this file to You under the Apache License, Version 2.0
 * (the "License"); you may not use this file except in compliance with
 * the License.  You may obtain a copy of the License at
 *
 *     http://www.apache.org/licenses/LICENSE-2.0
 *
 * Unless required by applicable law or agreed to in writing, software
 * distributed under the License is distributed on an "AS IS" BASIS,
 * WITHOUT WARRANTIES OR CONDITIONS OF ANY KIND, either express or implied.
 * See the License for the specific language governing permissions and
 * limitations under the License.
 */
package org.apache.sis.parameter;

import java.util.Map;
import java.util.HashMap;
import java.util.List;
import java.util.Arrays;
import java.io.IOException;
import java.io.Serializable;
import java.io.ObjectInputStream;
import java.lang.reflect.Field;
import org.opengis.parameter.ParameterValue;
import org.opengis.parameter.ParameterValueGroup;
import org.opengis.parameter.ParameterDescriptor;
import org.opengis.parameter.ParameterDescriptorGroup;
import org.opengis.parameter.GeneralParameterValue;
import org.opengis.parameter.GeneralParameterDescriptor;
import org.opengis.parameter.ParameterNotFoundException;
import org.opengis.parameter.InvalidParameterNameException;
import org.opengis.metadata.Identifier;
import org.opengis.referencing.operation.Matrix;
import org.apache.sis.referencing.IdentifiedObjects;
import org.apache.sis.referencing.operation.matrix.Matrices;
import org.apache.sis.internal.util.UnmodifiableArrayList;
import org.apache.sis.metadata.iso.citation.Citations;
import org.apache.sis.measure.NumberRange;
import org.apache.sis.util.Numbers;
import org.apache.sis.util.ArgumentChecks;
import org.apache.sis.util.resources.Errors;

// Branch-dependent imports
import org.apache.sis.internal.jdk7.Objects;


/**
 * Creates parameter groups for tensors (usually matrices).
 * Matrices are handled as a special case of tensors (<cite>second-order</cite> tensors).
 *
 * <p>Each group of parameters contains the following elements:</p>
 * <ul>
 *   <li>A mandatory parameter for the number of rows ({@code "num_row"} in WKT 1).</li>
 *   <li>A mandatory parameter for the number of columns ({@code "num_col"} in WKT 1).</li>
 *   <li>(<i>etc.</i> for third-order or higher-order tensors).</li>
 *   <li>A maximum of {@code num_row} × {@code num_col} × … optional parameters for the matrix or tensor element values.
 *       Parameter names depend on the formatting convention.</li>
 * </ul>
 *
 * For all matrix or tensor elements, the default value is 1 for elements on the diagonal (where all indices have
 * the same value) and 0 for all other elements. Those default values defines an <cite>identity matrix</cite>,
 * or (more generally) <cite>Kroenecker delta tensor</cite>.
 *
 * <p><b>Parameters are not an efficient storage format for large tensors.</b>
 * Parameters are used only for small matrices/tensors to be specified in coordinate operations or processing libraries.
 * In particular, those parameters integrate well in <cite>Well Known Text</cite> (WKT) format.
 * For a more efficient matrix storage, see {@link org.apache.sis.referencing.operation.matrix.MatrixSIS}.</p>
 *
 * {@section Formatting}
 * The parameters format for a matrix is typically like below:
 *
 * {@preformat wkt
 *   Parameter["num_row", 3],
 *   Parameter["num_col", 3],
 *   Parameter["elt_0_0", <value>],
 *   Parameter["elt_0_1", <value>],
 *   ...
 *   Parameter["elt_0_<num_col-1>", <value>],
 *   Parameter["elt_1_0", <value>],
 *   Parameter["elt_1_1", <value>],
 *   ...
 *   Parameter["elt_<num_row-1>_<num_col-1>", <value>]
 * }
 *
 * Those groups are extensible, i.e. the number of <code>"elt_<var>row</var>_<var>col</var>"</code> parameters
 * depends on the {@code "num_row"} and {@code "num_col"} parameter values. For this reason, the descriptor of
 * matrix or tensor parameters is not immutable.
 *
 * {@section Usage}
 * For creating a new group of parameters for a matrix using the {@link #WKT1} naming conventions,
 * on can use the following code:
 *
 * {@preformat java
 *   Map<String,?> properties = Collections.singletonMap("name", "My operation");
 *   ParameterValueGroup p = TensorParameters.WKT1.createValueGroup(properties);
 * }
 *
 * @param <E> The type of tensor element values.
 *
 * @author  Martin Desruisseaux (IRD, Geomatys)
 * @since   0.4 (derived from geotk-2.0)
 * @version 0.4
 * @module
 */
@SuppressWarnings("unchecked")
public class TensorParameters<E> implements Serializable {
    /**
     * Serial number for inter-operability with different versions.
     */
    private static final long serialVersionUID = -7386537348359343836L;

    /**
     * Parses and creates parameters names for matrices matching the
     * <a href="http://www.geoapi.org/3.0/javadoc/org/opengis/referencing/doc-files/WKT.html">Well Known Text</a>
     * version 1 (WKT 1) convention.
     *
     * <ul>
     *   <li>First parameter is {@code "num_row"}.</li>
     *   <li>Second parameter is {@code "num_col"}.</li>
     *   <li>All other parameters are of the form <code>"elt_<var>row</var>_<var>col</var>"</code>.</li>
     * </ul>
     *
     * <div class="note"><b>Example:</b> {@code "elt_2_1"} is the element name for the value at line 2 and row 1.</div>
     */
    public static final TensorParameters<Double> WKT1;
    static {
        /*
         * Note: the upper limit given in the operation parameters is arbitrary. A high
         *       value doesn't make much sense anyway since matrix size for projective
         *       transform will usually not be much more than 5, and the storage scheme
         *       used in this implementation is inefficient for large amount of matrix
         *       elements.
         */
        final NumberRange<Integer> valueDomain = NumberRange.create(1, true, 50, true);
        final Integer defaultSize = 3;
        final ParameterDescriptor<Integer> numRow, numCol;
<<<<<<< HEAD
        final Map<String,Object> properties = new HashMap<String,Object>(4);
        properties.put(ReferenceIdentifier.AUTHORITY_KEY, Citations.OGC);
        properties.put(ReferenceIdentifier.CODE_KEY, "num_row");
        numRow = new DefaultParameterDescriptor<Integer>(properties, 1, 1, Integer.class, valueDomain, null, defaultSize);
        properties.put(ReferenceIdentifier.CODE_KEY, "num_col");
        numCol = new DefaultParameterDescriptor<Integer>(properties, 1, 1, Integer.class, valueDomain, null, defaultSize);
        WKT1 = new TensorParameters<Double>(Double.class, "elt_", "_", numRow, numCol);
=======
        final Map<String,Object> properties = new HashMap<>(4);
        properties.put(Identifier.AUTHORITY_KEY, Citations.OGC);
        properties.put(Identifier.CODE_KEY, "num_row");
        numRow = new DefaultParameterDescriptor<>(properties, 1, 1, Integer.class, valueDomain, null, defaultSize);
        properties.put(Identifier.CODE_KEY, "num_col");
        numCol = new DefaultParameterDescriptor<>(properties, 1, 1, Integer.class, valueDomain, null, defaultSize);
        WKT1 = new TensorParameters<>(Double.class, "elt_", "_", numRow, numCol);
>>>>>>> 37bc024e
    }

    /**
     * The height and weight of the matrix of {@link #parameters} to cache. Descriptors
     * for row or column indices greater than or equal to this value will not be cached.
     * A small value is sufficient since matrix sizes are usually the maximum number of
     * CRS dimensions (usually 4) plus one.
     */
    static final int CACHE_SIZE = 5;

    /**
     * Maximal cache rank. Memory required by the cache will be {@code pow(CACHE_SIZE, CACHE_RANK)},
     * so that value is better to be small.
     */
    private static final int CACHE_RANK = 3;

    /**
     * The type of tensor element values.
     */
    private final Class<E> elementType;

    /**
     * The parameters that define the number of rows, columns or other dimensions.
     * In WKT1, the parameter names are {@code "num_row"} and {@code "num_col"} respectively.
     *
     * <p>The length of this array determine the tensor {@linkplain #rank() rank}.</p>
     */
    private final ParameterDescriptor<Integer>[] dimensions;

    /**
     * The cached descriptors for each elements in a tensor. Descriptors do not depend on tensor element values.
     * Consequently, the same descriptors can be reused for all {@link MatrixParameterValues} instances.
     */
    private final transient ParameterDescriptor<E>[] parameters;

    /**
     * The elements for the 0 and 1 values, or {@code null} if unknown.
     * Computed by {@link #createCache()}.
     */
    private transient E zero, one;

    /**
     * The prefix of parameter names for tensor elements.
     * This is {@code "elt_"} in WKT 1.
     */
    protected final String prefix;

    /**
     * The separator between row and column in parameter names for tensor elements.
     * This is {@code "_"} in WKT 1.
     */
    protected final String separator;

    /**
     * Constructs a descriptors provider.
     *
     * @param elementType The type of tensor element values.
     * @param prefix      The prefix to insert in front of parameter name for each tensor elements.
     * @param separator   The separator between dimension (row, column, …) indices in parameter names.
     * @param dimensions  The parameter for the size of each dimension, usually in an array of length 2.
     *                    Length may be different if the caller wants to generalize usage of this class to tensors.
     */
    @SuppressWarnings("rawtypes")
    public TensorParameters(final Class<E> elementType, final String prefix, final String separator,
            final ParameterDescriptor<Integer>... dimensions)
    {
        ArgumentChecks.ensureNonNull("elementType", elementType);
        ArgumentChecks.ensureNonNull("prefix",      prefix);
        ArgumentChecks.ensureNonNull("separator",   separator);
        ArgumentChecks.ensureNonNull("dimensions",  dimensions);
        if (dimensions.length == 0) {
            throw new IllegalArgumentException(Errors.format(Errors.Keys.EmptyArgument_1, "dimensions"));
        }
        this.elementType = elementType;
        this.prefix      = prefix;
        this.separator   = separator;
        this.dimensions  = new ParameterDescriptor[dimensions.length];
        for (int i=0; i<dimensions.length; i++) {
            ArgumentChecks.ensureNonNullElement("dimensions", i, this.dimensions[i] = dimensions[i]);
        }
        parameters = createCache();
    }

    /**
     * Initializes the fields used for cached values: {@link #zero}, {@link #one} and the {@link #parameters} array.
     * The later is not assigned to the {@code parameters} field, but rather returned.
     * Caller shall assign himself the returned value to the {@link #parameters} field.
     *
     * <p>This method is invoked by constructor and on deserialization.</p>
     */
    @SuppressWarnings("rawtypes")
    private <T> ParameterDescriptor<T>[] createCache() {
        if (Number.class.isAssignableFrom(elementType)) try {
            one  = (E) Numbers.wrap(1, (Class) elementType);
            zero = (E) Numbers.wrap(0, (Class) elementType);
        } catch (IllegalArgumentException e) {
            // Ignore - zero and one will be left to null.
        }
        int length = 1;
        for (int i = Math.min(dimensions.length, CACHE_RANK); --i >= 0;) {
            length *= CACHE_SIZE;
        }
        return new ParameterDescriptor[length];
    }

    /**
     * Returns the type of tensor element values.
     *
     * @return The type of tensor element values.
     */
    public final Class<E> getElementType() {
        return elementType;
    }

    /**
     * Returns the rank of the tensor objects for which this instance will create parameters.
     * The rank determines the type of objects represented by the parameters:
     *
     * <table class="sis">
     *   <caption>Tensor types implied by rank</caption>
     *   <tr><th>Rank</th> <th>Type</th></tr>
     *   <tr><td>0</td>    <td>scalar</td></tr>
     *   <tr><td>1</td>    <td>vector</td></tr>
     *   <tr><td>2</td>    <td>matrix</td></tr>
     *   <tr><td><var>k</var></td><td>rank <var>k</var> tensor</td></tr>
     * </table>
     *
     * @return The rank of the tensors for which to create parameters.
     */
    public final int rank() {
        return dimensions.length;
    }

    /**
     * Returns the parameter descriptor for the dimension at the given index.
     *
     * @param  i The dimension index, from 0 inclusive to {@link #rank()} exclusive.
     * @return The parameter descriptor for the dimension at the given index.
     */
    public final ParameterDescriptor<Integer> getDimensionDescriptor(final int i) {
        return dimensions[i];
    }

    /**
     * Returns the parameter descriptor for a matrix or tensor element at the given indices.
     * The length of the given {@code indices} array shall be equals to the {@linkplain #rank() rank}.
     * That length is usually 2, where {@code indices[0]} is the <var>row</var> index and {@code indices[1]}
     * is the <var>column</var> index.
     *
     * @param  indices The indices of the tensor element for which to get the descriptor.
     * @return The parameter descriptor for the given tensor element.
     * @throws IllegalArgumentException If the given array does not have the expected length or have illegal value.
     */
    public final ParameterDescriptor<E> getElementDescriptor(final int... indices) {
        final int cacheIndex = cacheIndex(indices);
        if (cacheIndex >= 0) {
            final ParameterDescriptor<E> param;
            synchronized (parameters) {
                param = parameters[cacheIndex];
            }
            if (param != null) {
                return param;
            }
        }
        /*
         * Parameter not found in the cache. Create a new one and cache it for future reuse.
         * Note that an other thread could have created the same descriptor in the main time,
         * so we will need to check again.
         */
        final ParameterDescriptor<E> param = createElementDescriptor(indices);
        if (cacheIndex >= 0) {
            synchronized (parameters) {
                final ParameterDescriptor<E> existing = parameters[cacheIndex];
                if (existing != null) {
                    return existing;
                }
                parameters[cacheIndex] = param;
            }
        }
        return param;
    }

    /**
     * Returns the index in the cache for the given indices, or -1 if that elements is not cached.
     */
    private static int cacheIndex(final int[] indices) {
        int cacheIndex = 0;
        for (int i=0; i<indices.length; i++) {
            final int index = indices[i];
            if (i < CACHE_RANK) {
                if (index >= 0 && index < CACHE_SIZE) {
                    cacheIndex = (cacheIndex * CACHE_SIZE) + index;
                    continue;
                }
            } else if (index == 0) {
                continue;
            }
            return -1;
        }
        return cacheIndex;
    }

    /**
     * Creates a new parameter descriptor for a matrix or tensor element at the given indices.
     * This method is invoked by {@link #getElementDescriptor(int[])} when a new descriptor needs
     * to be created.
     *
     * {@section Default implementation}
     * The default implementation converts the given indices to a parameter name by invoking the
     * {@link #indicesToName(int[])} method, then creates a descriptor for an optional parameter
     * of that name.
     *
     * {@section Subclassing}
     * Subclasses can override this method if they want more control on descriptor properties
     * like identification information, value domain and default values.
     *
     * @param  indices The indices of the tensor element for which to create a parameter.
     * @return The parameter descriptor for the given tensor element.
     * @throws IllegalArgumentException If the given array does not have the expected length or have illegal value.
     *
     * @see #indicesToName(int[])
     * @see #nameToIndices(String)
     */
    protected ParameterDescriptor<E> createElementDescriptor(final int[] indices) throws IllegalArgumentException {
        boolean isDiagonal = true;
        for (int i=1; i<indices.length; i++) {
            if (indices[i] != indices[i-1]) {
                isDiagonal = false;
                break;
            }
        }
<<<<<<< HEAD
        final Map<String,Object> properties = new HashMap<String,Object>(4);
        properties.put(ReferenceIdentifier.CODE_KEY, indicesToName(indices));
        properties.put(ReferenceIdentifier.AUTHORITY_KEY, dimensions[0].getName().getAuthority());
        return new DefaultParameterDescriptor<E>(properties, 0, 1, elementType, null, null, isDiagonal ? one : zero);
=======
        final Map<String,Object> properties = new HashMap<>(4);
        properties.put(Identifier.CODE_KEY, indicesToName(indices));
        properties.put(Identifier.AUTHORITY_KEY, dimensions[0].getName().getAuthority());
        return new DefaultParameterDescriptor<>(properties, 0, 1, elementType, null, null, isDiagonal ? one : zero);
>>>>>>> 37bc024e
    }

    /**
     * Returns the parameter descriptor name of a matrix or tensor element at the given indices.
     * The returned name shall be parsable by the {@link #nameToIndices(String)} method.
     *
     * {@section Default implementation}
     * The default implementation requires an {@code indices} array having a length equals to the {@linkplain #rank()
     * rank}. That length is usually 2, where {@code indices[0]} is the <var>row</var> index and {@code indices[1]} is
     * the <var>column</var> index. Then this method builds a name with the “{@link #prefix} + <var>row</var> +
     * {@link #separator} + <var>column</var> + …” pattern (e.g. {@code "elt_0_0"}).
     *
     * {@section Subclassing}
     * If a subclass overrides this method for creating different names, then that subclass shall
     * also override {@link #nameToIndices(String)} for parsing those names.
     *
     * @param  indices The indices of the tensor element for which to create a parameter name.
     * @return The parameter descriptor name for the tensor element at the given indices.
     * @throws IllegalArgumentException If the given array does not have the expected length or have illegal value.
     */
    protected String indicesToName(final int[] indices) throws IllegalArgumentException {
        if (indices.length != dimensions.length) {
            throw new IllegalArgumentException(Errors.format(
                    Errors.Keys.UnexpectedArrayLength_2, dimensions.length, indices.length));
        }
        final StringBuilder name = new StringBuilder();
        String s = prefix;
        for (final int i : indices) {
            name.append(s).append(i);
            s = separator;
        }
        return name.toString();
    }

    /**
     * Returns the indices of matrix element for the given parameter name, or {@code null} if none.
     * This method is the converse of {@link #indicesToName(int[])}.
     *
     * {@section Default implementation}
     * The default implementation expects a name matching the “{@link #prefix} + <var>row</var> + {@link #separator} +
     * <var>column</var> + …” pattern and returns an array containing the <var>row</var>, <var>column</var> and other
     * indices, in that order.
     *
     * @param  name The parameter name to parse.
     * @return Indices of the tensor element of the given name, or {@code null} if the name is not recognized.
     * @throws IllegalArgumentException If the name has been recognized but an error occurred while parsing it
     *         (e.g. an {@link NumberFormatException}, which is an {@code IllegalArgumentException} subclass).
     */
    protected int[] nameToIndices(final String name) throws IllegalArgumentException {
        int s = prefix.length();
        if (!name.regionMatches(true, 0, prefix, 0, s)) {
            return null;
        }
        final int[] indices = new int[dimensions.length];
        final int last = indices.length - 1;
        for (int i=0; i<last; i++) {
            final int split = name.indexOf(separator, s);
            if (split < 0) {
                return null;
            }
            indices[i] = Integer.parseInt(name.substring(s, split));
            s = split + 1;
        }
        indices[last] = Integer.parseInt(name.substring(s));
        return indices;
    }

    /**
     * Returns the descriptor in this group for the specified name.
     *
     * @param  name The case insensitive name of the parameter to search for.
     * @param  actualSize The current values of parameters that define the matrix (or tensor) dimensions.
     * @return The parameter for the given name.
     * @throws ParameterNotFoundException if there is no parameter for the given name.
     */
    final ParameterDescriptor<?> descriptor(final ParameterDescriptorGroup caller,
            final String name, final int[] actualSize) throws ParameterNotFoundException
    {
        IllegalArgumentException cause = null;
        int[] indices = null;
        try {
            indices = nameToIndices(name);
        } catch (IllegalArgumentException exception) {
            cause = exception;
        }
        if (indices != null && isInBounds(indices, actualSize)) {
            return getElementDescriptor(indices);
        }
        /*
         * The given name is not a matrix (or tensor) element name.
         * Verify if the requested parameters is one of those that
         * specify the matrix/tensor size ("num_row" or "num_col").
         */
        for (final ParameterDescriptor<Integer> param : dimensions) {
            if (IdentifiedObjects.isHeuristicMatchForName(param, name)) {
                return param;
            }
        }
        throw (ParameterNotFoundException) new ParameterNotFoundException(Errors.format(
                Errors.Keys.ParameterNotFound_2, caller.getName(), name), name).initCause(cause);
    }

    /**
     * Returns {@code true} if the given indices are not out-of-bounds.
     *
     * @param indices    The indices parsed from a parameter name.
     * @param actualSize The current values of parameters that define the matrix (or tensor) dimensions.
     */
    static boolean isInBounds(final int[] indices, final int[] actualSize) {
        for (int i=0; i<indices.length; i++) {
            final int index = indices[i];
            if (index < 0 || index >= actualSize[i]) {
                return false;
            }
        }
        return true;
    }

    /**
     * Returns all parameters in this group for a tensor of the specified dimensions.
     *
     * @param  actualSize The current values of parameters that define the matrix (or tensor) dimensions.
     *         It is caller's responsibility to ensure that this array does not contain negative values.
     * @return The matrix parameters, including all elements.
     */
    final List<GeneralParameterDescriptor> descriptors(final int[] actualSize) {
        final int rank = dimensions.length; // 2 for a matrix, may be higher for a tensor.
        int length = actualSize[0];
        for (int i=1; i<rank; i++) {
            length *= actualSize[i];
        }
        final GeneralParameterDescriptor[] parameters = new GeneralParameterDescriptor[rank + length];
        System.arraycopy(dimensions, 0, parameters, 0, rank);
        final int[] indices = new int[rank];
        /*
         * Iterates on all possible index values. Indes on the right side (usually the column index)
         * will vary faster, and index on the left side (usually the row index) will vary slowest.
         */
        for (int i=0; i<length; i++) {
            parameters[rank + i] = getElementDescriptor(indices);
            for (int j=rank; --j >= 0;) {
                if (++indices[j] < actualSize[j]) {
                    break;
                }
                indices[j] = 0; // We have done a full turn at that dimension. Will increment next dimension.
            }
        }
        return UnmodifiableArrayList.wrap(parameters);
    }

    /**
     * Creates a new instance of parameter group with default values of 1 on the diagonal, and 0 everywhere else.
     * The returned parameter group is extensible, i.e. the number of elements will depend upon the value associated
     * to the parameters that define the matrix (or tensor) dimension.
     *
     * <p>The properties map is given unchanged to the
     * {@linkplain org.apache.sis.referencing.AbstractIdentifiedObject#AbstractIdentifiedObject(Map)
     * identified object constructor}. The following table is a reminder of main (not all) properties:</p>
     *
     * <table class="sis">
     *   <caption>Recognized properties (non exhaustive list)</caption>
     *   <tr>
     *     <th>Property name</th>
     *     <th>Value type</th>
     *     <th>Returned by</th>
     *   </tr>
     *   <tr>
     *     <td>{@value org.opengis.referencing.IdentifiedObject#NAME_KEY}</td>
     *     <td>{@link org.opengis.metadata.Identifier} or {@link String}</td>
     *     <td>{@link DefaultParameterDescriptorGroup#getName()}</td>
     *   </tr>
     *   <tr>
     *     <td>{@value org.opengis.referencing.IdentifiedObject#ALIAS_KEY}</td>
     *     <td>{@link org.opengis.util.GenericName} or {@link CharSequence} (optionally as array)</td>
     *     <td>{@link DefaultParameterDescriptorGroup#getAlias()}</td>
     *   </tr>
     *   <tr>
     *     <td>{@value org.opengis.referencing.IdentifiedObject#IDENTIFIERS_KEY}</td>
     *     <td>{@link org.opengis.metadata.Identifier} (optionally as array)</td>
     *     <td>{@link DefaultParameterDescriptorGroup#getIdentifiers()}</td>
     *   </tr>
     *   <tr>
     *     <td>{@value org.opengis.referencing.IdentifiedObject#REMARKS_KEY}</td>
     *     <td>{@link org.opengis.util.InternationalString} or {@link String}</td>
     *     <td>{@link DefaultParameterDescriptorGroup#getRemarks()}</td>
     *   </tr>
     * </table>
     *
     * @param  properties The properties to be given to the identified object.
     * @return A new parameter group initialized to the default values.
     */
    public ParameterValueGroup createValueGroup(final Map<String,?> properties) {
        return new TensorValues<E>(properties, this);
    }

    /**
     * Creates a new instance of parameter group initialized to the given matrix.
     * This operation is allowed only for tensors of {@linkplain #rank() rank} 2.
     *
     * @param  properties The properties to be given to the identified object.
     * @param  matrix The matrix to copy in the new parameter group.
     * @return A new parameter group initialized to the given matrix.
     */
    public ParameterValueGroup createValueGroup(final Map<String,?> properties, final Matrix matrix) {
        if (dimensions.length != 2) {
            throw new IllegalStateException();
        }
        ArgumentChecks.ensureNonNull("matrix", matrix);
        final TensorValues<E> values = new TensorValues<E>(properties, this);
        values.setMatrix(matrix);
        return values;
    }

    /**
     * Constructs a matrix from a group of parameters.
     * This operation is allowed only for tensors of {@linkplain #rank() rank} 2.
     *
     * @param  parameters The group of parameters.
     * @return A matrix constructed from the specified group of parameters.
     * @throws InvalidParameterNameException if a parameter name was not recognized.
     */
    public Matrix toMatrix(final ParameterValueGroup parameters) throws InvalidParameterNameException {
        if (dimensions.length != 2) {
            throw new IllegalStateException();
        }
        ArgumentChecks.ensureNonNull("parameters", parameters);
        if (parameters instanceof TensorValues) {
            return ((TensorValues) parameters).toMatrix(); // More efficient implementation
        }
        // Fallback on the general case (others implementations)
        final ParameterValue<?> numRow = parameters.parameter(dimensions[0].getName().getCode());
        final ParameterValue<?> numCol = parameters.parameter(dimensions[1].getName().getCode());
        final Matrix matrix = Matrices.createDiagonal(numRow.intValue(), numCol.intValue());
        final List<GeneralParameterValue> values = parameters.values();
        if (values != null) {
            for (final GeneralParameterValue param : values) {
                if (param == numRow || param == numCol) {
                    continue;
                }
                final String name = param.getDescriptor().getName().getCode();
                IllegalArgumentException cause = null;
                int[] indices = null;
                try {
                    indices = nameToIndices(name);
                } catch (IllegalArgumentException e) {
                    cause = e;
                }
                if (indices == null) {
                    throw new InvalidParameterNameException(Errors.format(
                                Errors.Keys.UnexpectedParameter_1, name), cause, name);
                }
                matrix.setElement(indices[0], indices[1], ((ParameterValue<?>) param).doubleValue());
            }
        }
        return matrix;
    }

    /**
     * Returns a hash code value for this object.
     *
     * @return A hash code value.
     */
    @Override
    public int hashCode() {
        return Objects.hash(elementType, prefix, separator) ^ Arrays.hashCode(dimensions);
    }

    /**
     * Compares this object with the given object for equality.
     *
     * @param other The other object to compare with this object.
     * @return {@code true} if both object are equal.
     */
    @Override
    public boolean equals(final Object other) {
        if (other == this) {
            return true;
        }
        if (other.getClass() == getClass()) {
            final TensorParameters<?> that = (TensorParameters<?>) other;
            return elementType.equals(that.elementType) &&
                   prefix     .equals(that.prefix)      &&
                   separator  .equals(that.separator)   &&
                   Arrays.equals(dimensions, that.dimensions);
        }
        return false;
    }

    /**
     * Invoked on deserialization for restoring the {@link #parameters} array.
     *
     * @param  in The input stream from which to deserialize a group of tensor parameters.
     * @throws IOException If an I/O error occurred while reading or if the stream contains invalid data.
     * @throws ClassNotFoundException If the class serialized on the stream is not on the classpath.
     */
    private void readObject(final ObjectInputStream in) throws IOException, ClassNotFoundException {
        in.defaultReadObject();
        try {
            final Field field = TensorParameters.class.getDeclaredField("parameters");
            field.setAccessible(true);
            field.set(this, createCache());
        } catch (Exception e) { // (ReflectiveOperationException) on JDK7 branch.
            throw new AssertionError(e);
        }
    }
}<|MERGE_RESOLUTION|>--- conflicted
+++ resolved
@@ -137,23 +137,13 @@
         final NumberRange<Integer> valueDomain = NumberRange.create(1, true, 50, true);
         final Integer defaultSize = 3;
         final ParameterDescriptor<Integer> numRow, numCol;
-<<<<<<< HEAD
         final Map<String,Object> properties = new HashMap<String,Object>(4);
-        properties.put(ReferenceIdentifier.AUTHORITY_KEY, Citations.OGC);
-        properties.put(ReferenceIdentifier.CODE_KEY, "num_row");
+        properties.put(Identifier.AUTHORITY_KEY, Citations.OGC);
+        properties.put(Identifier.CODE_KEY, "num_row");
         numRow = new DefaultParameterDescriptor<Integer>(properties, 1, 1, Integer.class, valueDomain, null, defaultSize);
-        properties.put(ReferenceIdentifier.CODE_KEY, "num_col");
+        properties.put(Identifier.CODE_KEY, "num_col");
         numCol = new DefaultParameterDescriptor<Integer>(properties, 1, 1, Integer.class, valueDomain, null, defaultSize);
         WKT1 = new TensorParameters<Double>(Double.class, "elt_", "_", numRow, numCol);
-=======
-        final Map<String,Object> properties = new HashMap<>(4);
-        properties.put(Identifier.AUTHORITY_KEY, Citations.OGC);
-        properties.put(Identifier.CODE_KEY, "num_row");
-        numRow = new DefaultParameterDescriptor<>(properties, 1, 1, Integer.class, valueDomain, null, defaultSize);
-        properties.put(Identifier.CODE_KEY, "num_col");
-        numCol = new DefaultParameterDescriptor<>(properties, 1, 1, Integer.class, valueDomain, null, defaultSize);
-        WKT1 = new TensorParameters<>(Double.class, "elt_", "_", numRow, numCol);
->>>>>>> 37bc024e
     }
 
     /**
@@ -385,17 +375,10 @@
                 break;
             }
         }
-<<<<<<< HEAD
         final Map<String,Object> properties = new HashMap<String,Object>(4);
-        properties.put(ReferenceIdentifier.CODE_KEY, indicesToName(indices));
-        properties.put(ReferenceIdentifier.AUTHORITY_KEY, dimensions[0].getName().getAuthority());
-        return new DefaultParameterDescriptor<E>(properties, 0, 1, elementType, null, null, isDiagonal ? one : zero);
-=======
-        final Map<String,Object> properties = new HashMap<>(4);
         properties.put(Identifier.CODE_KEY, indicesToName(indices));
         properties.put(Identifier.AUTHORITY_KEY, dimensions[0].getName().getAuthority());
-        return new DefaultParameterDescriptor<>(properties, 0, 1, elementType, null, null, isDiagonal ? one : zero);
->>>>>>> 37bc024e
+        return new DefaultParameterDescriptor<E>(properties, 0, 1, elementType, null, null, isDiagonal ? one : zero);
     }
 
     /**
