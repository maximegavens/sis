--- conflicted
+++ resolved
@@ -58,11 +58,7 @@
      * All converters registered in a test case. Only the converter type and properties
      * will be verified; no conversion or serialization shall be attempted.
      */
-<<<<<<< HEAD
-    private Deque<ObjectConverter<?,?>> converters = new ArrayDeque<ObjectConverter<?,?>>();
-=======
-    private final Deque<ObjectConverter<?,?>> converters = new ArrayDeque<>();
->>>>>>> 43e23923
+    private final Deque<ObjectConverter<?,?>> converters = new ArrayDeque<ObjectConverter<?,?>>();
 
     /**
      * Registers a converter to test.
