--- conflicted
+++ resolved
@@ -83,13 +83,8 @@
 
         /** Creates a new instance with initially no identifier. */
         Value() {
-<<<<<<< HEAD
             identifiers = new ArrayList<Identifier>();
-            map = new IdentifierMapWithSpecialCases(identifiers);
-=======
-            identifiers = new ArrayList<>();
             map = new ModifiableIdentifierMap(identifiers);
->>>>>>> a6a11688
         }
 
         /** Returns the identifiers as a modifiable list. */
