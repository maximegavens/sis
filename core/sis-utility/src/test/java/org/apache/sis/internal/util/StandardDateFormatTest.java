--- conflicted
+++ resolved
@@ -37,7 +37,17 @@
  */
 public final strictfp class StandardDateFormatTest extends TestCase {
     /**
-<<<<<<< HEAD
+     * Verifies the {@link StandardDateFormat#MILLISECONDS_PER_DAY}, {@link StandardDateFormat#NANOS_PER_MILLISECOND}
+     * and {@link StandardDateFormat#NANOS_PER_SECOND} constant values.
+     */
+    @Test
+    public void verifyConstantValues() {
+        assertEquals("MILLISECONDS_PER_DAY",  TimeUnit.DAYS.toMillis(1),        StandardDateFormat.MILLISECONDS_PER_DAY);
+        assertEquals("NANOS_PER_MILLISECOND", TimeUnit.MILLISECONDS.toNanos(1), StandardDateFormat.NANOS_PER_MILLISECOND);
+        assertEquals("NANOS_PER_SECOND",      TimeUnit.SECONDS.toNanos(1),      StandardDateFormat.NANOS_PER_SECOND);
+    }
+
+    /**
      * Verifies the condition documented in {@link StandardDateFormat#SHORT_PATTERN} javadoc.
      */
     @Test
@@ -71,16 +81,6 @@
         assertEquals("2016-06-27T16:48:12.480Z", modified);
         assertEquals("An index before", 18, StandardDateFormat.adjustIndex(text, modified, 0, 18));
         assertEquals("An index after",  22, StandardDateFormat.adjustIndex(text, modified, 0, 23));
-=======
-     * Verifies the {@link StandardDateFormat#MILLISECONDS_PER_DAY}, {@link StandardDateFormat#NANOS_PER_MILLISECOND}
-     * and {@link StandardDateFormat#NANOS_PER_SECOND} constant values.
-     */
-    @Test
-    public void verifyConstantValues() {
-        assertEquals("MILLISECONDS_PER_DAY",  TimeUnit.DAYS.toMillis(1),        StandardDateFormat.MILLISECONDS_PER_DAY);
-        assertEquals("NANOS_PER_MILLISECOND", TimeUnit.MILLISECONDS.toNanos(1), StandardDateFormat.NANOS_PER_MILLISECOND);
-        assertEquals("NANOS_PER_SECOND",      TimeUnit.SECONDS.toNanos(1),      StandardDateFormat.NANOS_PER_SECOND);
->>>>>>> 069dfc94
     }
 
     /**
