--- conflicted
+++ resolved
@@ -71,15 +71,9 @@
      */
     private CodeListSet<OnLineFunction> createOtherKind() {
         // For the validity of the tests, ordinal value must be the same.
-<<<<<<< HEAD
-        assertEquals(NORTH.ordinal(), PixelOrientation.LOWER_LEFT.ordinal());
-        final CodeListSet<PixelOrientation> c = new CodeListSet<PixelOrientation>(PixelOrientation.class);
-        assertTrue(c.add(PixelOrientation.LOWER_LEFT));
-=======
         assertEquals(NORTH.ordinal(), OnLineFunction.INFORMATION.ordinal());
-        final CodeListSet<OnLineFunction> c = new CodeListSet<>(OnLineFunction.class);
+        final CodeListSet<OnLineFunction> c = new CodeListSet<OnLineFunction>(OnLineFunction.class);
         assertTrue(c.add(OnLineFunction.INFORMATION));
->>>>>>> 3cfc4715
         return c;
     }
 
