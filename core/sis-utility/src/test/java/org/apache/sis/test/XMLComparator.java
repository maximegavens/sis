--- conflicted
+++ resolved
@@ -87,7 +87,7 @@
      *
      * @see #substitutePrefix(String)
      */
-    private static final Map<String, String> PREFIX_URL = new HashMap<>(16);
+    private static final Map<String, String> PREFIX_URL = new HashMap<String, String>(16);
     static {
         final Map<String,String> map = PREFIX_URL;
         map.put("xmlns", "http://www.w3.org/2000/xmlns"); // No trailing slash.
@@ -184,24 +184,6 @@
     public double tolerance;
 
     /**
-<<<<<<< HEAD
-     * Creates a new comparator for the given root nodes.
-     *
-     * @param expected The root node of the expected XML document.
-     * @param actual   The root node of the XML document to compare.
-     */
-    public XMLComparator(final Node expected, final Node actual) {
-        ArgumentChecks.ensureNonNull("expected", expected);
-        ArgumentChecks.ensureNonNull("actual",   actual);
-        expectedDoc       = expected;
-        actualDoc         = actual;
-        ignoredAttributes = new HashSet<String>();
-        ignoredNodes      = new HashSet<String>();
-    }
-
-    /**
-=======
->>>>>>> e70f2ca3
      * Creates a new comparator for the given inputs.
      * The inputs can be any of the following types:
      *
@@ -227,8 +209,11 @@
             expectedDoc = (Node) expected;
         } else {
             builder = newDocumentBuilder();
-            try (InputStream stream = toInputStream(expected)) {
+            final InputStream stream = toInputStream(expected);
+            try {
                 expectedDoc = builder.parse(stream);
+            } finally {
+                stream.close();
             }
         }
         if (actual instanceof Node) {
@@ -237,35 +222,24 @@
             if (builder == null) {
                 builder = newDocumentBuilder();
             }
-            try (InputStream stream = toInputStream(actual)) {
+            final InputStream stream = toInputStream(actual);
+            try {
                 actualDoc = builder.parse(stream);
-            }
-        }
-        ignoredAttributes = new HashSet<>();
-        ignoredNodes      = new HashSet<>();
+            } finally {
+                stream.close();
+            }
+        }
+        ignoredAttributes = new HashSet<String>();
+        ignoredNodes      = new HashSet<String>();
     }
 
     /**
      * Creates a new document builder.
      */
-<<<<<<< HEAD
-    private static Document read(final Object input)
-            throws IOException, ParserConfigurationException, SAXException
-    {
-        final Document document;
-        final InputStream stream = toInputStream(input);
-        try {
-            final DocumentBuilderFactory factory = DocumentBuilderFactory.newInstance();
-            final DocumentBuilder constructeur = factory.newDocumentBuilder();
-            document = constructeur.parse(stream);
-        } finally {
-            stream.close();
-=======
     private synchronized static DocumentBuilder newDocumentBuilder() throws ParserConfigurationException {
         if (factory == null) {
             factory = DocumentBuilderFactory.newInstance();
             factory.setNamespaceAware(true);
->>>>>>> e70f2ca3
         }
         return factory.newDocumentBuilder();
     }
