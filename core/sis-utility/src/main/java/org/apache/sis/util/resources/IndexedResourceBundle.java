--- conflicted
+++ resolved
@@ -418,16 +418,11 @@
                 replacement = message;
             } else if (element instanceof Class<?>) {
                 replacement = Classes.getShortName(getPublicType((Class<?>) element));
-<<<<<<< HEAD
             } else if (element instanceof CodeList<?>) {
                 replacement = MetadataServices.getInstance().getCodeTitle((CodeList<?>) element, getLocale());
-=======
-            } else if (element instanceof ControlledVocabulary) {
-                replacement = MetadataServices.getInstance().getCodeTitle((ControlledVocabulary) element, getLocale());
             } else if (element instanceof Range<?>) {
                 final Range<?> range = (Range<?>) element;
                 replacement = new RangeFormat(getLocale(), range.getElementType()).format(range);
->>>>>>> 247322f8
             }
             /*
              * No need to check for Numbers or Dates instances, since they are
