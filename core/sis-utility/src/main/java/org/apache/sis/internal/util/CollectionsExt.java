/*
 * Licensed to the Apache Software Foundation (ASF) under one or more
 * contributor license agreements.  See the NOTICE file distributed with
 * this work for additional information regarding copyright ownership.
 * The ASF licenses this file to You under the Apache License, Version 2.0
 * (the "License"); you may not use this file except in compliance with
 * the License.  You may obtain a copy of the License at
 *
 *     http://www.apache.org/licenses/LICENSE-2.0
 *
 * Unless required by applicable law or agreed to in writing, software
 * distributed under the License is distributed on an "AS IS" BASIS,
 * WITHOUT WARRANTIES OR CONDITIONS OF ANY KIND, either express or implied.
 * See the License for the specific language governing permissions and
 * limitations under the License.
 */
package org.apache.sis.internal.util;

import java.util.*;
import java.lang.reflect.Array;
import org.opengis.util.CodeList;
import org.apache.sis.util.Static;
import org.apache.sis.util.collection.CodeListSet;
import org.apache.sis.util.resources.Errors;
import org.opengis.parameter.InvalidParameterCardinalityException;

import static org.apache.sis.util.collection.Containers.hashMapCapacity;

// Branch-dependent imports
import org.apache.sis.internal.jdk8.Function;


/**
 * Static methods working on {@link Collection} objects.
 * This is an extension to the standard {@link Collections} utility class.
 * Some worthy methods are:
 *
 * <ul>
 *   <li>{@link #toCollection(Object) toCollection} for wrapping or copying arbitrary objects to
 *       list or collection.</li>
 *   <li>{@link #copy(Collection, boolean) copy} method for taking a snapshot of an arbitrary
 *       implementation into an unsynchronized, modifiable, in-memory object.</li>
 *   <li>{@link #unmodifiableOrCopy(Set) unmodifiableOrCopy} methods, which may be slightly more
 *       compact than the standard {@link Collections#unmodifiableSet(Set)} equivalent
 *       when the unmodifiable collection is not required to be a view over the original collection.</li>
 * </ul>
 *
 * This class is not in public API because some functionality provided there are not really the
 * purpose of a geospatial library and may change at any time. Some method contracts are a little
 * bit tedious to explain, which is an other indication that they should not be in public API.
 *
 * @author  Martin Desruisseaux (IRD, Geomatys)
 * @since   0.3 (derived from geotk-3.00)
 * @version 0.5
 * @module
 */
public final class CollectionsExt extends Static {
    /**
     * Do not allow instantiation of this class.
     */
    private CollectionsExt() {
    }

    /**
     * Returns a {@linkplain Queue queue} which is always empty and accepts no element.
     *
     * @param <E> The type of elements in the empty collection.
     * @return An empty collection.
     *
     * @see Collections#emptyList()
     * @see Collections#emptySet()
     */
    @SuppressWarnings({"unchecked","rawtype"})
    public static <E> Queue<E> emptyQueue() {
        return EmptyQueue.INSTANCE;
    }

    /**
<<<<<<< HEAD
     * Returns a {@linkplain SortedSet sorted set} which is always empty and accepts no element.
     *
     * <div class="note"><b>Note:</b>
     * This method exists only on the JDK6 and JDK7 branches. This method will
     * be removed from the JDK8 branch, since it has been added to the JDK.</div>
     *
     * @param <E> The type of elements in the empty collection.
     * @return An empty collection.
     *
     * @see Collections#emptyList()
     * @see Collections#emptySet()
     */
    @SuppressWarnings({"unchecked","rawtype"})
    public static <E> SortedSet<E> emptySortedSet() {
        return EmptySortedSet.INSTANCE;
=======
     * Returns the given value as a singleton if non-null, or returns an empty set otherwise.
     *
     * @param  <E> The element type.
     * @param  element The element to returns in a collection if non-null.
     * @return A collection containing the given element if non-null, or an empty collection otherwise.
     */
    public static <E> Set<E> singletonOrEmpty(final E element) {
        return (element != null) ? Collections.singleton(element) : Collections.emptySet();
>>>>>>> ef616d76
    }

    /**
     * Returns the given array if non-empty, or {@code null} if the given array is null or empty.
     * This method is generally not recommended, since public API should prefer empty array instead of null.
     * However this method is occasionally useful for managing private fields.
     *
     * @param  <E> The type of elements in the array.
     * @param  array The array, or {@code null}.
     * @return The given array, or {@code null} if the given array was empty.
     */
    public static <E> E[] nonEmpty(final E[] array) {
        return (array != null && array.length == 0) ? null : array;
    }

    /**
     * Returns the given collection if non-empty, or {@code null} if the given collection is null or empty.
     * This method is generally not recommended, since public API should prefer empty collection instead of null.
     * However this method is occasionally useful for managing private fields, especially for inter-operability
     * with frameworks that may expect or return null (e.g. if we want to exclude completely an empty collection
     * from marshalling with JAXB).
     *
     * @param  <T> The type of the collection.
     * @param  <E> The type of elements in the collection.
     * @param  c   The collection, or {@code null}.
     * @return The given collection, or {@code null} if the given collection was empty.
     */
    public static <T extends Collection<E>, E> T nonEmpty(final T c) {
        return (c != null && c.isEmpty()) ? null : c;
    }

    /**
     * Returns the given collection, or {@link Collections#EMPTY_SET} if the given collection is null.
     *
     * @param  <E> The type of elements in the collection.
     * @param  c The collection, or {@code null}.
     * @return The given collection, or an empty set if the given collection was null.
     */
    public static <E> Collection<E> nonNull(final Collection<E> c) {
        return (c != null) ? c : Collections.<E>emptySet();
    }

    /**
     * Returns the given set, or {@link Collections#EMPTY_SET} if the given set is null.
     *
     * @param  <E> The type of elements in the collection.
     * @param  c The collection, or {@code null}.
     * @return The given collection, or an empty set if the given collection was null.
     */
    public static <E> Set<E> nonNull(final Set<E> c) {
        return (c != null) ? c : Collections.<E>emptySet();
    }

    /**
     * Given a value which is either {@code null}, an instance of {@code <E>} or an array of {@code <E>},
     * returns a non-null array containing all elements without null and without duplicated values.
     * More specifically:
     *
     * <ul>
     *   <li>If the given value is {@code null}, then this method returns {@code emptyArray}.</li>
     *   <li>If the given value is an instance of {@code <E>}, then this method returns an array of length 1
     *       which contain only {@code value}.</li>
     *   <li>If the given value is an array of {@code <E>}, then this method returns copy of that array,
     *       omitting {@code null} elements and duplicated elements.</li>
     *   <li>Otherwise this method throws {@link IllegalArgumentException}.</li>
     * </ul>
     *
     * <div class="note"><b>Note:</b>
     * It would be very easy to add support for {@code value} argument of type {@code Object[]} or collections.
     * But we do not provide such support for now because this method is used mostly as a helper method for
     * constructors of {@code AbstractIdentifiedObject} subclasses receiving a map of properties,
     * and the contract of our constructors do not allow those other types for now.</div>
     *
     * @param  <E>        The type of elements in the array to be returned.
     * @param  name       The parameter name, used only for formatting an error message in case of failure.
     * @param  value      The value to return as an array, or {@code null}.
     * @param  emptyArray An instance of {@code new E[0]}. This argument can not be null.
     * @return The given value as an array of {@code <E>}. Never null.
     * throws  IllegalArgumentException If the given value is not null, an instance of {@code <E>}
     *         or an array of {@code <E>}.
     *
     * @since 0.4
     */
    @SuppressWarnings("unchecked")
    public static <E> E[] nonNullArraySet(final String name, final Object value, final E[] emptyArray)
            throws IllegalArgumentException
    {
        assert emptyArray.length == 0;
        if (value == null) {
            return emptyArray;
        }
        Class<?> type = emptyArray.getClass();
        final Class<?> valueType = value.getClass();
        if (valueType.isArray()) {
            if (type.isAssignableFrom(valueType)) {
                final Set<E> set = new LinkedHashSet<>(Arrays.asList((E[]) value));
                set.remove(null);
                return set.toArray(emptyArray);
            }
        } else {
            type = type.getComponentType();
            if (type.isAssignableFrom(valueType)) {
                final E[] array = (E[]) Array.newInstance(type, 1);
                array[0] = (E) value;
                return array;
            }
        }
        throw new IllegalArgumentException(Errors.format(Errors.Keys.IllegalPropertyClass_2, name, valueType));
    }

    /**
     * Creates an initially empty set for elements of the given type.
     * This method will creates specialized set for code lists and enumerations.
     *
     * @param  <E>   The type of elements in the set.
     * @param  type  The type of elements in the set.
     * @param  count The expected number of elements to put in the set.
     * @return A new set for elements of the given type.
     */
    @SuppressWarnings({"unchecked","rawtypes"})
    public static <E> Set<E> createSetForType(final Class<E> type, final int count) {
        if (CodeList.class.isAssignableFrom(type)) {
            return new CodeListSet((Class) type);
        }
        if (Enum.class.isAssignableFrom(type)) {
            return EnumSet.noneOf((Class) type);
        }
        return new LinkedHashSet<>(hashMapCapacity(count));
    }

    /**
     * Returns the specified array as an immutable set, or {@code null} if the array is null.
     * If the given array contains duplicated elements, i.e. elements that are equal in the
     * sense of {@link Object#equals(Object)}, then only the last instance of the duplicated
     * values will be included in the returned set.
     *
     * @param  <E>         The type of array elements.
     * @param  excludeNull {@code true} for excluding the {@code null} element from the returned set.
     * @param  array       The array to copy in a set. May be {@code null} or contain null elements.
     * @return A set containing the array elements, or {@code null} if the given array was null.
     *
     * @see Collections#unmodifiableSet(Set)
     */
    @SafeVarargs
    @SuppressWarnings("fallthrough")
    public static <E> Set<E> immutableSet(final boolean excludeNull, final E... array) {
        if (array == null) {
            return null;
        }
        switch (array.length) {
            case 1: {
                final E element = array[0];
                if (element != null || !excludeNull) {
                    return Collections.singleton(element);
                }
                // Fallthrough for an empty set.
            }
            case 0: {
                return Collections.emptySet();
            }
            default: {
                final Set<E> set = new LinkedHashSet<>(Arrays.asList(array));
                if (excludeNull) {
                    set.remove(null);
                }
                return unmodifiableOrCopy(set);
            }
        }
    }

    /**
     * Returns a unmodifiable version of the given set.
     * This method is different than the standard {@link Collections#unmodifiableSet(Set)}
     * in that it tries to returns a more efficient object when there is zero or one element.
     * Such small set occurs frequently in Apache SIS, especially for
     * {@link org.apache.sis.referencing.AbstractIdentifiedObject} names or identifiers.
     *
     * <p><em>The set returned by this method may or may not be a view of the given set</em>.
     * Consequently this method shall be used <strong>only</strong> if the given set will
     * <strong>not</strong> be modified after this method call. In case of doubt, use the
     * standard {@link Collections#unmodifiableSet(Set)} method instead.</p>
     *
     * @param  <E>  The type of elements in the set.
     * @param  set  The set to make unmodifiable, or {@code null}.
     * @return A unmodifiable version of the given set, or {@code null} if the given set was null.
     */
    public static <E> Set<E> unmodifiableOrCopy(Set<E> set) {
        if (set != null) {
            switch (set.size()) {
                case 0: {
                    set = Collections.emptySet();
                    break;
                }
                case 1: {
                    set = Collections.singleton(set.iterator().next());
                    break;
                }
                default: {
                    set = Collections.unmodifiableSet(set);
                    break;
                }
            }
        }
        return set;
    }

    /**
     * Returns a unmodifiable version of the given map.
     * This method is different than the standard {@link Collections#unmodifiableMap(Map)}
     * in that it tries to returns a more efficient object when there is zero or one entry.
     * Such small maps occur frequently in Apache SIS.
     *
     * <p><em>The map returned by this method may or may not be a view of the given map</em>.
     * Consequently this method shall be used <strong>only</strong> if the given map will
     * <strong>not</strong> be modified after this method call. In case of doubt, use the
     * standard {@link Collections#unmodifiableMap(Map)} method instead.</p>
     *
     * @param  <K>  The type of keys in the map.
     * @param  <V>  The type of values in the map.
     * @param  map  The map to make unmodifiable, or {@code null}.
     * @return A unmodifiable version of the given map, or {@code null} if the given map was null.
     */
    public static <K,V> Map<K,V> unmodifiableOrCopy(Map<K,V> map) {
        if (map != null) {
            switch (map.size()) {
                case 0: {
                    map = Collections.emptyMap();
                    break;
                }
                case 1: {
                    final Map.Entry<K,V> entry = map.entrySet().iterator().next();
                    map = Collections.singletonMap(entry.getKey(), entry.getValue());
                    break;
                }
                default: {
                    map = Collections.unmodifiableMap(map);
                    break;
                }
            }
        }
        return map;
    }

    /**
     * Copies the content of the given collection to a new, unsynchronized, modifiable, in-memory
     * collection. The implementation class of the returned collection may be different than the
     * class of the collection given in argument. The following table gives the types mapping
     * applied by this method:
     *
     * <table class="sis">
     * <caption>Implementations for types</caption>
     * <tr><th>Input type</th>                              <th class="sep">Output type</th></tr>
     * <tr><td>{@link SortedSet}</td>                       <td class="sep">{@link TreeSet}</td></tr>
     * <tr><td>{@link HashSet}</td>                         <td class="sep">{@link HashSet}</td></tr>
     * <tr><td>{@link Set} other than above</td>            <td class="sep">{@link LinkedHashSet}</td></tr>
     * <tr><td>{@link Queue}</td>                           <td class="sep">{@link LinkedList}</td></tr>
     * <tr><td>{@link List} or other {@link Collection}</td><td class="sep">{@link ArrayList}</td></tr>
     * </table>
     *
     * This method may not preserve the {@link org.apache.sis.util.collection.CheckedContainer} interface.
     *
     * @param  <E> The type of elements in the collection.
     * @param  collection The collection to copy, or {@code null}.
     * @return A copy of the given collection, or {@code null} if the given collection was null.
     */
    @SuppressWarnings("unchecked")
    public static <E> Collection<E> modifiableCopy(final Collection<E> collection) {
        if (collection == null) {
            return null;
        }
        /*
         * We will use the clone() method when possible because they are
         * implemented in a more efficient way than the copy constructors.
         */
        final Class<?> type = collection.getClass();
        if (collection instanceof Set<?>) {
            if (collection instanceof SortedSet<?>) {
                if (type == TreeSet.class) {
                    return (Collection<E>) ((TreeSet<E>) collection).clone();
                }
                return new TreeSet<>(collection);
            }
            if (type == HashSet.class || type == LinkedHashSet.class) {
                return (Collection<E>) ((HashSet<E>) collection).clone();
            }
            if (collection instanceof EnumSet<?>) {
                return ((EnumSet) collection).clone();
            }
            if (collection instanceof CodeListSet<?>) {
                return ((CodeListSet) collection).clone();
            }
            return new LinkedHashSet<>(collection);
        }
        if (collection instanceof Queue<?>) {
            if (type == LinkedList.class) {
                return (Collection<E>) ((LinkedList<E>) collection).clone();
            }
            return new LinkedList<>(collection);
        }
        if (type == ArrayList.class) {
            return (Collection<E>) ((ArrayList<E>) collection).clone();
        }
        return new ArrayList<>(collection);
    }

    /**
     * Copies the content of the given map to a new unsynchronized, modifiable, in-memory map.
     * The implementation class of the returned map may be different than the class of the map
     * given in argument. The following table gives the types mapping applied by this method:
     *
     * <table class="sis">
     * <caption>Implementations for types</caption>
     * <tr><th>Input type</th>                  <th class="sep">Output type</th></tr>
     * <tr><td>{@link SortedMap}</td>           <td class="sep">{@link TreeMap}</td></tr>
     * <tr><td>{@link HashMap}</td>             <td class="sep">{@link HashMap}</td></tr>
     * <tr><td>{@link Map} other than above</td><td class="sep">{@link LinkedHashMap}</td></tr>
     * </table>
     *
     * @param  <K> The type of keys in the map.
     * @param  <V> The type of values in the map.
     * @param  map The map to copy, or {@code null}.
     * @return A copy of the given map, or {@code null} if the given map was null.
     */
    @SuppressWarnings("unchecked")
    public static <K,V> Map<K,V> modifiableCopy(final Map<K,V> map) {
        if (map == null) {
            return null;
        }
        /*
         * We will use the clone() method when possible because they are
         * implemented in a more efficient way than the copy constructors.
         */
        final Class<?> type = map.getClass();
        if (map instanceof SortedMap<?,?>) {
            if (type == TreeMap.class) {
                return (Map<K,V>) ((TreeMap<K,V>) map).clone();
            }
            return new TreeMap<>(map);
        }
        if (type == HashMap.class || type == LinkedHashMap.class) {
            return (Map<K,V>) ((HashMap<K,V>) map).clone();
        }
        return new LinkedHashMap<>(map);
    }

    /**
     * Returns a snapshot of the given list. The returned list will not be affected by changes
     * in the given list after this method call. This method makes no guaranteed about whether
     * the returned list is modifiable or not.
     *
     * @param  <E>  The type of elements in the list.
     * @param  list The list for which to take a snapshot, or {@code null} if none.
     * @return A snapshot of the given list, or {@code list} itself if null or unmodifiable.
     */
    @SuppressWarnings("unchecked")
    public static <E> List<E> snapshot(final List<E> list) {
        if (list != null && !(list instanceof UnmodifiableArrayList<?>)) {
            switch (list.size()) {
                case 0:  return Collections.emptyList();
                case 1:  return Collections.singletonList(list.get(0));
                default: return (List<E>) Arrays.asList(list.toArray());
            }
        }
        return list;
    }

    /**
     * Returns the given value as a collection. Special cases:
     *
     * <ul>
     *   <li>If the value is null, then this method returns an {@linkplain Collections#emptyList() empty list}.</li>
     *   <li>If the value is an instance of {@link Collection}, then it is returned unchanged.</li>
     *   <li>If the value is an array of objects, then it is returned {@linkplain Arrays#asList(Object[]) as a list}.</li>
     *   <li>If the value is an instance of {@link Iterable}, {@link Iterator} or {@link Enumeration}, copies the values in a new list.</li>
     *   <li>Otherwise the value is returned as a {@linkplain Collections#singletonList(Object) singleton list}.</li>
     * </ul>
     *
     * <p>Note that in the {@link Iterator} and {@link Enumeration} cases, the given value object
     * is not valid anymore after this method call since it has been used for the iteration.</p>
     *
     * <p>If the returned object needs to be a list, then this method can be chained
     * with {@link #toList(Collection)} as below:</p>
     *
     * {@preformat java
     *     List<?> list = toList(toCollection(object));
     * }
     *
     * @param  value The value to return as a collection, or {@code null}.
     * @return The value as a collection, or wrapped in a collection (never {@code null}).
     */
    public static Collection<?> toCollection(final Object value) {
        if (value == null) {
            return Collections.emptyList();
        }
        if (value instanceof Collection<?>) {
            return (Collection<?>) value;
        }
        if (value instanceof Object[]) {
            return Arrays.asList((Object[]) value);
        }
        if (value instanceof Iterable<?>) {
            final List<Object> list = new ArrayList<>();
            for (final Object element : (Iterable<?>) value) {
                list.add(element);
            }
            return list;
        }
        if (value instanceof Iterator<?>) {
            final Iterator<?> it = (Iterator<?>) value;
            final List<Object> list = new ArrayList<>();
            while (it.hasNext()) {
                list.add(it.next());
            }
            return list;
        }
        if (value instanceof Enumeration<?>) {
            return Collections.list((Enumeration<?>) value);
        }
        return Collections.singletonList(value);
    }

    /**
     * Casts or copies the given collection to a list. Special cases:
     *
     * <ul>
     *   <li>If the given collection is {@code null}, then this method returns {@code null}.</li>
     *   <li>If the given collection is already a list, then it is returned unchanged.</li>
     *   <li>Otherwise the elements are copied in a new list, which is returned.</li>
     * </ul>
     *
     * This method can be chained with {@link #toCollection(Object)}
     * for handling a wider range of types:
     *
     * {@preformat java
     *     List<?> list = toList(toCollection(object));
     * }
     *
     * @param  <T> The type of elements in the given collection.
     * @param  collection The collection to cast or copy to a list.
     * @return The given collection as a list, or a copy of the given collection.
     */
    public static <T> List<T> toList(final Collection<T> collection) {
        if (collection instanceof List<?>) {
            return (List<T>) collection;
        }
        return new ArrayList<>(collection);
    }

    /**
     * Adds a value in a pseudo multi-values map. The multi-values map is simulated by a map of lists.
     * The map can be initially empty - lists will be created as needed.
     *
     * @param  <K>   The type of key elements in the map.
     * @param  <V>   The type of value elements in the lists.
     * @param  map   The multi-values map where to add an element.
     * @param  key   The key of the element to add. Can be null if the given map supports null keys.
     * @param  value The value of the element to add. Can be null.
     * @return The list where the given value has been added. May be unmodifiable.
     */
    public static <K,V> List<V> addToMultiValuesMap(final Map<K,List<V>> map, final K key, final V value) {
        final List<V> singleton = Collections.singletonList(value);
        List<V> values = map.put(key, singleton);
        if (values == null) {
            return singleton;
        }
        if (values.size() <= 1) {
            values = new ArrayList<>(values);
            if (map.put(key, values) != singleton) {
                throw new ConcurrentModificationException();
            }
        }
        values.add(value);
        return values;
    }

    /**
     * Creates a (<cite>name</cite>, <cite>element</cite>) mapping for the given collection of elements.
     * If the name of an element is not all lower cases, then this method also adds an entry for the
     * lower cases version of that name in order to allow case-insensitive searches.
     *
     * <p>Code searching in the returned map shall ask for the original (non lower-case) name
     * <strong>before</strong> to ask for the lower-cases version of that name.</p>
     *
     * @param  <E>          The type of elements.
     * @param  elements     The elements to store in the map, or {@code null} if none.
     * @param  nameFunction The function for computing a name from an element.
     * @param  namesLocale  The locale to use for creating the "all lower cases" names.
     * @return A (<cite>name</cite>, <cite>element</cite>) mapping with lower cases entries where possible.
     * @throws InvalidParameterCardinalityException If the same name is used for more than one element.
     */
    public static <E> Map<String,E> toCaseInsensitiveNameMap(final Collection<? extends E> elements,
            final Function<E,String> nameFunction, final Locale namesLocale)
    {
        if (elements == null) {
            return Collections.emptyMap();
        }
        final Map<String,E> map = new HashMap<>(hashMapCapacity(elements.size()));
        Set<String> excludes = null;
        for (final E e : elements) {
            final String name = nameFunction.apply(e);
            E old = map.put(name, e);
            if (old != null) {
                /*
                 * If two elements use exactly the same name, this is considered an error. Otherwise the previous
                 * mapping was using a lower case name version of its original name, so we can discard that lower
                 * case version (the original name is still present in the map).
                 */
                final String oldName = nameFunction.apply(old);
                if (Objects.equals(name, oldName)) {
                    throw new InvalidParameterCardinalityException(Errors.format(Errors.Keys.ValueAlreadyDefined_1, name), name);
                }
            }
            /*
             * Add lower-cases versions of the above element names, only if that name is not already used.
             * If a name was already used, then the original mapping will have precedence.
             */
            final String lower = name.toLowerCase(namesLocale);
            if (!name.equals(lower) && (excludes == null || !excludes.contains(lower))) {
                old = map.put(lower, e);
                if (old != null) {
                    final String oldName = nameFunction.apply(old);
                    if (lower.equals(oldName)) {
                        /*
                         * An entry already exists with a lower case name. Keep that previous entry unchanged.
                         */
                        map.put(oldName, old);
                    } else {
                        /*
                         * Two entries having non-lower case names got the same name after conversion to
                         * lower cases. Retains none of them, since doing so would introduce an ambiguity.
                         * Remember that we can not use that lower cases name for any other entries.
                         */
                        map.remove(lower);
                        if (excludes == null) {
                            excludes = new HashSet<>();
                        }
                        excludes.add(lower);
                    }
                }
            }
        }
        return map;
    }

    /**
     * Returns {@code true} if the next elements returned by the given iterators are the same.
     * This method compares using the identity operation ({@code ==}), not {@code equals(Object)}.
     *
     * @param  it1 The first iterator.
     * @param  it2 The second iterator.
     * @return If both iterators return the same objects.
     */
    public static boolean identityEquals(final Iterator<?> it1, final Iterator<?> it2) {
        while (it1.hasNext()) {
            if (!it2.hasNext() || it1.next() != it2.next()) {
                return false;
            }
        }
        return !it2.hasNext();
    }
}<|MERGE_RESOLUTION|>--- conflicted
+++ resolved
@@ -76,7 +76,6 @@
     }
 
     /**
-<<<<<<< HEAD
      * Returns a {@linkplain SortedSet sorted set} which is always empty and accepts no element.
      *
      * <div class="note"><b>Note:</b>
@@ -92,7 +91,9 @@
     @SuppressWarnings({"unchecked","rawtype"})
     public static <E> SortedSet<E> emptySortedSet() {
         return EmptySortedSet.INSTANCE;
-=======
+    }
+
+    /**
      * Returns the given value as a singleton if non-null, or returns an empty set otherwise.
      *
      * @param  <E> The element type.
@@ -100,8 +101,7 @@
      * @return A collection containing the given element if non-null, or an empty collection otherwise.
      */
     public static <E> Set<E> singletonOrEmpty(final E element) {
-        return (element != null) ? Collections.singleton(element) : Collections.emptySet();
->>>>>>> ef616d76
+        return (element != null) ? Collections.singleton(element) : Collections.<E>emptySet();
     }
 
     /**
