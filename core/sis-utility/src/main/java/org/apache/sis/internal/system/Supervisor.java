--- conflicted
+++ resolved
@@ -90,18 +90,13 @@
                 final ObjectName n = new ObjectName(NAME);
                 server.registerMBean(new Supervisor(null, null), n);
                 name = n; // Store only on success.
-<<<<<<< HEAD
-            } catch (Exception e) { // (SecurityException | JMException) on the JDK7 branch.
-                Logging.unexpectedException(Logger.getLogger("org.apache.sis"), Supervisor.class, "register", e);
-=======
             } catch (InstanceAlreadyExistsException e) {
                 final LogRecord record = Messages.getResources(null)
                         .getLogRecord(Level.CONFIG, Messages.Keys.AlreadyRegistered_2, "MBean", NAME);
                 record.setLoggerName("org.apache.sis");
                 Logging.log(Supervisor.class, "register", record);
-            } catch (SecurityException | JMException e) {
+            } catch (Exception e) { // (SecurityException | JMException) on the JDK7 branch.
                 Logging.unexpectedException(Logging.getLogger("org.apache.sis"), Supervisor.class, "register", e);
->>>>>>> 769a5606
             }
         }
     }
