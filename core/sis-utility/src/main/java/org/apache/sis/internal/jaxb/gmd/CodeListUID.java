/*
 * Licensed to the Apache Software Foundation (ASF) under one or more
 * contributor license agreements.  See the NOTICE file distributed with
 * this work for additional information regarding copyright ownership.
 * The ASF licenses this file to You under the Apache License, Version 2.0
 * (the "License"); you may not use this file except in compliance with
 * the License.  You may obtain a copy of the License at
 *
 *     http://www.apache.org/licenses/LICENSE-2.0
 *
 * Unless required by applicable law or agreed to in writing, software
 * distributed under the License is distributed on an "AS IS" BASIS,
 * WITHOUT WARRANTIES OR CONDITIONS OF ANY KIND, either express or implied.
 * See the License for the specific language governing permissions and
 * limitations under the License.
 */
package org.apache.sis.internal.jaxb.gmd;

import java.util.Locale;
import java.util.ResourceBundle;
import java.util.MissingResourceException;
import javax.xml.bind.annotation.XmlAttribute;
import javax.xml.bind.annotation.XmlType;
import javax.xml.bind.annotation.XmlValue;
import org.opengis.util.CodeList;
import org.apache.sis.util.iso.Types;
import org.apache.sis.internal.jaxb.Context;
import org.apache.sis.internal.jaxb.Schemas;


/**
 * Stores information about {@link CodeList} in order to marshal in the way defined by ISO 19115-3.
 * This class provides the {@link #codeList} and {@link #codeListValue} attributes to be marshalled.
 * Those attributes should be unique for each code.
 *
 * <div class="note">"UID" in the class name stands for "Unique Identifier".</div>
 *
 * This object is wrapped by {@link CodeListAdapter} or, in the special case of {@link Locale} type,
 * by {@link LanguageCode} or {@link Country}.
 *
 * @author  Cédric Briançon (Geomatys)
 * @author  Martin Desruisseaux (Geomatys)
 * @author  Cullen Rombach (Image Matters)
 * @version 1.0
 *
 * @see CodeListAdapter
 *
 * @since 0.3
 * @module
 */
@XmlType(name = "CodeList", propOrder = {"codeList", "codeListValue", "codeSpace"})
public final class CodeListUID {
    /**
     * Returns the URL to a given code list in the given XML file.
     * This method concatenates the base schema URL with the given identifier.
     * Some examples of strings returned by this method are:
     *
     * <ul>
     *   <li>{@code "http://standards.iso.org/iso/19115/resources/Codelist/cat/codelists.xml#LanguageCode"}</li>
     *   <li>{@code "http://schemas.opengis.net/iso/19139/20070417/resources/Codelist/gmxCodelists.xml#LanguageCode"}</li>
     *   <li>{@code "http://schemas.opengis.net/iso/19139/20070417/resources/Codelist/gmxCodelists.xml#MD_CharacterSetCode"}</li>
     *   <li>{@code "http://schemas.opengis.net/iso/19139/20070417/resources/Codelist/gmxCodelists.xml#CI_OnLineFunctionCode"}</li>
     * </ul>
     *
     * @param  context     the current (un)marshalling context, or {@code null} if none.
     * @param  identifier  the UML identifier of the code list.
     * @return the URL to the given code list in the given schema.
     *
     * @see org.apache.sis.xml.XML#SCHEMAS
     */
    private static String schema(final Context context, final String identifier) {
        final String prefix, root, path;
        if (Context.isFlagSet(context, Context.LEGACY_METADATA)) {
            prefix = "gmd";
            root = Schemas.METADATA_ROOT_LEGACY;
            path = Schemas.CODELISTS_PATH_LEGACY;   // Future SIS version may switch between localized/unlocalized file.
        } else {
            prefix = "cat";
            root = Schemas.METADATA_ROOT;
            path = Schemas.CODELISTS_PATH;
        }
        return Context.schema(context, prefix, root).append(path).append('#').append(identifier).toString();
    }

    /**
     * The {@code codeList} attribute in the XML element.
     */
    @XmlAttribute(required = true)
    public String codeList;

    /**
     * The {@code codeListValue} attribute in the XML element.
     */
    @XmlAttribute(required = true)
    public String codeListValue;

    /**
     * The optional {@code codeSpace} attribute in the XML element. The default value is
     * {@code null}. If a value is provided in this field, then {@link #value} should be
     * set as well.
     *
     * <p>This attribute is set to the 3-letters language code of the {@link #value} attribute,
     * as returned by {@link Locale#getISO3Language()}.</p>
     */
    @XmlAttribute
    public String codeSpace;

    /**
     * The optional value to write in the XML element. The default value is {@code null}.
     * If a value is provided in this field, then {@link #codeSpace} is the language code
     * of this field or {@code null} for English.
     */
    @XmlValue
    public String value;

    /**
     * Default empty constructor for JAXB.
     */
<<<<<<< HEAD
    CodeListUID() {
=======
    public CodeListUID() {
>>>>>>> f514ce0e
    }

    /**
     * Builds a code list with the given attributes.
     *
     * @param context        the current (un)marshalling context, or {@code null} if none.
     * @param codeList       the {@code codeList} attribute, to be concatenated after the {@code "#"} symbol.
     * @param codeListValue  the {@code codeListValue} attribute, to be declared in the XML element.
     * @param codeSpace      the 3-letters language code of the {@code value} attribute, or {@code null} if none.
     * @param value          the value in the language specified by the {@code codeSpace} attribute, or {@code null} if none.
     */
    public CodeListUID(final Context context, final String codeList, final String codeListValue,
            final String codeSpace, final String value)
    {
        this.codeList      = schema(context, codeList);
        this.codeListValue = codeListValue;
        this.codeSpace     = codeSpace;
        this.value         = value;
    }

    /**
     * Builds a value for {@link CodeListAdapter} elements.
     * This constructors stores the values that will be used for marshalling.
     *
     * @param context  the current (un)marshalling context, or {@code null} if none.
     * @param code     the code list to wrap.
     */
    public CodeListUID(final Context context, final CodeList<?> code) {
        final String classID = Types.getListName(code);
        final String fieldID = Types.getCodeName(code);
        codeList = schema(context, classID);
        /*
         * Get the localized name of the field identifier, if possible.
         * This code partially duplicates Types.getCodeTitle(CodeList).
         * This duplication exists because this constructor stores more information in
         * an opportunist way. If this constructor is updated, please consider updating
         * the Types.getCodeTitle(CodeList) method accordingly.
         */
        final Locale locale = context.getLocale();
        if (locale != null) {
            final String key = classID + '.' + fieldID;
            try {
                value = ResourceBundle.getBundle("org.opengis.metadata.CodeLists",
                        locale, CodeList.class.getClassLoader()).getString(key);
            } catch (MissingResourceException e) {
                Context.warningOccured(context, CodeListAdapter.class, "marshal", e, false);
            }
        }
        if (value != null) {
            codeSpace = Context.converter(context).toLanguageCode(context, locale);
        } else {
            /*
             * Fallback when no value is defined for the code list. Build a value from the
             * most descriptive name (excluding the field name), which is usually the UML
             * name except for CharacterSet in which case it is a string like "UTF-8".
             */
            value = Types.getCodeLabel(code);
        }
        codeListValue = fieldID;
    }

    /**
     * Returns the identifier to use for fetching a {@link CodeList} instance.
     * This is normally the {@link #codeListValue} attribute. However if the
     * code list is actually used as an enumeration, then the above attribute
     * is null and we have to use directly the {@linkplain #value} instead.
     *
     * @return the identifier to be given to the {@code CodeList.valueOf(…)} method.
     */
    @Override
    public String toString() {
        String id = codeListValue;
        if (id == null) {
            id = value;
        }
        return id;
    }
}<|MERGE_RESOLUTION|>--- conflicted
+++ resolved
@@ -116,11 +116,7 @@
     /**
      * Default empty constructor for JAXB.
      */
-<<<<<<< HEAD
-    CodeListUID() {
-=======
     public CodeListUID() {
->>>>>>> f514ce0e
     }
 
     /**
@@ -165,6 +161,9 @@
             try {
                 value = ResourceBundle.getBundle("org.opengis.metadata.CodeLists",
                         locale, CodeList.class.getClassLoader()).getString(key);
+                if ("Off line access".equals(value)) {
+                    value = "Offline access";               // For having the same value than GeoAPI 3.1.
+                }
             } catch (MissingResourceException e) {
                 Context.warningOccured(context, CodeListAdapter.class, "marshal", e, false);
             }
