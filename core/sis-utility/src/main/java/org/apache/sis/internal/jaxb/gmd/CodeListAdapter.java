--- conflicted
+++ resolved
@@ -44,7 +44,7 @@
  * @author  Cédric Briançon (Geomatys)
  * @author  Martin Desruisseaux (Geomatys)
  * @since   0.3
- * @version 0.3
+ * @version 0.7
  * @module
  */
 public abstract class CodeListAdapter<ValueType extends CodeListAdapter<ValueType,BoundType>,
@@ -114,18 +114,17 @@
      * @return The adapter for the given code list.
      */
     @Override
-<<<<<<< HEAD
-    public final ValueType marshal(final BoundType value) {
-        if (value == null) {
+    public final ValueType marshal(final BoundType code) {
+        if (code == null) {
             return null;
         }
-        final CodeListProxy p;
+        final CodeListUID p;
         if (isEnum()) {
             // To be removed after GEO-199 resolution.
-            p = new CodeListProxy();
-            p.value = Types.getCodeName(value);
+            p = new CodeListUID();
+            p.value = Types.getCodeName(code);
         } else {
-            p = new CodeListProxy(Context.current(), value);
+            p = new CodeListUID(Context.current(), code);
         }
         return wrap(p);
     }
@@ -143,10 +142,6 @@
      */
     protected boolean isEnum() {
         return false;
-=======
-    public final ValueType marshal(final BoundType code) {
-        return (code != null) ? wrap(new CodeListUID(Context.current(), code)) : null;
->>>>>>> e01d9e00
     }
 
     /**
